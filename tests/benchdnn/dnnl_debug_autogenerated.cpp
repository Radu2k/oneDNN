/*******************************************************************************
* Copyright 2017-2020 Intel Corporation
*
* Licensed under the Apache License, Version 2.0 (the "License");
* you may not use this file except in compliance with the License.
* You may obtain a copy of the License at
*
*     http://www.apache.org/licenses/LICENSE-2.0
*
* Unless required by applicable law or agreed to in writing, software
* distributed under the License is distributed on an "AS IS" BASIS,
* WITHOUT WARRANTIES OR CONDITIONS OF ANY KIND, either express or implied.
* See the License for the specific language governing permissions and
* limitations under the License.
*******************************************************************************/

// DO NOT EDIT, AUTO-GENERATED

// clang-format off

#include <assert.h>
#include <string.h>

#include "dnnl_debug.h"
#include "dnnl_debug.hpp"

#include "src/common/z_magic.hpp"

dnnl_data_type_t str2dt(const char *str) {
#define CASE(_case) do { \
    if (!strcmp(STRINGIFY(_case), str) \
            || !strcmp("dnnl_" STRINGIFY(_case), str)) \
        return CONCAT2(dnnl_, _case); \
} while (0)
    CASE(f16);
    CASE(bf16);
    CASE(f32);
    CASE(s32);
    CASE(s8);
    CASE(u8);
#undef CASE
    if (!strcmp("undef", str) || !strcmp("dnnl_data_type_undef", str))
        return dnnl_data_type_undef;
    assert(!"unknown dt");
    return dnnl_data_type_undef;
}

dnnl_format_tag_t str2fmt_tag(const char *str) {
#define CASE(_case) do { \
    if (!strcmp(STRINGIFY(_case), str) \
            || !strcmp("dnnl_" STRINGIFY(_case), str)) \
        return CONCAT2(dnnl_, _case); \
} while (0)
    CASE(a);
    CASE(ab);
    CASE(abc);
    CASE(abcd);
    CASE(abcde);
    CASE(abcdef);
    CASE(abdec);
    CASE(acb);
    CASE(acbde);
    CASE(acbdef);
    CASE(acdb);
    CASE(acdeb);
    CASE(ba);
    CASE(bac);
    CASE(bacd);
    CASE(bca);
    CASE(bcda);
    CASE(bcdea);
    CASE(cba);
    CASE(cdba);
    CASE(cdeba);
    CASE(decab);
    CASE(defcab);
    CASE(Abc16a);
    CASE(ABc16a16b);
    CASE(ABc32a32b);
    CASE(ABc4a4b);
    CASE(aBc16b);
    CASE(aBc32b);
    CASE(ABc16b16a);
    CASE(Abc4a);
    CASE(aBc4b);
    CASE(ABc4b16a4b);
    CASE(ABc2b8a4b);
    CASE(ABc4b4a);
    CASE(ABc8a16b2a);
    CASE(ABc8a8b);
    CASE(aBc8b);
    CASE(ABc8b16a2b);
    CASE(BAc8a16b2a);
    CASE(ABc8b8a);
    CASE(Abcd16a);
    CASE(Abcd8a);
    CASE(ABcd16a16b);
    CASE(Abcd32a);
    CASE(ABcd32a32b);
    CASE(aBcd16b);
    CASE(aBcd32b);
    CASE(ABcd16b16a);
    CASE(aBCd16b16c);
    CASE(aBCd16c16b);
    CASE(Abcd4a);
    CASE(aBcd4b);
    CASE(ABcd4b16a4b);
    CASE(ABcd4b4a);
    CASE(ABcd4a4b);
    CASE(aBCd4c16b4c);
    CASE(aBCd2c8b4c);
    CASE(aBCd4c4b);
    CASE(aBCd4b4c);
    CASE(ABcd8a16b2a);
    CASE(ABcd2b8a4b);
    CASE(ABcd8a8b);
    CASE(aBcd8b);
    CASE(ABcd8b16a2b);
    CASE(aBCd8b16c2b);
    CASE(BAcd8a16b2a);
    CASE(ABcd8b8a);
    CASE(aBCd8b8c);
    CASE(aBCd8c16b2c);
    CASE(ABcde8a16b2a);
    CASE(aCBd8b16c2b);
    CASE(aBCd8c8b);
    CASE(Abcde16a);
    CASE(Abcde32a);
    CASE(ABcde16a16b);
    CASE(BAcde8a16b2a);
    CASE(ABcde4b16a4b);
    CASE(ABcde2b8a4b);
    CASE(aBcde16b);
    CASE(aBcde32b);
    CASE(ABcde16b16a);
    CASE(aBCde16b16c);
    CASE(aBCde16c16b);
    CASE(aBCde2c8b4c);
    CASE(Abcde4a);
    CASE(aBcde4b);
    CASE(ABcde4b4a);
    CASE(ABcde4a4b);
    CASE(aBCde4b4c);
    CASE(aBCde4c16b4c);
    CASE(aBCde4c4b);
    CASE(Abcde8a);
    CASE(ABcde8a8b);
    CASE(BAcde16b16a);
    CASE(aBcde8b);
    CASE(ABcde8b16a2b);
    CASE(aBCde8b16c2b);
    CASE(aCBde8b16c2b);
    CASE(ABcde8b8a);
    CASE(ABcde32a32b);
    CASE(aBCde8b8c);
    CASE(ABc4a8b8a4b);
    CASE(ABcd4a8b8a4b);
    CASE(ABcde4a8b8a4b);
    CASE(BAc4b8a8b4a);
    CASE(BAcd4b8a8b4a);
    CASE(BAcde4b8a8b4a);
    CASE(ABcd2a8b8a2b);
    CASE(aBCd4b8c8b4c);
    CASE(aBCde4b8c8b4c);
    CASE(aBCde2b8c8b2c);
    CASE(aBCde8c16b2c);
    CASE(aBCde8c8b);
    CASE(aBcdef16b);
    CASE(aBCdef16b16c);
    CASE(aBCdef16c16b);
    CASE(aBCdef4c16b4c);
    CASE(aBCdef2c8b4c);
    CASE(aBcdef4b);
    CASE(aBCdef4c4b);
    CASE(aBCdef4b4c);
    CASE(aBCdef8b8c);
    CASE(aBCdef8c16b2c);
    CASE(aBCdef4b8c8b4c);
    CASE(aBCdef8b16c2b);
    CASE(aCBdef8b16c2b);
    CASE(aBCdef8c8b);
    CASE(aBdc16b);
    CASE(aBdC16b2c);
    CASE(aBdc4b);
    CASE(aBdc8b);
    CASE(aBdec16b);
    CASE(aBdeC16b2c);
    CASE(aBdec32b);
    CASE(aBdec4b);
    CASE(aBdec8b);
    CASE(aBdefc16b);
    CASE(aBdefC16b2c);
    CASE(aCBdef16c16b);
    CASE(aBdefc4b);
    CASE(aBdefc8b);
    CASE(Abcdef16a);
    CASE(Abcdef32a);
    CASE(Acb16a);
    CASE(AcB16a2b);
    CASE(Acb4a);
    CASE(Acb8a);
    CASE(aCBd16b16c);
    CASE(aCBd16c16b);
    CASE(aCBde16b16c);
    CASE(aCBde16c16b);
    CASE(Acdb16a);
    CASE(AcdB16a2b);
    CASE(Acdb32a);
    CASE(Acdb4a);
    CASE(Acdb8a);
    CASE(Acdeb16a);
    CASE(AcdeB16a2b);
    CASE(Acdeb4a);
    CASE(Acdeb8a);
    CASE(BAc16a16b);
    CASE(BAc16b16a);
    CASE(BAcd16a16b);
    CASE(BAcd16b16a);
<<<<<<< HEAD
    CASE(aCBd4c8b8c4b);
    CASE(aCBde4c8b8c4b);
    CASE(aCBdef4c8b8c4b);
=======
    CASE(BAcde16a16b);
    CASE(aCBdef16b16c);
>>>>>>> d0fc158e
    CASE(x);
    CASE(nc);
    CASE(cn);
    CASE(tn);
    CASE(nt);
    CASE(ncw);
    CASE(nwc);
    CASE(nchw);
    CASE(nhwc);
    CASE(chwn);
    CASE(ncdhw);
    CASE(ndhwc);
    CASE(oi);
    CASE(io);
    CASE(oiw);
    CASE(owi);
    CASE(wio);
    CASE(iwo);
    CASE(oihw);
    CASE(hwio);
    CASE(ohwi);
    CASE(ihwo);
    CASE(iohw);
    CASE(oidhw);
    CASE(dhwio);
    CASE(odhwi);
    CASE(idhwo);
    CASE(goiw);
    CASE(goihw);
    CASE(hwigo);
    CASE(giohw);
    CASE(goidhw);
    CASE(giodhw);
    CASE(dhwigo);
    CASE(tnc);
    CASE(ntc);
    CASE(ldnc);
    CASE(ldigo);
    CASE(ldgoi);
    CASE(ldgo);
    CASE(nCdhw32c);
    CASE(nCdhw16c);
    CASE(nCdhw4c);
    CASE(nCdhw8c);
    CASE(nChw32c);
    CASE(nChw16c);
    CASE(nChw4c);
    CASE(nChw8c);
    CASE(nCw32c);
    CASE(nCw16c);
    CASE(nCw4c);
    CASE(nCw8c);
    CASE(NCw16n16c);
    CASE(NCdhw16n16c);
    CASE(NChw16n16c);
    CASE(NCw32n32c);
    CASE(NChw32n32c);
    CASE(NCdhw32n32c);
    CASE(IOw16o16i);
    CASE(IOw16i16o);
    CASE(OIw16i16o);
    CASE(OIw16o16i);
    CASE(Oiw16o);
    CASE(OIw4i16o4i);
    CASE(OIw2i8o4i);
    CASE(OIw4i4o);
    CASE(OIw4o4i);
    CASE(Oiw4o);
    CASE(OIw8i16o2i);
    CASE(OIw8i8o);
    CASE(OIw8o16i2o);
    CASE(IOw8o16i2o);
    CASE(OIw8o8i);
    CASE(Owi16o);
    CASE(OwI16o2i);
    CASE(Owi4o);
    CASE(Owi8o);
    CASE(IOhw16i16o);
    CASE(IOhw16o16i);
    CASE(Ohwi16o);
    CASE(OhwI16o2i);
    CASE(Ohwi32o);
    CASE(Ohwi4o);
    CASE(Ohwi8o);
    CASE(OIhw16i16o);
    CASE(OIhw16o16i);
    CASE(Oihw16o);
    CASE(OIhw4i16o4i);
    CASE(OIhw4i4o);
    CASE(OIhw4o4i);
    CASE(Oihw4o);
    CASE(OIhw8i16o2i);
    CASE(OIhw8i8o);
    CASE(OIhw8o16i2o);
    CASE(OIhw2i8o4i);
    CASE(IOhw8o16i2o);
    CASE(OIhw8o8i);
    CASE(Odhwi16o);
    CASE(OdhwI16o2i);
    CASE(Odhwi4o);
    CASE(Odhwi8o);
    CASE(OIdhw16i16o);
    CASE(OIdhw16o16i);
    CASE(Oidhw16o);
    CASE(OIdhw4i4o);
    CASE(OIdhw4o4i);
    CASE(Oidhw4o);
    CASE(OIdhw8i16o2i);
    CASE(OIdhw8i8o);
    CASE(OIdhw8o16i2o);
    CASE(IOdhw8o16i2o);
    CASE(OIdhw4i16o4i);
    CASE(OIdhw2i8o4i);
    CASE(OIdhw8o8i);
    CASE(IOdhw16i16o);
    CASE(OIdhw4o8i8o4i);
    CASE(Goiw16g);
    CASE(Goiw8g);
    CASE(gIOw16o16i);
    CASE(gIOw16i16o);
    CASE(gOIw16i16o);
    CASE(gOIw16o16i);
    CASE(gOiw16o);
    CASE(gOIw4i16o4i);
    CASE(gOIw2i8o4i);
    CASE(gOIw4i4o);
    CASE(gOIw4o4i);
    CASE(gOiw4o);
    CASE(gOIw8i16o2i);
    CASE(gOIw8i8o);
    CASE(gOIw8o16i2o);
    CASE(gIOw8o16i2o);
    CASE(gOIw8o8i);
    CASE(gOwi16o);
    CASE(gOwI16o2i);
    CASE(gOwi4o);
    CASE(gOwi8o);
    CASE(Goiw32g);
    CASE(gIOhw16i16o);
    CASE(gIOhw16o16i);
    CASE(gOhwi16o);
    CASE(gOhwI16o2i);
    CASE(gOhwi32o);
    CASE(gOhwi4o);
    CASE(gOhwi8o);
    CASE(Goihw16g);
    CASE(gOIhw16i16o);
    CASE(gOIhw16o16i);
    CASE(gOihw16o);
    CASE(gOIhw2i8o4i);
    CASE(gOIhw4i16o4i);
    CASE(gOIhw4i4o);
    CASE(gOIhw4o4i);
    CASE(gOihw4o);
    CASE(Goihw8g);
    CASE(gOIhw8i16o2i);
    CASE(gOIhw8i8o);
    CASE(gOIhw8o16i2o);
    CASE(gIOhw8o16i2o);
    CASE(gOIhw8o8i);
    CASE(Goihw32g);
    CASE(OIw4o8i8o4i);
    CASE(OIhw4o8i8o4i);
    CASE(IOw4i8o8i4o);
    CASE(IOhw4i8o8i4o);
    CASE(IOdhw4i8o8i4o);
    CASE(OIhw2o8i8o2i);
    CASE(gOIw4o8i8o4i);
    CASE(gOIhw4o8i8o4i);
    CASE(gOIdhw4o8i8o4i);
    CASE(gIOw4i8o8i4o);
    CASE(gIOhw4i8o8i4o);
    CASE(gIOdhw4i8o8i4o);
    CASE(gOIhw2o8i8o2i);
    CASE(gIOdhw16i16o);
    CASE(gIOdhw16o16i);
    CASE(gOdhwi16o);
    CASE(gOdhwI16o2i);
    CASE(gOdhwi4o);
    CASE(gOdhwi8o);
    CASE(gOIdhw16i16o);
    CASE(gOIdhw4i16o4i);
    CASE(gOIdhw2i8o4i);
    CASE(gOIdhw16o16i);
    CASE(gOidhw16o);
    CASE(gOIdhw4i4o);
    CASE(gOIdhw4o4i);
    CASE(gOidhw4o);
    CASE(gOIdhw8i16o2i);
    CASE(gOIdhw8i8o);
    CASE(gOIdhw8o16i2o);
    CASE(gIOdhw8o16i2o);
    CASE(gOIdhw8o8i);
    CASE(Goidhw16g);
    CASE(Goidhw32g);
#undef CASE
    if (!strcmp("undef", str) || !strcmp("dnnl_format_tag_undef", str))
        return dnnl_format_tag_undef;
    if (!strcmp("any", str) || !strcmp("dnnl_format_tag_any", str))
        return dnnl_format_tag_any;
    if (!strcmp("last", str) || !strcmp("dnnl_format_tag_last", str))
        return dnnl_format_tag_last;
    assert(!"unknown fmt_tag");
    return dnnl_format_tag_undef;
}

const char *status2str(dnnl_status_t status) {
    return dnnl_status2str(status);
}

const char *dt2str(dnnl_data_type_t dt) {
    return dnnl_dt2str(dt);
}

const char *engine_kind2str(dnnl_engine_kind_t kind) {
    return dnnl_engine_kind2str(kind);
}

const char *scratchpad_mode2str(dnnl_scratchpad_mode_t mode) {
    return dnnl_scratchpad_mode2str(mode);
}<|MERGE_RESOLUTION|>--- conflicted
+++ resolved
@@ -216,14 +216,11 @@
     CASE(BAc16b16a);
     CASE(BAcd16a16b);
     CASE(BAcd16b16a);
-<<<<<<< HEAD
+    CASE(BAcde16a16b);
+    CASE(aCBdef16b16c);
     CASE(aCBd4c8b8c4b);
     CASE(aCBde4c8b8c4b);
     CASE(aCBdef4c8b8c4b);
-=======
-    CASE(BAcde16a16b);
-    CASE(aCBdef16b16c);
->>>>>>> d0fc158e
     CASE(x);
     CASE(nc);
     CASE(cn);
