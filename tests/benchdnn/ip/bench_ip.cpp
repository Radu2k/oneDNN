/*******************************************************************************
* Copyright 2017-2020 Intel Corporation
*
* Licensed under the Apache License, Version 2.0 (the "License");
* you may not use this file except in compliance with the License.
* You may obtain a copy of the License at
*
*     http://www.apache.org/licenses/LICENSE-2.0
*
* Unless required by applicable law or agreed to in writing, software
* distributed under the License is distributed on an "AS IS" BASIS,
* WITHOUT WARRANTIES OR CONDITIONS OF ANY KIND, either express or implied.
* See the License for the specific language governing permissions and
* limitations under the License.
*******************************************************************************/

#include <stdio.h>
#include <stdlib.h>

#include <sstream>

#include "dnnl_common.hpp"
#include "dnnl_memory.hpp"
#include "parser.hpp"

#include "ip/ip.hpp"

namespace ip {

void check_correctness(const settings_t &s) {
    for_(const auto &i_dir : s.dir)
    for_(const auto &i_cfg : s.cfg)
    for_(const auto &i_stag : s.stag)
    for_(const auto &i_wtag : s.wtag)
    for_(const auto &i_dtag : s.dtag)
    for_(const auto &i_oscale : s.oscale)
    for_(const auto &i_post_ops : s.post_ops)
    for (const auto &i_mb : s.mb) {
        attr_t attr(i_oscale, i_post_ops);
        handle_legacy_attr(attr, s.attr);
        const prb_t p(s.desc, i_mb, i_dir, i_cfg, i_stag, i_wtag, i_dtag, attr);
        std::stringstream ss;
        ss << p;
        const std::string cpp_pstr = ss.str();
        const char *pstr = cpp_pstr.c_str();
        BENCHDNN_PRINT(1, "run: %s\n", pstr);

        res_t res {};
        const int status = doit(&p, &res);

        bool want_perf_report = false;
        parse_result(res, want_perf_report, status, pstr);

        if (want_perf_report && bench_mode & PERF) {
            perf_report_t pr(s.perf_template);
            pr.report(&p, &res, pstr);
        }

        benchdnn_stat.tests++;
    }
}

int bench(int argc, char **argv) {
    driver_name = "ip";
    using namespace parser;
    static settings_t s;
    static const settings_t def {};
    for (; argc > 0; --argc, ++argv) {
        const bool parsed_options = parse_bench_settings(argv[0])
                || parse_batch(bench, argv[0])
                || parse_dir(s.dir, def.dir, argv[0])
                || parse_cfg(s.cfg, def.cfg, str2cfg, argv[0])
                || parse_tag(s.stag, def.stag, argv[0], "stag")
                || parse_tag(s.wtag, def.wtag, argv[0], "wtag")
                || parse_tag(s.dtag, def.dtag, argv[0], "dtag")
                || parse_mb(s.mb, def.mb, argv[0])
                || parse_attr(s.attr, argv[0])
<<<<<<< HEAD
=======
                || parse_attr_oscale(s.oscale, argv[0])
                || parse_attr_post_ops(s.post_ops, argv[0])
>>>>>>> 6478ab6b
                || parse_perf_template(s.perf_template, s.perf_template_def,
                        s.perf_template_csv, argv[0])
                || parse_reset(s, argv[0]);
        if (!parsed_options) {
            catch_unknown_options(argv[0]);

            SAFE_V(str2desc(&s.desc, argv[0]));
            check_correctness(s);
        }
    }

    return parse_last_argument();
}

} // namespace ip<|MERGE_RESOLUTION|>--- conflicted
+++ resolved
@@ -75,11 +75,8 @@
                 || parse_tag(s.dtag, def.dtag, argv[0], "dtag")
                 || parse_mb(s.mb, def.mb, argv[0])
                 || parse_attr(s.attr, argv[0])
-<<<<<<< HEAD
-=======
                 || parse_attr_oscale(s.oscale, argv[0])
                 || parse_attr_post_ops(s.post_ops, argv[0])
->>>>>>> 6478ab6b
                 || parse_perf_template(s.perf_template, s.perf_template_def,
                         s.perf_template_csv, argv[0])
                 || parse_reset(s, argv[0]);
