--- conflicted
+++ resolved
@@ -42,11 +42,8 @@
             size_t bia_off = bia_off_f(p, oc);
             d += ((float *)bia_m)[bia_off];
         }
-<<<<<<< HEAD
-        maybe_scale(d, p->scales, oc, p->attr);
-=======
+
         maybe_oscale(p->attr, d, p->scales, oc);
->>>>>>> 6478ab6b
         maybe_post_ops(p->attr, d, dst);
         dst = d;
     });
