/*******************************************************************************
* Copyright 2017-2020 Intel Corporation
*
* Licensed under the Apache License, Version 2.0 (the "License");
* you may not use this file except in compliance with the License.
* You may obtain a copy of the License at
*
*     http://www.apache.org/licenses/LICENSE-2.0
*
* Unless required by applicable law or agreed to in writing, software
* distributed under the License is distributed on an "AS IS" BASIS,
* WITHOUT WARRANTIES OR CONDITIONS OF ANY KIND, either express or implied.
* See the License for the specific language governing permissions and
* limitations under the License.
*******************************************************************************/

#include <float.h>
#include <math.h>
#include <random>
#include <stdio.h>
#include <stdlib.h>

#include "dnnl.h"

#include "tests/test_thread.hpp"

#include "dnnl_common.hpp"
#include "dnnl_memory.hpp"

#include "ip/ip.hpp"

namespace ip {
/* extra control parameter which shouldn't be placed in prb_t */

static int init_pd(dnnl_engine_t engine, const prb_t *p,
        dnnl_primitive_desc_t &ippd, res_t *r, dir_t dir,
        const_dnnl_primitive_desc_t hint) {
    dnnl_inner_product_desc_t ipd;
    dnnl_memory_desc_t src_d, wei_d, bia_d, dst_d;

    dnnl_dims_t src_dims_0d = {p->mb, p->ic};
    dnnl_dims_t src_dims_1d = {p->mb, p->ic, p->iw};
    dnnl_dims_t src_dims_2d = {p->mb, p->ic, p->ih, p->iw};
    dnnl_dims_t src_dims_3d = {p->mb, p->ic, p->id, p->ih, p->iw};
    dnnl_dims_t wei_dims_0d = {p->oc, p->ic};
    dnnl_dims_t wei_dims_1d = {p->oc, p->ic, p->iw};
    dnnl_dims_t wei_dims_2d = {p->oc, p->ic, p->ih, p->iw};
    dnnl_dims_t wei_dims_3d = {p->oc, p->ic, p->id, p->ih, p->iw};
    dnnl_dims_t bia_dims = {p->oc};
    dnnl_dims_t dst_dims = {p->mb, p->oc};

    dnnl_dim_t *src_dims = p->ndims == 5
            ? src_dims_3d
            : p->ndims == 4 ? src_dims_2d
                            : p->ndims == 3 ? src_dims_1d : src_dims_0d;

    dnnl_dim_t *wei_dims = p->ndims == 5
            ? wei_dims_3d
            : p->ndims == 4 ? wei_dims_2d
                            : p->ndims == 3 ? wei_dims_1d : wei_dims_0d;

    DNN_SAFE(dnnl_memory_desc_init_by_tag(&src_d, p->ndims, src_dims,
                     p->cfg[SRC].dt, convert_tag(p->stag, p->ndims)),
            WARN);
    DNN_SAFE(dnnl_memory_desc_init_by_tag(&wei_d, p->ndims, wei_dims,
                     p->cfg[WEI].dt, convert_tag(p->wtag, p->ndims)),
            WARN);
    DNN_SAFE(dnnl_memory_desc_init_by_tag(
                     &bia_d, 1, bia_dims, p->cfg[BIA].dt, dnnl_format_tag_any),
            WARN);
    DNN_SAFE(dnnl_memory_desc_init_by_tag(&dst_d, 2, dst_dims, p->cfg[DST].dt,
                     convert_tag(p->dtag, 2)),
            WARN);

    switch (p->dir) {
        case FWD_D:
        case FWD_B:
        case FWD_I:
            DNN_SAFE(dnnl_inner_product_forward_desc_init(&ipd,
                             p->dir == FWD_I ? dnnl_forward_inference
                                             : dnnl_forward_training,
                             &src_d, &wei_d, p->dir == FWD_B ? &bia_d : NULL,
                             &dst_d),
                    WARN);
            break;
        case BWD_D:
            DNN_SAFE(dnnl_inner_product_backward_data_desc_init(
                             &ipd, &src_d, &wei_d, &dst_d),
                    WARN);
            break;
        case BWD_W:
        case BWD_WB:
            DNN_SAFE(dnnl_inner_product_backward_weights_desc_init(&ipd, &src_d,
                             &wei_d, p->dir == BWD_W ? NULL : &bia_d, &dst_d),
                    WARN);
            break;
        default: DNN_SAFE(dnnl_invalid_arguments, CRIT);
    }

    DNN_SAFE(ipd.accum_data_type == p->cfg[ACC].dt ? dnnl_success
                                                   : dnnl_unimplemented,
            CRIT);

<<<<<<< HEAD
    attr_args_t aa;
    aa.insert(DNNL_ARG_ATTR_OUTPUT_SCALES, p->oc, p->scales);
    auto dnnl_attr = create_dnnl_attr_v2(p->attr, aa);
=======
    attr_args_t attr_args;
    attr_args.prepare_output_scales(p->attr, p->scales, p->oc);
    auto dnnl_attr = create_dnnl_attr(p->attr, attr_args);
>>>>>>> be499680

    dnnl_status_t init_status = dnnl_success;
    init_status
            = dnnl_primitive_desc_create(&ippd, &ipd, dnnl_attr, engine, NULL);

    dnnl_primitive_attr_destroy(dnnl_attr);

    if (init_status == dnnl_unimplemented)
        return r->state = UNIMPLEMENTED, OK;
    else
        SAFE(init_status, WARN);

    r->impl_name = query_impl_info(ippd);
    if (maybe_skip(r->impl_name)) {
        BENCHDNN_PRINT(2, "SKIPPED: oneDNN implementation: %s\n",
                r->impl_name.c_str());
        DNN_SAFE(dnnl_primitive_desc_destroy(ippd), WARN);
        return r->state = SKIPPED, r->reason = SKIP_IMPL_HIT, OK;
    } else {
        BENCHDNN_PRINT(5, "oneDNN implementation: %s\n", r->impl_name.c_str());
    }

    return OK;
}

inline int compare_dat(const prb_t *p, data_kind_t kind, dnn_mem_t &mem_dt,
        dnn_mem_t &mem_fp, res_t *r) {
    const auto nelems = mem_dt.nelems();
    if (nelems == 0) return r->state = PASSED, OK;

    r->total = nelems;

    int64_t non_zero = 0;
    const char *skind = data_kind2str(kind);

    for (int64_t i = 0; i < nelems; ++i) {
        const float dt = mem_dt.get_elem(i);
        const float fp0 = mem_fp.get_elem(i);
        const float fp = round_to_nearest_representable(p->cfg[kind].dt, fp0);

        const float diff = fabsf(fp - dt);
        const float rel_diff = diff / (fabsf(fp) > FLT_MIN ? fabsf(fp) : 1);
        const bool ok = (fabs(fp) > 1e-5 ? rel_diff : diff) <= p->cfg[kind].eps;

        r->errors += !ok;

        const bool dump = false || (!ok && (r->errors < 10 || verbose >= 10))
                || (verbose >= 50 && i < 30) || (verbose >= 99);
        if (dump) {
            BENCHDNN_PRINT(0,
                    "[%4ld][%s]"
                    "fp:%8g fp0:%8g dt:%8g diff:%8g rdiff:%8g\n",
                    (long)i, skind, fp, fp0, dt, diff, rel_diff);
        }
        non_zero += fp != 0;
    }

    const double trust_nz = (double)non_zero / r->total;
    bool no_trust = trust_nz < 0.1;
    if (no_trust) {
        r->state = MISTRUSTED;
        const char *skind = data_kind2str(kind);
        BENCHDNN_PRINT(0,
                "@@@ [%s] test-bug: trust is too low."
                " Nonzeros in output: %.2f\n",
                skind, trust_nz);
    }

    if (r->errors) r->state = FAILED;

    if (r->state == UNTESTED) r->state = PASSED; /* optimism */

    return r->state == FAILED ? FAIL : OK;
}

int fill_src(const prb_t *p, dnn_mem_t &mem_dt, dnn_mem_t &mem_fp, res_t *r) {
    const bool need_extra_mem = mem_dt.dt() != mem_fp.dt();
    dnn_mem_t extra_mem;
    if (need_extra_mem) {
        const auto tag = get_abx_tag(mem_dt.md_.ndims);
        extra_mem = dnn_mem_t(mem_dt.md_, dnnl_f32, tag, get_test_engine());
    }
    dnn_mem_t &mem_00 = need_extra_mem ? extra_mem : mem_fp;

    const auto &c = p->cfg[SRC];
    const int range = c.f_max - c.f_min + 1;

    dnnl::impl::parallel_nd(p->mb, p->ic, p->id, p->ih, p->iw,
            [&](int mb, int ic, int id, int ih, int iw) {
                const int gen
                        = 101 * id + 103 * ih + 107 * iw + 109 * mb + 113 * ic;
                const bool non_base = flip_coin(gen, c.f_sparsity);
                const float value
                        = non_base ? c.f_min + gen * 1 % range : c.f_base;

                ((float *)mem_00)[src_off_f(p, mb, ic, id, ih, iw)] = value;
            });

    SAFE(mem_dt.reorder(mem_00), WARN);
    if (need_extra_mem) { SAFE(mem_fp.reorder(mem_dt), WARN); }

    return OK;
}

int fill_wei(const prb_t *p, dnn_mem_t &mem_dt, dnn_mem_t &mem_fp, res_t *r) {
    const bool s8_s8 = p->cfg[WEI].dt == dnnl_s8 && p->cfg[SRC].dt == dnnl_s8;
    const bool diff_data_type = mem_dt.dt() != mem_fp.dt();
    const bool check_reorder = diff_data_type && !s8_s8;

    dnn_mem_t extra_mem;
    if (check_reorder) {
        const auto tag = get_abx_tag(mem_dt.md_.ndims);
        extra_mem = dnn_mem_t(mem_dt.md_, dnnl_f32, tag, get_test_engine());
    }
    dnn_mem_t &mem_00 = check_reorder ? extra_mem : mem_fp;

    const auto &c = p->cfg[WEI];
    const int range = c.f_max - c.f_min + 1;

    dnnl::impl::parallel_nd(p->oc, p->ic, p->id, p->ih, p->iw,
            [&](int oc, int ic, int kd, int kh, int kw) {
                const int gen
                        = 127 * kd + 131 * kh + 137 * kw + 139 * oc + 149 * ic;
                const bool non_base = flip_coin(gen, c.f_sparsity);
                const float value
                        = non_base ? c.f_min + gen * 1 % range : c.f_base;
                ((float *)mem_00)[wei_off_f(p, oc, ic, kd, kh, kw)] = value;
            });

    SAFE(mem_dt.reorder(mem_00), WARN);
    if (check_reorder) { SAFE(mem_fp.reorder(mem_dt), WARN); }

    return OK;
}

int fill_bia(const prb_t *p, dnn_mem_t &mem_dt, dnn_mem_t &mem_fp, res_t *r) {
    const bool need_extra_mem = mem_dt.dt() != mem_fp.dt();
    dnn_mem_t extra_mem;
    if (need_extra_mem)
        extra_mem = dnn_mem_t(mem_dt.md_, dnnl_f32, dnnl_x, get_test_engine());
    dnn_mem_t &mem_00 = need_extra_mem ? extra_mem : mem_fp;

    const size_t nelems = mem_00.nelems();
    if (nelems == 0) return OK;

    const auto &c = p->cfg[BIA];
    const int range = c.f_max - c.f_min + 1;

    for (size_t i = 0; i < nelems; ++i) {
        const int gen = (int)(151 * i);
        const bool non_base = flip_coin(gen, c.f_sparsity);
        const float value = non_base ? c.f_min + gen * 1 % range : c.f_base;

        ((float *)mem_00)[i] = value;
    }

    SAFE(mem_dt.reorder(mem_00), WARN);
    if (need_extra_mem) { SAFE(mem_fp.reorder(mem_dt), WARN); }
    return OK;
}

int fill_dst(const prb_t *p, dnn_mem_t &mem_dt, dnn_mem_t &mem_fp, res_t *r) {
    const bool need_extra_mem = mem_dt.dt() != mem_fp.dt();
    dnn_mem_t extra_mem;
    if (need_extra_mem) {
        const auto tag = get_abx_tag(mem_dt.md_.ndims);
        extra_mem = dnn_mem_t(mem_dt.md_, dnnl_f32, tag, get_test_engine());
    }
    dnn_mem_t &mem_00 = need_extra_mem ? extra_mem : mem_fp;

    const auto &c = p->cfg[DST];
    const int range = c.f_max - c.f_min + 1;

    dnnl::impl::parallel_nd(p->mb, p->oc, [&](int mb, int oc) {
        const int gen = 173 * mb + 179 * oc;
        const bool non_base = flip_coin(gen, c.f_sparsity);
        const float value = non_base ? c.f_min + gen * 1 % range : c.f_base;

        ((float *)mem_00)[dst_off_f(p, mb, oc)] = value;
    });

    SAFE(mem_dt.reorder(mem_00), WARN);
    if (need_extra_mem) { SAFE(mem_fp.reorder(mem_dt), WARN); }

    return OK;
}

void check_known_skipped_case(const prb_t *p, res_t *r) {
    check_known_skipped_case_common(
            {p->cfg[SRC].dt, p->cfg[WEI].dt, p->cfg[DST].dt}, p->dir, r);
}

int doit(const prb_t *p, res_t *r) {
    if (bench_mode == LIST) return r->state = LISTED, OK;

    check_known_skipped_case(p, r);
    if (r->state == SKIPPED) return OK;

    dnnl_primitive_t ip {};
    SAFE(init_prim(&ip, init_pd, p, r), WARN);
    if (r->state == SKIPPED || r->state == UNIMPLEMENTED) return OK;

    const_dnnl_primitive_desc_t const_pd;
    DNN_SAFE(dnnl_primitive_get_primitive_desc(ip, &const_pd), CRIT);

    if (dnn_mem_t::check_mem_size(const_pd) != OK) {
        DNN_SAFE_V(dnnl_primitive_destroy(ip));
        return r->state = SKIPPED, r->reason = NOT_ENOUGH_RAM, OK;
    }

    const auto q = [&](int index = 0) -> const dnnl_memory_desc_t & {
        return *dnnl_primitive_desc_query_md(
                const_pd, dnnl_query_exec_arg_md, index);
    };

    const auto &src_md
            = p->dir == BWD_D ? q(DNNL_ARG_DIFF_SRC) : q(DNNL_ARG_SRC);
    const auto &wei_md = p->dir & FLAG_WEI ? q(DNNL_ARG_DIFF_WEIGHTS)
                                           : q(DNNL_ARG_WEIGHTS);
    const auto &bia_md
            = p->dir & FLAG_WEI ? q(DNNL_ARG_DIFF_BIAS) : q(DNNL_ARG_BIAS);
    const auto &dst_md
            = p->dir & FLAG_BWD ? q(DNNL_ARG_DIFF_DST) : q(DNNL_ARG_DST);
    const auto &scratchpad_md = q(DNNL_ARG_SCRATCHPAD);

    const auto fp = dnnl_f32;
    const auto src_tag = get_abx_tag(p->ndims);
    const auto wei_tag = get_abx_tag(p->ndims);

    const auto &test_engine = get_test_engine();

    dnn_mem_t src_dt(src_md, test_engine);
    dnn_mem_t wei_dt(wei_md, test_engine);
    dnn_mem_t bia_dt(bia_md, test_engine);
    dnn_mem_t dst_dt(dst_md, test_engine);
    dnn_mem_t scratchpad_dt(scratchpad_md, test_engine);

    dnn_mem_t src_fp(src_md, fp, src_tag, test_engine);
    dnn_mem_t wei_fp(wei_md, fp, wei_tag, test_engine);
    dnn_mem_t bia_fp(bia_md, fp, dnnl_x, test_engine);
    dnn_mem_t dst_fp(dst_md, fp, dnnl_nc, test_engine);

    SAFE(fill_src(p, src_dt, src_fp, r), WARN);
    SAFE(fill_wei(p, wei_dt, wei_fp, r), WARN);
    SAFE(fill_bia(p, bia_dt, bia_fp, r), WARN);
    SAFE(fill_dst(p, dst_dt, dst_fp, r), WARN);

    args_t args;

    if (p->dir & FLAG_FWD) {
        args.set(DNNL_ARG_SRC, src_dt);
        args.set(DNNL_ARG_WEIGHTS, wei_dt);
        args.set(DNNL_ARG_BIAS, bia_dt);
        args.set(DNNL_ARG_DST, dst_dt);
        args.set(DNNL_ARG_SCRATCHPAD, scratchpad_dt);

        SAFE(execute_and_wait(ip, args), WARN);

        if (bench_mode & CORR) {
            compute_ref_fwd(test_engine, p, src_fp, wei_fp, bia_fp, dst_fp);
            dnn_mem_t dst(dst_dt, fp, dnnl_nc, test_engine);
            SAFE(compare_dat(p, DST, dst, dst_fp, r), WARN);
        }
    } else if (p->dir == BWD_D) {
        args.set(DNNL_ARG_DIFF_DST, dst_dt);
        args.set(DNNL_ARG_WEIGHTS, wei_dt);
        args.set(DNNL_ARG_DIFF_SRC, src_dt);
        args.set(DNNL_ARG_SCRATCHPAD, scratchpad_dt);

        SAFE(execute_and_wait(ip, args), WARN);

        if (bench_mode & CORR) {
            compute_ref_bwd_d(p, src_fp, wei_fp, dst_fp);
            dnn_mem_t src(src_dt, fp, src_tag, test_engine);
            SAFE(compare_dat(p, SRC, src, src_fp, r), WARN);
        }
    } else if (p->dir & FLAG_BWD && p->dir & FLAG_WEI) {
        args.set(DNNL_ARG_SRC, src_dt);
        args.set(DNNL_ARG_DIFF_DST, dst_dt);
        args.set(DNNL_ARG_DIFF_WEIGHTS, wei_dt);
        args.set(DNNL_ARG_DIFF_BIAS, bia_dt);
        args.set(DNNL_ARG_SCRATCHPAD, scratchpad_dt);

        SAFE(execute_and_wait(ip, args), WARN);

        if (bench_mode & CORR) {
            compute_ref_bwd_w(p, src_fp, wei_fp, bia_fp, dst_fp);
            dnn_mem_t wei(wei_dt, fp, wei_tag, test_engine);
            if (compare_dat(p, WEI, wei, wei_fp, r) != OK) return FAIL;
            if (p->dir & FLAG_BIA) {
                dnn_mem_t bia(bia_dt, fp, dnnl_x, test_engine);
                SAFE(compare_dat(p, BIA, bia, bia_fp, r), WARN);
            }
        }
    }

    measure_perf(r->timer, ip, args);

    DNN_SAFE_V(dnnl_primitive_destroy(ip));

    return OK;
}

} // namespace ip<|MERGE_RESOLUTION|>--- conflicted
+++ resolved
@@ -101,15 +101,9 @@
                                                    : dnnl_unimplemented,
             CRIT);
 
-<<<<<<< HEAD
-    attr_args_t aa;
-    aa.insert(DNNL_ARG_ATTR_OUTPUT_SCALES, p->oc, p->scales);
-    auto dnnl_attr = create_dnnl_attr_v2(p->attr, aa);
-=======
     attr_args_t attr_args;
     attr_args.prepare_output_scales(p->attr, p->scales, p->oc);
     auto dnnl_attr = create_dnnl_attr(p->attr, attr_args);
->>>>>>> be499680
 
     dnnl_status_t init_status = dnnl_success;
     init_status
