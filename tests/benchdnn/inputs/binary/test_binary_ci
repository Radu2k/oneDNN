--reset

--inplace=true,false
--alg=ADD,MUL,MAX,MIN,DIV,SUB
--stag=abx:abx,axb:axb
<<<<<<< HEAD
--attr-post-ops='','sum:0.5','add:f32;min:u8:per_dim_01;linear:2:0.125','sum:0.25;relu:-0.01'
=======
--attr-post-ops='','sum:0.5','linear:2:0.125','add:f32',\
                'mul:s8:per_oc;sum:0.25;relu:-0.01'
--attr-scales=,src:common:0.25_src1:common:0.5
>>>>>>> 249db585

--ddt=f32 --sdt=f32:f32
--batch=shapes_ci

--ddt=bf16 --sdt=bf16:bf16
--batch=shapes_ci

--ddt=f16 --sdt=f16:f16
--batch=shapes_ci

--ddt=s8 --sdt=s8:s8
--batch=shapes_ci

--ddt=u8 --sdt=u8:u8
--batch=shapes_ci<|MERGE_RESOLUTION|>--- conflicted
+++ resolved
@@ -3,13 +3,11 @@
 --inplace=true,false
 --alg=ADD,MUL,MAX,MIN,DIV,SUB
 --stag=abx:abx,axb:axb
-<<<<<<< HEAD
---attr-post-ops='','sum:0.5','add:f32;min:u8:per_dim_01;linear:2:0.125','sum:0.25;relu:-0.01'
-=======
 --attr-post-ops='','sum:0.5','linear:2:0.125','add:f32',\
+                'add:f32;min:u8:per_dim_01;linear:2:0.125',\
+                'sum:0.25;relu:-0.01',\
                 'mul:s8:per_oc;sum:0.25;relu:-0.01'
 --attr-scales=,src:common:0.25_src1:common:0.5
->>>>>>> 249db585
 
 --ddt=f32 --sdt=f32:f32
 --batch=shapes_ci
