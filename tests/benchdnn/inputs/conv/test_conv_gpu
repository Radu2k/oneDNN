--- conflicted
+++ resolved
@@ -11,15 +11,11 @@
 # bf16
 --cfg=bf16bf16bf16
 --mb=2
-<<<<<<< HEAD
---dir=FWD_B,BWD_D --batch=conv_resnet_50
+--dir=FWD_B,BWD_D --batch=shapes_resnet_50
 
 --mb=32
 --cfg=bf16bf16bf16,bf16f32bf16
---dir=BWD_WB --batch=conv_gpu
-=======
---dir=FWD_B,BWD_D,BWD_WB --batch=shapes_resnet_50
->>>>>>> 40db80ef
+--dir=BWD_WB --batch=set_gpu
 
 # i8
 # i8 - 1x1 tests
