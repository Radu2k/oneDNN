--- conflicted
+++ resolved
@@ -350,6 +350,12 @@
 
     attr_args_t() = default;
 
+    void insert(int aarg, int64_t acount, const float *avals,
+            bool aruntime = false) {
+        entries.insert(
+                std::make_pair(aarg, entry_t(avals, acount, -1, aruntime)));
+    }
+
     void prepare_output_scales(
             const attr_t &attr, const void *vals, int64_t count, int mask = -1);
 
@@ -377,60 +383,6 @@
     std::map<int, dnnl_memory_desc_t> mds;
 };
 
-// A container for additional data and info, not available from user's input at
-// parse time, but which are required to create the library attributes.
-struct attr_args_t {
-    struct entry_t {
-        entry_t() = default;
-
-        entry_t(int64_t acount, int amask, const float *avals,
-                bool aruntime = false)
-            : count(acount), mask(amask), vals(avals), runtime(aruntime) {}
-
-        int64_t get_count(policy_t policy) const {
-            return (policy == policy_t::COMMON || runtime) ? 1 : count;
-        }
-
-        int get_mask(policy_t policy) const {
-            return mask == -1 ? attr_t::get_default_mask(policy) : mask;
-        }
-
-        const float *get_scales() const {
-            return runtime ? &DNNL_RUNTIME_F32_VAL : vals;
-        }
-
-        int64_t count = 1;
-        int mask = -1;
-        const float *vals = NULL;
-        bool runtime = false;
-    };
-
-    attr_args_t() = default;
-
-    void insert(int aarg, int64_t acount, const float *avals,
-            bool aruntime = false) {
-        entries.insert(
-                std::make_pair(aarg, entry_t(acount, -1, avals, aruntime)));
-    }
-
-    void insert(int aarg, int64_t acount, int mask, const float *avals,
-            bool aruntime = false) {
-        entries.insert(
-                std::make_pair(aarg, entry_t(acount, mask, avals, aruntime)));
-    }
-
-    int prepare_binary_post_op_mds(
-            const attr_t &attr, int ndims, const dnnl_dims_t dims);
-
-    entry_t operator[](int arg) const {
-        const auto it = entries.find(arg);
-        return it == entries.end() ? entry_t() : it->second;
-    }
-
-    std::map<int, entry_t> entries;
-    std::map<int, dnnl_memory_desc_t> mds;
-};
-
 struct engine_t {
     engine_t(dnnl_engine_kind_t engine_kind);
     ~engine_t();
@@ -457,23 +409,8 @@
 dnnl_format_tag_t get_axb_tag(int ndims);
 dnnl_format_tag_t convert_tag(const std::string &tag_str, int ndims);
 
-<<<<<<< HEAD
-dnnl_primitive_attr_t create_dnnl_attr_v2(
-        const attr_t &attr, const attr_args_t &attr_args);
-
-dnnl_primitive_attr_t create_dnnl_attr(const attr_t &attr, int64_t scale_cnt,
-        int scale_mask, const float *scales);
-inline dnnl_primitive_attr_t create_dnnl_attr(
-        const attr_t &attr, int64_t scale_cnt, const float *scales) {
-    return create_dnnl_attr(attr, scale_cnt, -1, scales);
-}
-inline dnnl_primitive_attr_t create_dnnl_attr(const attr_t &attr) {
-    return create_dnnl_attr(attr, 1, -1, NULL);
-}
-=======
 dnnl_primitive_attr_t create_dnnl_attr(
         const attr_t &attr, const attr_args_t &attr_args);
->>>>>>> be499680
 
 dnnl_engine_kind_t str2engine_kind(const char *str);
 dnnl_scratchpad_mode_t str2scratchpad_mode(const char *str);
@@ -486,20 +423,10 @@
 float compute_eltwise_bwd(attr_t::post_ops_t::kind_t kind, float d_dst,
         float src, float alpha, float beta);
 float compute_binary(attr_t::post_ops_t::kind_t kind, float src0, float src1);
-<<<<<<< HEAD
-
-void maybe_post_ops(const attr_t &attr, float &val, float sum_val,
-        const std::vector<float> &v_binary_vals);
-inline void maybe_post_ops(const attr_t &attr, float &val) {
-    maybe_post_ops(attr, val, 0.f, std::vector<float>());
-}
-inline void maybe_post_ops(const attr_t &attr, float &val, float sum_val) {
-=======
 void maybe_post_ops(const attr_t &attr, float &val, float sum_val,
         const std::vector<float> &v_binary_vals);
 inline void maybe_post_ops(
         const attr_t &attr, float &val, float sum_val = 0.f) {
->>>>>>> be499680
     maybe_post_ops(attr, val, sum_val, std::vector<float>());
 }
 #endif