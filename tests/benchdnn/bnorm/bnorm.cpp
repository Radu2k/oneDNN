--- conflicted
+++ resolved
@@ -418,11 +418,7 @@
                 WARN);
     }
 
-<<<<<<< HEAD
-    auto dnnl_attr = create_dnnl_attr_v2(p->attr, attr_args_t());
-=======
     auto dnnl_attr = create_dnnl_attr(p->attr, attr_args_t());
->>>>>>> be499680
 
     dnnl_status_t init_status
             = dnnl_primitive_desc_create(&bpd, &bd, dnnl_attr, engine, hint);
