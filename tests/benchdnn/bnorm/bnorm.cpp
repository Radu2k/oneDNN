/*******************************************************************************
* Copyright 2017-2020 Intel Corporation
*
* Licensed under the Apache License, Version 2.0 (the "License");
* you may not use this file except in compliance with the License.
* You may obtain a copy of the License at
*
*     http://www.apache.org/licenses/LICENSE-2.0
*
* Unless required by applicable law or agreed to in writing, software
* distributed under the License is distributed on an "AS IS" BASIS,
* WITHOUT WARRANTIES OR CONDITIONS OF ANY KIND, either express or implied.
* See the License for the specific language governing permissions and
* limitations under the License.
*******************************************************************************/

#include <float.h>
#include <math.h>
#include <stddef.h>
#include <stdio.h>
#include <stdlib.h>

#include <random>
#include <sstream>

#include "dnnl.h"

#include "tests/test_thread.hpp"

#include "dnnl_common.hpp"
#include "dnnl_memory.hpp"
#include "norm.hpp"

#include "bnorm/bnorm.hpp"

namespace bnorm {

static int prepare_fwd_with_stats(const prb_t *p, dnn_mem_t &src,
        dnn_mem_t &mean, dnn_mem_t &var, dnn_mem_t &ss) {
    dnnl::impl::parallel_nd(p->ic, p->mb, p->id, p->ih, p->iw,
            [&](int64_t c, int64_t mb, int64_t d, int64_t h, int64_t w) {
                int64_t l_base = mb * p->id * p->ih * p->iw + c * 239 * 2;
                float *s = (float *)src + data_off(p, mb, c, 0, 0, 0);

                const int64_t sp = d * p->ih * p->iw + h * p->iw + w;
                const int64_t l = l_base + sp;
                const int64_t value = (l % 65) - 32;
                s[sp] = maybe_saturate(p->dt, value);

                ((float *)mean)[c] = 4 * ((c % 5) - 2);
                ((float *)var)[c] = ((c % 7) << 1);

                if (p->flags & USE_SCALESHIFT) {
                    ((float *)ss)[c] = (1 << (c % 7));
                    ((float *)ss)[p->ic + c] = ((c % 3) - 1) * ((float *)ss)[c];
                } else {
                    ((float *)ss)[c] = 1;
                    ((float *)ss)[p->ic + c] = 0;
                }
            });

    return OK;
}

static int prepare_fwd_no_stats(const prb_t *p, dnn_mem_t &src, dnn_mem_t &mean,
        dnn_mem_t &var, dnn_mem_t &ss) {
    /** Idea: choose src[] values so that both mean and variance are computed
     * exactly (independently of the order of the computations).
     *
     * The `exactness` is achieved via [a1]: src[i] + src[i+1] = 2 * mean.
     *
     * The variation in src is allowed in the last flex_bits bits.
     * If the sequence (L) is too big (flex_bits <= min_flex_bits), the mean
     * value is set to 0 and src is partially filled with zeros (according to
     * density so that at least want_flex_bits is reserved for src variation.
     * Once src is set, variance is computed.
     *
     * ALG_0: mean is set to 0
     * ALG_1: mean is set to 2^p, where p \in {-2, -1, ..., 4}
     * ALG_AUTO: choose between ALG_0 and ALG_1 automatically */
    const int64_t exact_bits = digits_dt(p->dt);
    const int64_t L = p->mb * p->id * p->ih * p->iw;
    const int64_t logL = (int64_t)ceilf(log2f(L));

    assert(logL <= 0 || (1LL << (logL - 1)) < L);
    assert(L <= (1LL << logL));

    const int64_t min_flex_bits = 3;
    const int64_t want_flex_bits = MIN2(6, exact_bits / 2);

    check_alg_t alg = p->check_alg;
    if (alg == ALG_AUTO) /* choose appropriate checking algorithm */
        alg = (exact_bits - logL) / 2 - 1 >= min_flex_bits ? ALG_1 : ALG_0;

    const int64_t flex_bits = alg == ALG_0
            ? want_flex_bits /* BFloat16 has only 7 bits of mantissa */
            : MIN2(p->dt == dnnl_bf16 ? 7 : exact_bits,
                    (exact_bits - logL) / 2 - 1);

    if (flex_bits < min_flex_bits) return FAIL;

    const int64_t flex_mask = (1 << flex_bits) - 1;

    /* density: (exact_bits - log_2(L * density)) / 2 >= flex_bits */
    const float density = alg == ALG_0
            ? 1.f * (1 << (exact_bits - 2 * flex_bits)) / L
            : 1.f;
    assert((exact_bits - ceilf(log2f(L * density))) / 2 >= flex_bits);

    BENCHDNN_PRINT(6, "check_alg: %s, density = %g, flex_bits = " IFMT "\n",
            check_alg2str(alg), density, flex_bits);

    dnnl::impl::parallel_nd(p->ic, [&](int64_t c) {
        const float m = ((float *)mean)[c]
                = alg == ALG_0 ? 0.f : 0.25f * (1 << (c % 7));
        float v = 0; /* current variance */

        for (int64_t mb = 0; mb < p->mb; ++mb) {
            int64_t l_base = mb * p->id * p->ih * p->iw
                    + c * 239 * 2; // l[0] must be even
            float *s = (float *)src + data_off(p, mb, c, 0, 0, 0);

            for_(int64_t d = 0; d < p->id; ++d)
            for_(int64_t h = 0; h < p->ih; ++h)
            for (int64_t w = 0; w < p->iw; ++w) {

                const int64_t sp = d * p->ih * p->iw + h * p->iw + w;
                const int64_t l = l_base + sp;

                if (alg == ALG_0 && !flip_coin(l / 2 * 257ULL, density)) {
                    s[sp] = 0;
                    continue;
                }

                const int64_t gen = (l / 2 * 1637) & flex_mask;
                const int sgn = l % 2 == 0 ? 1 : -1; /* [a1] */
                const float f = 1.f * sgn * gen / (1 << flex_bits);

                s[sp] = alg == ALG_0 ? f : m * (1.f + f);
                if (L % 2 && (mb * p->id * p->ih * p->iw + sp == L - 1)) {
                    s[sp] = m;
                }
                v += (s[sp] - m) * (s[sp] - m);
            }
        }

        ((float *)var)[c] = v / (p->mb * p->id * p->ih * p->iw);

        if (p->flags & USE_SCALESHIFT) {
            ((float *)ss)[c] = 1.f / 8 * (1 << (c % 7));
            ((float *)ss)[p->ic + c] = ((c % 3) - 1) * ((float *)ss)[c] / 64;
        } else {
            ((float *)ss)[c] = 1;
            ((float *)ss)[p->ic + c] = 0;
        }
    });

    return OK;
}

static int prepare_fwd(const prb_t *p, dnn_mem_t &src, dnn_mem_t &mean,
        dnn_mem_t &var, dnn_mem_t &ss) {
    if (p->flags & GLOB_STATS)
        return prepare_fwd_with_stats(p, src, mean, var, ss);
    else
        return prepare_fwd_no_stats(p, src, mean, var, ss);
}

static int prepare_bwd(const prb_t *p, dnn_mem_t &mem_dt, dnn_mem_t &mem_fp) {
    const auto nelems = mem_fp.nelems();
    if (nelems == 0) return OK;

    // Idea behind filling: integer diff_dst values decrease norms unlike fp32
    // values in [-1.f, 1.f] range. To decrease norms more, make data pretty
    // sparse as answers sum all diff_dst values.

    /* Do fixed partitioning to have same filling for any number of threads */
    const int64_t n_chunks = 16;
    const int64_t chunk_size = div_up(nelems, n_chunks);

    dnnl::impl::parallel_nd(n_chunks, [&](int idx_chunk) {
        int64_t idx_start = idx_chunk * chunk_size;
        int64_t idx_end = MIN2(idx_start + chunk_size, nelems);

        // Note: we use a different seed for each chunk to avoid
        // repeating patterns. We could use discard(idx_start) too but
        // it has a complexity in O(idx_start). We also add 1 to avoid
        // seeding with 0.
        std::minstd_rand msr(idx_start + 1);
        msr.discard(1);

        std::uniform_int_distribution<> igen_val(-2, 2);
        std::uniform_int_distribution<> igen_coin(0, 256 * 1024);

        // at least 20 non-zero elems
        float sparsity = MAX2(0.05f, MIN2(1.f, 20.f / nelems));

        for (int64_t idx = idx_start; idx < idx_end; ++idx) {
            float value = flip_coin(igen_coin(msr), sparsity)
                    ? round_to_nearest_representable(p->dt, igen_val(msr))
                    : 0;
            mem_fp.set_elem(idx, value);
        }
    });

    SAFE(mem_dt.reorder(mem_fp), WARN);

    return OK;
}

static int compare(const prb_t *p, data_kind_t kind, const dnn_mem_t &fp_mem,
        const dnn_mem_t &dt_mem, res_t *r, const dnn_mem_t *ss = nullptr) {
    const char *skind = data_kind2str(kind);

    const int f32_mant_digits = 24;
    const float eps_coeff = (1 << (f32_mant_digits - digits_dt(p->dt)));
    float eps = eps_coeff * (kind == DATA ? 5e-7 : 0);
    if (kind == SS && p->dir & FLAG_BWD) eps = eps_coeff * 5e-6;

    // Since bwd testing is done using results from forward which are random
    // fp32 values, diff_ss starts fluctuating, so we check norm for both data
    // and SS.
    const bool rely_on_norm = p->dir & FLAG_BWD;

    const int64_t N = kind == DATA ? p->mb : 1;
    const int64_t C = kind == DATA ? p->ic : p->ic * (kind == SS ? 2 : 1);
    const int64_t SP = kind == DATA ? p->id * p->ih * p->iw : 1;
    const auto nelems = N * C * SP;
    r->total += rely_on_norm ? 1 : nelems;

    diff_norm_t diff_norm;
    for_(int64_t n = 0; n < N; n++)
    for_(int64_t c = 0; c < C; c++)
    for (int64_t sp = 0; sp < SP; ++sp) {
        int64_t i = (n * C + c) * SP + sp;
        const float dt = dt_mem.get_elem(i);
        const float fp = fp_mem.get_elem(i);
        diff_norm.update(fp, dt);

        if (rely_on_norm) continue;

        const float diff = fabsf(fp - dt);
        const float rel_diff = diff / (fabsf(fp) > FLT_MIN ? fabsf(fp) : 1);
        bool ok = (fabsf(fp) > 1e-5 ? rel_diff : diff) <= eps;

        /* When the error is larger than eps, It could be
         * due to catastrophic cancellation in final result
         * which is computed as `Y = a * X + b`.
         * When `a * X`  is close to `b` and `sign(a * X) = - sign(b)`.
         * Then large error in `a * X` could result in a final
         * result (which has a cancellation i.e. `|Y| = |a*X - (-b)|`)
         * which has no meaningful digits left in mantissa.*/
        if (!ok && (p->dir & FLAG_FWD) && kind == DATA && ss) {
            const float beta = ((float *)*ss)[p->ic + c];
            /* Using an empirically derived threshold,
             * check if cancellation error
             * in `|Y| = |a*X - (-b)|` is huge.*/
            bool maybe_cancellation_error
                    = (fabsf(fp - beta) / (fabsf(fp) > FLT_MIN ? fabsf(fp) : 1))
                    > 1.0f;
            if (maybe_cancellation_error) {
                /* Check for error in `a * X` */
                float diff_aX = fabsf((fp - beta) - (dt - beta));
                float rel_diff_aX = diff_aX
                        / (fabsf(fp - beta) > FLT_MIN ? fabsf(fp - beta) : 1);
                ok = rel_diff_aX <= eps;
            }
        }

        r->errors += !ok;

        bool dump = false || (!ok && (r->errors < 10 || verbose >= 10))
                || (verbose >= 50 && i < 30) || (verbose >= 99);
        if (dump) {
            std::stringstream ss;
            if (kind == DATA) {
                int64_t mb, c, d, h, w;
                inv_data_off(p, i, mb, c, d, h, w);
                ss << mb << "," << c << "," << d << "," << h << "," << w;
            } else if (kind == SS) {
                ss << i / p->ic << "," << i % p->ic;
            } else {
                ss << i;
            }

            std::string ind_str = ss.str();
            BENCHDNN_PRINT(0,
                    "[%4ld][%s%s][%s] fp:%8g dt:%8g diff:%8g rdiff:%8g\n",
                    (long)i, p->dir & FLAG_BWD ? "D_" : "", skind,
                    ind_str.c_str(), fp, dt, diff, rel_diff);
        }
    }

    diff_norm.done();

    if (rely_on_norm) {
        const bool ok = diff_norm.rel_diff(norm_t::L1) <= eps
                && diff_norm.rel_diff(norm_t::L2) <= eps
                && diff_norm.rel_diff(norm_t::L8) <= eps;
        r->errors += !ok;
    }

    if (r->errors || verbose >= 5) {
        const int vl = r->errors ? 0 : 2;
        BENCHDNN_PRINT(vl,
                "@@@ [%s%s] diff: l0(``%g``) "
                "l1:(%g,%g,%g,``%g``) "
                "l2:(%g,%g,%g,``%g``) "
                "l8:(%g,%g,%g,``%g``)\n",
                p->dir & FLAG_BWD ? "D_" : "", skind,
                diff_norm.rel_diff(norm_t::L0), diff_norm.a_[norm_t::L1],
                diff_norm.b_[norm_t::L1], diff_norm.diff_[norm_t::L1],
                diff_norm.rel_diff(norm_t::L1), diff_norm.a_[norm_t::L2],
                diff_norm.b_[norm_t::L2], diff_norm.diff_[norm_t::L2],
                diff_norm.rel_diff(norm_t::L2), diff_norm.a_[norm_t::L8],
                diff_norm.b_[norm_t::L8], diff_norm.diff_[norm_t::L8],
                diff_norm.rel_diff(norm_t::L8));
    }

    if (r->errors) r->state = FAILED;

    if (r->state == UNTESTED) r->state = PASSED; /* optimism */

    return r->state == FAILED ? FAIL : OK;
}

int check_fwd_ws(const dnn_mem_t &dst_dt, const dnn_mem_t &ws_dt, res_t *r) {
    if (ws_dt.md_.ndims == 0) return OK;

    /* so far we know ws is just bit-mask of whether value was negative or
     * positive */
    const auto nelems = dst_dt.nelems(true);
    const uint8_t *ws = (const uint8_t *)ws_dt;

    /* some internal knowledge: flags in ws are either stored as bytes (e.g.
     * for the ref implementation) or as bits (e.g. for the jitted one); in
     * the latter case the ws memory has fewer elements than the data memory */
    enum { ws_byte, ws_bit } ws_type;
    ws_type = ws_dt.nelems(true) < nelems ? ws_bit : ws_byte;

    /* more internal knowledge: dst_dt and ws_dt are expected to have exactly
     * the same data layout, and dst_dt padded regions are expected to be
     * zero, and the respective ws_dt elements should be set accordingly */
    for (int64_t i = 0; i < nelems; i += 8) {
        for (int64_t j = 0; j < MIN2(8, nelems - i); ++j) {
            const float data = dst_dt.get_elem(i + j);
            const bool want = data > 0.f;
            const bool bit_set = ws_type == ws_byte ? *ws : !!(*ws & (1 << j));

            const bool ok = bit_set == want;
            r->errors += !ok;

            bool dump = false || (!ok && (r->errors < 10 || verbose >= 10))
                    || (verbose >= 50 && i < 30);
            if (dump) {
                BENCHDNN_PRINT(0, "[%4ld] ws exp:%d got:%d (data:%g:%a)\n",
                        (long)(i + j), want, bit_set, data, data);
            }

            // XXX: GPU implementation uses int32_t for workspace
            if (engine_tgt_kind == dnnl_gpu) {
                ws += sizeof(int32_t);
            } else {
                if (ws_type == ws_byte) ++ws;
            }
        }
        if (ws_type == ws_bit) ++ws;
    }

    if (r->errors) r->state = FAILED;

    if (r->state == UNTESTED) r->state = PASSED; /* optimism */

    return r->state == FAILED ? FAIL : OK;
}

int init_pd(dnnl_engine_t engine, const prb_t *p, dnnl_primitive_desc_t &bpd,
        res_t *r, dir_t dir, const_dnnl_primitive_desc_t hint) {
    dnnl_batch_normalization_desc_t bd;
    dnnl_memory_desc_t data_d;

    dnnl_dims_t data_dims_0d = {p->mb, p->ic};
    dnnl_dims_t data_dims_1d = {p->mb, p->ic, p->iw};
    dnnl_dims_t data_dims_2d = {p->mb, p->ic, p->ih, p->iw};
    dnnl_dims_t data_dims_3d = {p->mb, p->ic, p->id, p->ih, p->iw};

    dnnl_dim_t *data_dims = p->ndims == 5
            ? data_dims_3d
            : p->ndims == 4 ? data_dims_2d
                            : p->ndims == 3 ? data_dims_1d : data_dims_0d;

    DNN_SAFE(dnnl_memory_desc_init_by_tag(&data_d, p->ndims, data_dims, p->dt,
                     convert_tag(p->tag, p->ndims)),
            WARN);

    auto flags = (dnnl_normalization_flags_t)p->flags;
    if (dir & FLAG_FWD) {
        auto prop = p->dir & FLAG_INF ? dnnl_forward_inference
                                      : dnnl_forward_training;
        DNN_SAFE(dnnl_batch_normalization_forward_desc_init(
                         &bd, prop, &data_d, p->eps, flags),
                WARN);

    } else {
        dnnl_memory_desc_t diff_data_d;
        DNN_SAFE(dnnl_memory_desc_init_by_tag(&diff_data_d, p->ndims, data_dims,
                         p->dt, dnnl_format_tag_any),
                WARN);
        auto prop = p->dir & FLAG_WEI ? dnnl_backward : dnnl_backward_data;
        DNN_SAFE(dnnl_batch_normalization_backward_desc_init(
                         &bd, prop, &diff_data_d, &data_d, p->eps, flags),
                WARN);
    }

    auto dnnl_attr = create_dnnl_attr_v2(p->attr, attr_args_t());

    dnnl_status_t init_status
            = dnnl_primitive_desc_create(&bpd, &bd, dnnl_attr, engine, hint);

    dnnl_primitive_attr_destroy(dnnl_attr);

    if (init_status == dnnl_unimplemented)
        return r->state = UNIMPLEMENTED, OK;
    else
        SAFE(init_status, WARN);

    // Return if pd is not the one being tested
    if ((dir & FLAG_FWD) != (p->dir & FLAG_FWD)) return OK;

    r->impl_name = query_impl_info(bpd);
    if (maybe_skip(r->impl_name)) {
        BENCHDNN_PRINT(2, "SKIPPED: oneDNN implementation: %s\n",
                r->impl_name.c_str());
        DNN_SAFE(dnnl_primitive_desc_destroy(bpd), WARN);
        return r->state = SKIPPED, r->reason = SKIP_IMPL_HIT, OK;
    } else {
        BENCHDNN_PRINT(5, "oneDNN implementation: %s\n", r->impl_name.c_str());
        if (!strstr(r->impl_name.c_str(), "jit")) {
            BENCHDNN_PRINT(2, "WARNING: %s",
                    "accuracy of the implementation being tested "
                    "depends on the compiler and might give "
                    "false-positives.\n");
            BENCHDNN_PRINT(2, "         %s",
                    "please consider recompiling the sources with"
                    " `-prec-div -fp-model precise` for a reliable testing.\n");
        }
    }

    return OK;
}

void check_known_skipped_case(const prb_t *p, res_t *r) {
    check_known_skipped_case_common({p->dt}, r);
}

int doit(const prb_t *p, res_t *r) {
    if (bench_mode == LIST) return r->state = LISTED, OK;

    check_known_skipped_case(p, r);
    if (r->state == SKIPPED) return OK;

    dnnl_primitive_t b {};
    SAFE(init_prim(&b, init_pd, p, r), WARN);
    if (r->state == SKIPPED || r->state == UNIMPLEMENTED) return OK;

    const_dnnl_primitive_desc_t const_fpd;
    DNN_SAFE(dnnl_primitive_get_primitive_desc(b, &const_fpd), CRIT);

    if (dnn_mem_t::check_mem_size(const_fpd) != OK) {
        DNN_SAFE_V(dnnl_primitive_destroy(b));
        return r->state = SKIPPED, r->reason = NOT_ENOUGH_RAM, OK;
    }

    const auto q = [](const_dnnl_primitive_desc_t pd,
                           int index = 0) -> const dnnl_memory_desc_t & {
        return *dnnl_primitive_desc_query_md(pd, dnnl_query_exec_arg_md, index);
    };

    const auto &data_md = q(const_fpd, DNNL_ARG_SRC);
    const auto &mean_md = q(const_fpd, DNNL_ARG_MEAN);
    const auto &var_md = q(const_fpd, DNNL_ARG_VARIANCE);
    const auto &ss_md = q(const_fpd, DNNL_ARG_SCALE_SHIFT);
    const auto &ws_md = q(const_fpd, DNNL_ARG_WORKSPACE);
    const auto &scratchpad_md = q(const_fpd, DNNL_ARG_SCRATCHPAD);

    const auto fp = dnnl_f32;
    const auto tag = get_abx_tag(p->ndims);

    const auto &test_engine = get_test_engine();

    dnn_mem_t src_fp(data_md, fp, tag, test_engine);
    dnn_mem_t src_dt(data_md, test_engine);
    // stash for bwd: src_hat[i] = (src[i] - mean) / sqrt(var + p->eps)
    dnn_mem_t src_hat_fp(data_md, fp, tag, test_engine);

    dnn_mem_t &dst_fp = src_fp; // in-place in ref code
    dnn_mem_t placeholder_dst_dt;
    const bool inplace_fwd = p->inplace && (p->dir & FLAG_FWD);
    if (!inplace_fwd) { placeholder_dst_dt = dnn_mem_t(data_md, test_engine); }
    dnn_mem_t &dst_dt = inplace_fwd ? src_dt : placeholder_dst_dt;

    // On inference w/o global stats the batch norm doesn't require stat
    // memories. Hence, we need to prepare the mean_fp and var_fp ourselves.
    const dnnl_dims_t dims1d = {p->ic};
    dnn_mem_t mean_fp(1, dims1d, fp, get_abx_tag(1), test_engine);
    dnn_mem_t mean_dt(mean_md, test_engine);
    dnn_mem_t var_fp(1, dims1d, fp, get_abx_tag(1), test_engine);
    dnn_mem_t var_dt(var_md, test_engine);

    dnn_mem_t ss_fp(ss_md, fp, get_abx_tag(ss_md.ndims), test_engine);
    dnn_mem_t ss_dt(ss_md, test_engine);
    dnn_mem_t d_ss_fp(ss_md, fp, get_abx_tag(ss_md.ndims), test_engine);
    dnn_mem_t d_ss_dt(ss_md, test_engine);

    if (p->need_ws()) SAFE(ws_md.ndims != 0 ? OK : FAIL, WARN);
    dnn_mem_t ws_fp(data_md, dnnl_u8, tag, test_engine);
    dnn_mem_t ws_dt(ws_md, test_engine);
    dnn_mem_t scratchpad_dt(scratchpad_md, test_engine);

    dnn_mem_t d_dst_dt, placeholder_d_src_dt;

    if (prepare_fwd(p, src_fp, mean_fp, var_fp, ss_fp) != OK) {
        DNN_SAFE_V(dnnl_primitive_destroy(b));
        return r->state = MISTRUSTED, OK;
    }

    SAFE(src_dt.reorder(src_fp), WARN);
    if (p->flags & GLOB_STATS) {
        SAFE(mean_dt.reorder(mean_fp), WARN);
        SAFE(var_dt.reorder(var_fp), WARN);
    }
    if (p->flags & USE_SCALESHIFT) { SAFE(ss_dt.reorder(ss_fp), WARN); }

    args_t args;
    args.set(DNNL_ARG_SRC, src_dt);
    args.set(DNNL_ARG_DST, dst_dt);
    args.set(DNNL_ARG_MEAN, mean_dt);
    args.set(DNNL_ARG_VARIANCE, var_dt);
    args.set(DNNL_ARG_SCALE_SHIFT, ss_dt);
    args.set(DNNL_ARG_WORKSPACE, ws_dt);
    args.set(DNNL_ARG_SCRATCHPAD, scratchpad_dt);

<<<<<<< HEAD
    DNN_SAFE(execute_and_wait(b, args), WARN);
=======
    SAFE(execute_and_wait(b, args), WARN);
>>>>>>> 6478ab6b

    // Running ref to collect src_hat (used instead of src + mean) and ws, if
    // fuse_relu flag is requested.
    if (bench_mode & CORR) {
        compute_ref_fwd(
                p, src_fp, mean_fp, var_fp, ss_fp, ws_fp, dst_fp, src_hat_fp);
        if (p->dir & FLAG_FWD) {
            if (!(p->flags & GLOB_STATS) && !(p->dir & FLAG_INF)) {
                SAFE(compare(p, MEAN, mean_fp, mean_dt, r), WARN);
                SAFE(compare(p, VAR, var_fp, var_dt, r), WARN);
            }
            dnn_mem_t dst(dst_dt, fp, tag, test_engine);
            SAFE(compare(p, DATA, dst_fp, dst, r, &ss_fp), WARN);
            if (p->debug_check_ws) SAFE(check_fwd_ws(dst_dt, ws_dt, r), WARN);
        }
    }

    if (p->dir & FLAG_BWD) {
        dnnl_primitive_t bwd_p {};
        int status = init_prim(&bwd_p, init_pd, p, r, FLAG_BWD, const_fpd);
        dnnl_primitive_destroy(b);
        if (status != OK) return status;
        if (r->state == SKIPPED || r->state == UNIMPLEMENTED) return OK;
        b = bwd_p;

        const_dnnl_primitive_desc_t const_bpd;
        DNN_SAFE(dnnl_primitive_get_primitive_desc(b, &const_bpd), CRIT);

        if (dnn_mem_t::check_mem_size(const_bpd) != OK) {
            DNN_SAFE_V(dnnl_primitive_destroy(b));
            return r->state = SKIPPED, r->reason = NOT_ENOUGH_RAM, OK;
        }

        const auto &d_data_md = q(const_bpd, DNNL_ARG_DIFF_DST);
        const auto &d_scratchpad_md = q(const_bpd, DNNL_ARG_SCRATCHPAD);

        dnn_mem_t d_dst_fp(d_data_md, fp, tag, test_engine);
        d_dst_dt = dnn_mem_t(d_data_md, test_engine);

        dnn_mem_t &d_src_fp = d_dst_fp; // in-place in ref code
        if (!p->inplace) {
            placeholder_d_src_dt = dnn_mem_t(d_data_md, test_engine);
        }
        dnn_mem_t &d_src_dt = p->inplace ? d_dst_dt : placeholder_d_src_dt;

        scratchpad_dt = dnn_mem_t(d_scratchpad_md, test_engine);

        SAFE(prepare_bwd(p, d_dst_dt, d_dst_fp), WARN);

        args.clear();
        args.set(DNNL_ARG_SRC, src_dt);
        args.set(DNNL_ARG_DIFF_DST, d_dst_dt);
        args.set(DNNL_ARG_DIFF_SRC, d_src_dt);
        args.set(DNNL_ARG_MEAN, mean_dt);
        args.set(DNNL_ARG_VARIANCE, var_dt);
        args.set(DNNL_ARG_SCALE_SHIFT, ss_dt);
        args.set(DNNL_ARG_DIFF_SCALE_SHIFT, d_ss_dt);
        args.set(DNNL_ARG_WORKSPACE, ws_dt);
        args.set(DNNL_ARG_SCRATCHPAD, scratchpad_dt);

<<<<<<< HEAD
        DNN_SAFE(execute_and_wait(b, args), WARN);
=======
        SAFE(execute_and_wait(b, args), WARN);
>>>>>>> 6478ab6b

        if (bench_mode & CORR) {
            compute_ref_bwd(p, src_hat_fp, var_fp, d_dst_fp, ss_fp, ws_fp,
                    d_src_fp, d_ss_fp);
            if ((p->flags & USE_SCALESHIFT) && (p->dir & FLAG_WEI)) {
                SAFE(compare(p, SS, d_ss_fp, d_ss_dt, r), WARN);
            }
            dnn_mem_t d_src(d_src_dt, fp, tag, test_engine);
            SAFE(compare(p, DATA, d_src_fp, d_src, r), WARN);
        }
    }
    measure_perf(r->timer, b, args);

    DNN_SAFE_V(dnnl_primitive_destroy(b));

    return OK;
}

} // namespace bnorm<|MERGE_RESOLUTION|>--- conflicted
+++ resolved
@@ -540,11 +540,7 @@
     args.set(DNNL_ARG_WORKSPACE, ws_dt);
     args.set(DNNL_ARG_SCRATCHPAD, scratchpad_dt);
 
-<<<<<<< HEAD
-    DNN_SAFE(execute_and_wait(b, args), WARN);
-=======
     SAFE(execute_and_wait(b, args), WARN);
->>>>>>> 6478ab6b
 
     // Running ref to collect src_hat (used instead of src + mean) and ws, if
     // fuse_relu flag is requested.
@@ -605,11 +601,7 @@
         args.set(DNNL_ARG_WORKSPACE, ws_dt);
         args.set(DNNL_ARG_SCRATCHPAD, scratchpad_dt);
 
-<<<<<<< HEAD
-        DNN_SAFE(execute_and_wait(b, args), WARN);
-=======
         SAFE(execute_and_wait(b, args), WARN);
->>>>>>> 6478ab6b
 
         if (bench_mode & CORR) {
             compute_ref_bwd(p, src_hat_fp, var_fp, d_dst_fp, ss_fp, ws_fp,
