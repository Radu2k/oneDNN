/*******************************************************************************
* Copyright 2017-2020 Intel Corporation
*
* Licensed under the Apache License, Version 2.0 (the "License");
* you may not use this file except in compliance with the License.
* You may obtain a copy of the License at
*
*     http://www.apache.org/licenses/LICENSE-2.0
*
* Unless required by applicable law or agreed to in writing, software
* distributed under the License is distributed on an "AS IS" BASIS,
* WITHOUT WARRANTIES OR CONDITIONS OF ANY KIND, either express or implied.
* See the License for the specific language governing permissions and
* limitations under the License.
*******************************************************************************/

#ifndef DNNL_COMMON_HPP
#define DNNL_COMMON_HPP

#include <fstream>
#include <iomanip>
#include <iostream>
#include <set>
#include <sstream>
#include <stddef.h>
#include <stdint.h>
#include <stdlib.h>
#include <string.h>
#include <vector>

#include "dnnl.h"
#include "src/common/bfloat16.hpp"
#include "src/common/float16.hpp"
#include "src/common/nstl.hpp"

#include "common.hpp"
#include "dnn_types.hpp"
#include "dnnl_debug.hpp"

#define for_ for

#define DNN_SAFE(f, s) \
    do { \
        dnnl_status_t status = f; \
        if (status != dnnl_success) { \
            if (s == CRIT || s == WARN) { \
                BENCHDNN_PRINT(0, "error [%s:%d]: '%s' -> %s(%d)\n", \
                        __PRETTY_FUNCTION__, __LINE__, #f, status2str(status), \
                        (int)status); \
                fflush(0); \
                if (s == CRIT) exit(2); \
            } \
            return FAIL; \
        } \
    } while (0)

#define DNN_SAFE_V(f) \
    do { \
        dnnl_status_t status = f; \
        if (status != dnnl_success) { \
            BENCHDNN_PRINT(0, "error [%s:%d]: '%s' -> %s(%d)\n", \
                    __PRETTY_FUNCTION__, __LINE__, STRINGIFY(f), \
                    status2str(status), (int)status); \
            fflush(0); \
            exit(2); \
        } \
    } while (0)

#define DNN_SAFE_CLEAN(f, s, clean) \
    do { \
        dnnl_status_t status = f; \
        if (status != dnnl_success) { \
            if (s == CRIT || s == WARN) { \
                BENCHDNN_PRINT(0, "error [%s:%d]: '%s' -> %s(%d)\n", \
                        __PRETTY_FUNCTION__, __LINE__, #f, status2str(status), \
                        (int)status); \
                fflush(0); \
                if (s == CRIT) exit(2); \
            } \
            clean(); \
            return FAIL; \
        } \
    } while (0)

/* aux */
using bfloat16_t = dnnl::impl::bfloat16_t;
using float16_t = dnnl::impl::float16_t;
template <dnnl_data_type_t>
struct prec_traits;
template <>
struct prec_traits<dnnl_bf16> {
    typedef bfloat16_t type;
};
template <>
struct prec_traits<dnnl_f16> {
    typedef float16_t type;
};
template <>
struct prec_traits<dnnl_f32> {
    typedef float type;
};
template <>
struct prec_traits<dnnl_s32> {
    typedef int32_t type;
};
template <>
struct prec_traits<dnnl_s8> {
    typedef int8_t type;
};
template <>
struct prec_traits<dnnl_u8> {
    typedef uint8_t type;
};

#define CASE_ALL(dt) \
    switch (dt) { \
        CASE(dnnl_bf16); \
        CASE(dnnl_f16); \
        CASE(dnnl_f32); \
        CASE(dnnl_s32); \
        CASE(dnnl_s8); \
        CASE(dnnl_u8); \
        default: assert(!"bad data_type"); \
    }

inline size_t sizeof_dt(dnnl_data_type_t dt) {
#define CASE(dt) \
    case dt: return sizeof(typename prec_traits<dt>::type);

    CASE_ALL(dt);

#undef CASE
    return 0;
}

/* std::numeric_limits::digits functionality */
inline int digits_dt(dnnl_data_type_t dt) {
#define CASE(dt) \
    case dt: \
        return dnnl::impl::nstl::numeric_limits< \
                typename prec_traits<dt>::type>::digits;

    CASE_ALL(dt);

#undef CASE
    return 0;
}

inline float epsilon_dt(dnnl_data_type_t dt) {
#define CASE(dt) \
    case dt: \
        return (float)dnnl::impl::nstl::numeric_limits< \
                typename prec_traits<dt>::type>::epsilon();

    CASE_ALL(dt);

#undef CASE

    return 0;
}

#undef CASE_ALL

template <dnnl_data_type_t dt>
inline float saturate(float val) {
    return MAX2((float)dnnl::impl::nstl::numeric_limits<
                        typename prec_traits<dt>::type>::lowest(),
            MIN2((float)dnnl::impl::nstl::numeric_limits<
                         typename prec_traits<dt>::type>::max(),
                    mxcsr_round(val)));
}

inline float maybe_saturate(dnnl_data_type_t dt, float value) {
    if (dt == dnnl_s32 || dt == dnnl_s8 || dt == dnnl_u8) {
        switch (dt) {
#define CASE(dt) \
    case dt: { \
        return saturate<dt>(value); \
    }
            CASE(dnnl_s32);
            CASE(dnnl_s8);
            CASE(dnnl_u8);
#undef CASE
            default: assert(!"bad data_type");
        }
        return 0;
    }
    return value;
}

float round_to_nearest_representable(dnnl_data_type_t dt, float value);

/* simplification */
extern dnnl_engine_kind_t engine_tgt_kind;

extern dnnl_engine_t engine_tgt;
extern dnnl_stream_t stream_tgt;
extern dnnl_scratchpad_mode_t scratchpad_mode;

<<<<<<< HEAD
struct dnn_mem_t;

#if DNNL_GPU_RUNTIME == DNNL_RUNTIME_OCL
extern "C" int dnnl_memory_get_sim_id(dnnl_memory_t mem);
#endif

#if DNNL_GPU_RUNTIME == DNNL_RUNTIME_OCL
void register_dnn_mem_object(dnn_mem_t *mem);
void unregister_dnn_mem_object(dnn_mem_t *mem);
#else
inline void register_dnn_mem_object(dnn_mem_t *mem) {}
inline void unregister_dnn_mem_object(dnn_mem_t *mem) {}
#endif
/* for fast-ref-gpu support */
extern dnnl_engine_t engine_cpu;
extern dnnl_stream_t stream_cpu;
=======
/* for fast-ref-gpu support */
extern dnnl_engine_t engine_cpu;
extern dnnl_stream_t stream_cpu;

#if DNNL_CPU_THREADING_RUNTIME == DNNL_RUNTIME_THREADPOOL
#include "dnnl_threadpool_iface.hpp"
// XXX: cannot include dnnl_thread.hpp because of conflicting macro
// definitions
namespace dnnl {
namespace impl {
namespace threadpool_utils {
threadpool_iface *get_active_threadpool();
}
} // namespace impl
} // namespace dnnl
#endif

inline int create_dnnl_stream(
        dnnl_stream_t *stream, dnnl_engine_t engine, unsigned flags) {
    dnnl_engine_kind_t engine_kind;
    DNN_SAFE(dnnl_engine_get_kind(engine, &engine_kind), CRIT);

    dnnl_stream_attr_t stream_attr;
    DNN_SAFE(dnnl_stream_attr_create(&stream_attr, engine_kind), CRIT);
#if DNNL_CPU_THREADING_RUNTIME == DNNL_RUNTIME_THREADPOOL
    if (engine_kind == dnnl_cpu) {
        SAFE_V(dnnl_stream_attr_set_threadpool(stream_attr,
                dnnl::impl::threadpool_utils::get_active_threadpool()));
    }
#endif

    DNN_SAFE(dnnl_stream_create_v2(stream, engine, flags, stream_attr), CRIT);
    dnnl_stream_attr_destroy(stream_attr);
    return OK;
}
>>>>>>> eab9060c

inline int init() {
    if (!engine_tgt) {
        DNN_SAFE(dnnl_engine_create(&engine_tgt, engine_tgt_kind, 0), CRIT);
        SAFE(create_dnnl_stream(
                     &stream_tgt, engine_tgt, dnnl_stream_default_flags),
                CRIT);
    }
    if (!engine_cpu) {
        DNN_SAFE(dnnl_engine_create(&engine_cpu, dnnl_cpu, 0), CRIT);
        SAFE(create_dnnl_stream(
                     &stream_cpu, engine_cpu, dnnl_stream_default_flags),
                CRIT);
    }
    if (!engine_cpu) {
        DNN_SAFE(dnnl_engine_create(&engine_cpu, dnnl_cpu, 0), CRIT);
        DNN_SAFE(dnnl_stream_create(
                         &stream_cpu, engine_cpu, dnnl_stream_default_flags),
                CRIT);
    }

    return OK;
}

inline int finalize() {
    DNN_SAFE(dnnl_stream_destroy(stream_tgt), CRIT);
    DNN_SAFE(dnnl_engine_destroy(engine_tgt), CRIT);
    DNN_SAFE(dnnl_engine_destroy(engine_cpu), CRIT);
    DNN_SAFE(dnnl_stream_destroy(stream_cpu), CRIT);
    return OK;
}

inline const char *query_impl_info(const_dnnl_primitive_desc_t pd) {
    const char *str;
    dnnl_primitive_desc_query(pd, dnnl_query_impl_info_str, 0, &str);
    return str;
}

struct dnn_mem_t;
struct attr_bundle_t;

struct args_t {
    args_t &set(int arg, const dnn_mem_t &mem);
    void clear() { args_.clear(); }

    int size() const { return (int)args_.size(); }

    int arg(int index) const { return args_[index].first; }
    const dnn_mem_t &dnn_mem(int index) const { return *args_[index].second; }

private:
    std::vector<std::pair<int, const dnn_mem_t *>> args_;
};

dnnl_status_t execute_and_wait(
        dnnl_primitive_t prim, dnnl_stream_t stream, const args_t &args);

int measure_perf(benchdnn_timer_t &t, dnnl_primitive_t prim, args_t &args);

void maybe_prepare_runtime_scales(dnn_mem_t &scales_m, const attr_t &attr,
        int64_t scale_cnt, const float *scales, dnnl_engine_t engine);
void maybe_prepare_runtime_scales(dnn_mem_t &scales_m,
        const attr_bundle_t &attr_bundle, dnnl_engine_t engine);

void maybe_prepare_runtime_zero_points(dnn_mem_t &zero_points_m,
        const attr_t &attr, int arg, dnnl_engine_t engine);

bool check_md_consistency_with_tag(
        const dnnl_memory_desc_t &md, const std::string &tag);

#endif<|MERGE_RESOLUTION|>--- conflicted
+++ resolved
@@ -197,27 +197,13 @@
 extern dnnl_stream_t stream_tgt;
 extern dnnl_scratchpad_mode_t scratchpad_mode;
 
-<<<<<<< HEAD
-struct dnn_mem_t;
+/* for fast-ref-gpu support */
+extern dnnl_engine_t engine_cpu;
+extern dnnl_stream_t stream_cpu;
 
 #if DNNL_GPU_RUNTIME == DNNL_RUNTIME_OCL
 extern "C" int dnnl_memory_get_sim_id(dnnl_memory_t mem);
 #endif
-
-#if DNNL_GPU_RUNTIME == DNNL_RUNTIME_OCL
-void register_dnn_mem_object(dnn_mem_t *mem);
-void unregister_dnn_mem_object(dnn_mem_t *mem);
-#else
-inline void register_dnn_mem_object(dnn_mem_t *mem) {}
-inline void unregister_dnn_mem_object(dnn_mem_t *mem) {}
-#endif
-/* for fast-ref-gpu support */
-extern dnnl_engine_t engine_cpu;
-extern dnnl_stream_t stream_cpu;
-=======
-/* for fast-ref-gpu support */
-extern dnnl_engine_t engine_cpu;
-extern dnnl_stream_t stream_cpu;
 
 #if DNNL_CPU_THREADING_RUNTIME == DNNL_RUNTIME_THREADPOOL
 #include "dnnl_threadpool_iface.hpp"
@@ -250,7 +236,6 @@
     dnnl_stream_attr_destroy(stream_attr);
     return OK;
 }
->>>>>>> eab9060c
 
 inline int init() {
     if (!engine_tgt) {
