--- conflicted
+++ resolved
@@ -392,11 +392,7 @@
     return OK;
 }
 
-<<<<<<< HEAD
-dnnl_status_t execute_and_wait(dnnl_primitive_t prim, const args_t &args);
-=======
 int execute_and_wait(dnnl_primitive_t prim, const args_t &args);
->>>>>>> 6478ab6b
 
 int measure_perf(benchdnn_timer_t &t, dnnl_primitive_t prim, args_t &args);
 
@@ -414,10 +410,7 @@
 void check_known_skipped_case_common(
         const std::vector<dnnl_data_type_t> &v_dt, res_t *r);
 
-<<<<<<< HEAD
 int setup_binary(const_dnnl_primitive_desc_t pd, std::vector<int> &args,
         std::vector<dnn_mem_t> &mem, std::vector<dnn_mem_t> &mem_ref);
 
-=======
->>>>>>> 6478ab6b
 #endif