--- conflicted
+++ resolved
@@ -410,10 +410,6 @@
 void check_known_skipped_case_common(
         const std::vector<dnnl_data_type_t> &v_dt, dir_t dir, res_t *r);
 
-<<<<<<< HEAD
-int setup_binary(const_dnnl_primitive_desc_t pd, std::vector<int> &args,
-        std::vector<dnn_mem_t> &mem, std::vector<dnn_mem_t> &mem_ref);
-=======
 bool is_nvidia_gpu(const engine_t &engine = get_test_engine());
 bool is_nvidia_eltwise_ok(
         dir_t dir, attr_t::post_ops_t::kind_t alg, float alpha);
@@ -421,6 +417,5 @@
         dir_t dir, const attr_t::post_ops_t::entry_t &e) {
     return is_nvidia_eltwise_ok(dir, e.kind, e.eltwise.alpha);
 }
->>>>>>> d33607d7
 
 #endif