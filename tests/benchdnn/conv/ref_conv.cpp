/*******************************************************************************
* Copyright 2017-2020 Intel Corporation
*
* Licensed under the Apache License, Version 2.0 (the "License");
* you may not use this file except in compliance with the License.
* You may obtain a copy of the License at
*
*     http://www.apache.org/licenses/LICENSE-2.0
*
* Unless required by applicable law or agreed to in writing, software
* distributed under the License is distributed on an "AS IS" BASIS,
* WITHOUT WARRANTIES OR CONDITIONS OF ANY KIND, either express or implied.
* See the License for the specific language governing permissions and
* limitations under the License.
*******************************************************************************/

#include "tests/test_thread.hpp"

#include "conv/conv_common.hpp"

namespace conv {

template <typename get_args_func>
void exec_conv(get_args_func get_args, const prb_t *p, dnnl_primitive_t c_ref,
        dnn_mem_t &src_m, dnn_mem_t &wei_m, dnn_mem_t &bia_m,
        dnn_mem_t &dst_m) {
    const_dnnl_primitive_desc_t pd_ref;
    dnnl_engine_t engine_ref;

    SAFE_V(dnnl_primitive_get_primitive_desc(c_ref, &pd_ref));
    SAFE_V(dnnl_primitive_desc_query(
            pd_ref, dnnl_query_engine, 0, &engine_ref));

    auto src_ref = dnn_mem_t::create_from_host_ptr(
            src_m.md_, engine_ref, (void *)src_m);
    auto wei_ref = dnn_mem_t::create_from_host_ptr(
            wei_m.md_, engine_ref, (void *)wei_m);
    dnn_mem_t bia_ref;
    if (p->dir & FLAG_BIA)
        bia_ref = dnn_mem_t::create_from_host_ptr(
                bia_m.md_, engine_ref, (void *)bia_m);
    auto dst_ref = dnn_mem_t::create_from_host_ptr(
            dst_m.md_, engine_ref, (void *)dst_m);

    args_t args = get_args(p, src_ref, wei_ref, bia_ref, dst_ref);
<<<<<<< HEAD
    execute_and_wait(c_ref, args);
=======
    SAFE_V(execute_and_wait(c_ref, args));
>>>>>>> 6478ab6b
}

args_t get_args_conv_fwd(const prb_t *p, dnn_mem_t &src_ref, dnn_mem_t &wei_ref,
        dnn_mem_t &bia_ref, dnn_mem_t &dst_ref) {

    args_t args;
    args.set(DNNL_ARG_SRC, src_ref);
    args.set(DNNL_ARG_WEIGHTS, wei_ref);
    if (p->dir & FLAG_BIA) args.set(DNNL_ARG_BIAS, bia_ref);
    args.set(DNNL_ARG_DST, dst_ref);
    return args;
}

args_t get_args_conv_bwd_d(const prb_t *p, dnn_mem_t &src_ref,
        dnn_mem_t &wei_ref, dnn_mem_t &bia_ref, dnn_mem_t &dst_ref) {

    args_t args;
    args.set(DNNL_ARG_DIFF_SRC, src_ref);
    args.set(DNNL_ARG_WEIGHTS, wei_ref);
    args.set(DNNL_ARG_DIFF_DST, dst_ref);
    return args;
}

args_t get_args_conv_bwd_w(const prb_t *p, dnn_mem_t &src_ref,
        dnn_mem_t &wei_ref, dnn_mem_t &bia_ref, dnn_mem_t &dst_ref) {

    args_t args;
    args.set(DNNL_ARG_SRC, src_ref);
    args.set(DNNL_ARG_DIFF_WEIGHTS, wei_ref);
    if (p->dir & FLAG_BIA) args.set(DNNL_ARG_DIFF_BIAS, bia_ref);
    args.set(DNNL_ARG_DIFF_DST, dst_ref);
    return args;
}

void compute_ref_fwd(const prb_t *p, dnnl_primitive_t c_ref, dnn_mem_t &src_m,
        dnn_mem_t &wei_m, dnn_mem_t &bia_m,
        const std::vector<dnn_mem_t> &binary_po, dnn_mem_t &dst_m) {
    if (c_ref) {
        exec_conv(get_args_conv_fwd, p, c_ref, src_m, wei_m, bia_m, dst_m);
        return;
    }
    if (p->alg == WINO && p->cfg[SRC].dt == dnnl_f32) {
        compute_wino_ref_fwd(p, src_m, wei_m, bia_m, dst_m);
    } else {
        compute_ref_direct_fwd(p, src_m, wei_m, bia_m, binary_po, dst_m);
    }
}

void compute_ref_bwd_d(const prb_t *p, dnnl_primitive_t c_ref,
        dnn_mem_t &diff_src_m, dnn_mem_t &wei_m, dnn_mem_t &bia_m,
        dnn_mem_t &diff_dst_m) {
    if (c_ref) {
        exec_conv(get_args_conv_bwd_d, p, c_ref, diff_src_m, wei_m, bia_m,
                diff_dst_m);
        return;
    }
    if (p->alg == WINO && p->cfg[SRC].dt == dnnl_f32) {
        compute_wino_ref_bwd_d(p, diff_src_m, wei_m, bia_m, diff_dst_m);
    } else {
        compute_ref_direct_bwd_d(p, diff_src_m, wei_m, bia_m, diff_dst_m);
    }
}

void compute_ref_bwd_w(const prb_t *p, dnnl_primitive_t c_ref, dnn_mem_t &src_m,
        dnn_mem_t &diff_wei_m, dnn_mem_t &diff_bia_m, dnn_mem_t &diff_dst_m) {
    if (c_ref) {
        exec_conv(get_args_conv_bwd_w, p, c_ref, src_m, diff_wei_m, diff_bia_m,
                diff_dst_m);
        return;
    }
    if (p->alg == WINO && p->cfg[SRC].dt == dnnl_f32) {
        compute_wino_ref_bwd_w(p, src_m, diff_wei_m, diff_bia_m, diff_dst_m);
    } else {
        compute_ref_direct_bwd_w(p, src_m, diff_wei_m, diff_bia_m, diff_dst_m);
    }
}

void compute_ref_direct_fwd(const prb_t *p, dnn_mem_t &src_m, dnn_mem_t &wei_m,
        dnn_mem_t &bia_m, const std::vector<dnn_mem_t> &binary_po,
        dnn_mem_t &dst_m) {
    /* help compiler optimize the code */
    const int64_t MB = p->mb, G = p->g, OC = p->oc, IC = p->ic;
    const int64_t OCG = OC / G, ICG = IC / G;
    const int64_t OD = p->od, OH = p->oh, OW = p->ow;
    const int64_t ID = p->id, IH = p->ih, IW = p->iw;
    const int64_t SD = p->sd, SH = p->sh, SW = p->sw;
    const int64_t PD = p->pd, PH = p->ph, PW = p->pw;
    const int64_t KD = p->kd, KH = p->kh, KW = p->kw;
    const int64_t DD = p->dd + 1;
    const int64_t DH = p->dh + 1;
    const int64_t DW = p->dw + 1;

    auto ker = [&](float &d, int64_t g, int64_t mb, int64_t oc, int64_t od,
                       int64_t oh, int64_t ow) {
        const float *__restrict src_loc
                = (const float *)src_m + (mb * IC + g * ICG) * ID * IH * IW;
        const float *__restrict wei_loc
                = (const float *)wei_m + (g * OCG + oc) * ICG * KD * KH * KW;

        for (int64_t kd = 0; kd < KD; ++kd) {
            const int64_t id = od * SD - PD + kd * DD;
            if (id < 0 || id >= ID) continue;
            for (int64_t kh = 0; kh < KH; ++kh) {
                const int64_t ih = oh * SH - PH + kh * DH;
                if (ih < 0 || ih >= IH) continue;
                for (int64_t kw = 0; kw < KW; ++kw) {
                    const int64_t iw = ow * SW - PW + kw * DW;
                    if (iw < 0 || iw >= IW) continue;
                    for (int64_t ic = 0; ic < ICG; ++ic) {
                        int64_t src_off = ((ic * ID + id) * IH + ih) * IW + iw;
                        int64_t wei_off = ((ic * KD + kd) * KH + kh) * KW + kw;
                        d += src_loc[src_off] * wei_loc[wei_off];
                    }
                }
            }
        }
    };

    std::vector<int> v_bin_po_mask = p->attr.post_ops.get_binary_po_masks();
    dnnl::impl::parallel_nd(G, MB, OCG, OD, OH, OW,
            [&](int64_t g, int64_t mb, int64_t oc, int64_t od, int64_t oh,
                    int64_t ow) {
                const size_t dst_off = dst_off_f(p, mb, g, oc, od, oh, ow);
                float &dst = ((float *)dst_m)[dst_off];

                float conv_res = 0;
                ker(conv_res, g, mb, oc, od, oh, ow);

                if (p->dir & FLAG_BIA) {
                    const size_t bia_off = bia_off_f(p, g, oc);
                    conv_res += ((float *)bia_m)[bia_off];
                }

<<<<<<< HEAD
                maybe_scale(conv_res, p->scales, g * OCG + oc, p->attr);

                std::vector<float> v_binary_vals;
                for (size_t d = 0; d < v_bin_po_mask.size(); ++d) {
                    auto bin_po_offset
                            = dst_m.get_scale_idx(dst_off, v_bin_po_mask[d]);
                    float binary_val = binary_po[d].get_elem(bin_po_offset);
                    v_binary_vals.push_back(binary_val);
                }
                maybe_post_ops(p->attr, conv_res, dst, v_binary_vals);
=======
                maybe_oscale(p->attr, conv_res, p->scales, g * OCG + oc);
                maybe_post_ops(p->attr, conv_res, dst);
>>>>>>> 6478ab6b

                dst = conv_res;
            });
}

void compute_ref_direct_bwd_d(const prb_t *p, dnn_mem_t &diff_src_m,
        dnn_mem_t &wei_m, dnn_mem_t &bia_m, dnn_mem_t &diff_dst_m) {

    /* help compiler optimize the code */
    const int64_t MB = p->mb, G = p->g, OC = p->oc, IC = p->ic;
    const int64_t OCG = OC / G, ICG = IC / G;
    const int64_t OD = p->od, OH = p->oh, OW = p->ow;
    const int64_t ID = p->id, IH = p->ih, IW = p->iw;
    const int64_t SD = p->sd, SH = p->sh, SW = p->sw;
    const int64_t PD = p->pd, PH = p->ph, PW = p->pw;
    const int64_t KD = p->kd, KH = p->kh, KW = p->kw;
    const int64_t DD = p->dd + 1;
    const int64_t DH = p->dh + 1;
    const int64_t DW = p->dw + 1;

    enum { precompute_size = 16 };
    const bool fast = MAX3(KD, KH, KW) <= precompute_size;

    /* pre-computes arrays of oh(ow) and kh(kw) for traversing in kernel */
    auto precompute_ok
            = [](int64_t i, int64_t O, int64_t K, int64_t S, int64_t P,
                      int64_t D, int64_t &num, int64_t *_o, int64_t *_k) {
                  assert(K <= precompute_size);
                  num = 0;
                  for (int64_t k = 0; k < K; ++k) {
                      int64_t o = i - k * D + P;
                      if (o < 0 || o % S) continue;
                      o /= S;
                      if (o >= O) continue;
                      _k[num] = k;
                      _o[num] = o;
                      ++num;
                  }
              };

    auto ker_fast = [&](float &ds, int64_t g, int64_t mb, int64_t ic,
                            int64_t id, int64_t ih, int64_t iw) {
        int64_t kd[precompute_size], od[precompute_size], num_d;
        int64_t kh[precompute_size], oh[precompute_size], num_h;
        int64_t kw[precompute_size], ow[precompute_size], num_w;
        precompute_ok(id, OD, KD, SD, PD, DD, num_d, od, kd);
        precompute_ok(ih, OH, KH, SH, PH, DH, num_h, oh, kh);
        precompute_ok(iw, OW, KW, SW, PW, DW, num_w, ow, kw);

        const float *__restrict diff_dst_loc = (const float *)diff_dst_m
                + (mb * OC + g * OCG) * OD * OH * OW;
        const float *__restrict wei_loc
                = (const float *)wei_m + ((g * OCG) * ICG + ic) * KD * KH * KW;

        for_(int64_t d = 0; d < num_d; ++d)
        for_(int64_t h = 0; h < num_h; ++h)
        for (int64_t w = 0; w < num_w; ++w) {
            for (int64_t oc = 0; oc < OCG; ++oc) {
                const int64_t diff_dst_off
                        = ((oc * OD + od[d]) * OH + oh[h]) * OW + ow[w];
                const int64_t wei_off
                        = ((oc * ICG * KD + kd[d]) * KH + kh[h]) * KW + kw[w];
                ds += diff_dst_loc[diff_dst_off] * wei_loc[wei_off];
            }
        }
    };

    auto ker = [&](float &ds, int64_t g, int64_t mb, int64_t ic, int64_t id,
                       int64_t ih, int64_t iw) {
        const float *__restrict diff_dst_loc = (const float *)diff_dst_m
                + (mb * OC + g * OCG) * OD * OH * OW;
        const float *__restrict wei_loc
                = (const float *)wei_m + ((g * OCG) * ICG + ic) * KD * KH * KW;

        for (int64_t kd = 0; kd < KD; ++kd) {
            int64_t od = id - kd * DD + PD;
            if (od < 0 || od % SD || od >= OD * SD) continue;
            od /= SD;
            for (int64_t kh = 0; kh < KH; ++kh) {
                int64_t oh = ih - kh * DH + PH;
                if (oh < 0 || oh % SH || oh >= OH * SH) continue;
                oh /= SH;
                for (int64_t kw = 0; kw < KW; ++kw) {
                    int64_t ow = iw - kw * DW + PW;
                    if (ow < 0 || ow % SW || ow >= OW * SW) continue;
                    ow /= SW;
                    for (int64_t oc = 0; oc < OCG; ++oc) {
                        const int64_t diff_dst_off
                                = ((oc * OD + od) * OH + oh) * OW + ow;
                        const int64_t wei_off
                                = ((oc * ICG * KD + kd) * KH + kh) * KW + kw;
                        ds += diff_dst_loc[diff_dst_off] * wei_loc[wei_off];
                    }
                }
            }
        }
    };

    dnnl::impl::parallel_nd(G, MB, ICG, ID, IH, IW,
            [&](int64_t g, int64_t mb, int64_t ic, int64_t id, int64_t ih,
                    int64_t iw) {
                size_t src_off = src_off_f(p, mb, g, ic, id, ih, iw);
                float &ds = ((float *)diff_src_m)[src_off];
                float conv_res = 0;
                if (fast)
                    ker_fast(conv_res, g, mb, ic, id, ih, iw);
                else
                    ker(conv_res, g, mb, ic, id, ih, iw);

                if (p->dir & FLAG_BIA) {
                    const size_t bia_off = (size_t)g * ICG + ic;
                    conv_res += ((float *)bia_m)[bia_off];
                }
<<<<<<< HEAD
                maybe_scale(conv_res, p->scales, g * ICG + ic, p->attr);
=======
                maybe_oscale(p->attr, conv_res, p->scales, g * ICG + ic);
>>>>>>> 6478ab6b
                maybe_post_ops(p->attr, conv_res, ds);

                ds = conv_res;
            });
}

void compute_ref_bwd_weights(const prb_t *p, dnn_mem_t &src_m,
        dnn_mem_t &diff_wei_m, dnn_mem_t &diff_dst_m) {
    /* help compiler optimize the code */
    const int64_t MB = p->mb, G = p->g, OC = p->oc, IC = p->ic;
    const int64_t OCG = OC / G, ICG = IC / G;
    const int64_t OD = p->od, OH = p->oh, OW = p->ow;
    const int64_t ID = p->id, IH = p->ih, IW = p->iw;
    const int64_t SD = p->sd, SH = p->sh, SW = p->sw;
    const int64_t PD = p->pd, PH = p->ph, PW = p->pw;
    const int64_t KD = p->kd, KH = p->kh, KW = p->kw;
    const int64_t DD = p->dd + 1;
    const int64_t DH = p->dh + 1;
    const int64_t DW = p->dw + 1;

    auto compute_bounds
            = [](int64_t I, int64_t O, int64_t k, int64_t S, int64_t P,
                      int64_t D, int64_t &o_s, int64_t &o_e) {
                  const float tmp = P - k * D;
                  o_s = MAX2(0, ceilf(tmp / S));
                  o_e = MIN2(O, ceilf((I + tmp) / S));
              };

    auto ker = [&](float &dw, int64_t g, int64_t oc, int64_t ic, int64_t kd,
                       int64_t kh, int64_t kw) {
        int64_t od_s, od_e, oh_s, oh_e, ow_s, ow_e;
        compute_bounds(ID, OD, kd, SD, PD, DD, od_s, od_e);
        compute_bounds(IH, OH, kh, SH, PH, DH, oh_s, oh_e);
        compute_bounds(IW, OW, kw, SW, PW, DW, ow_s, ow_e);
        const int64_t id_s = kd * DD - PD;
        const int64_t ih_s = kh * DH - PH;
        const int64_t iw_s = kw * DW - PW;

        for (int64_t mb = 0; mb < MB; ++mb) {
            const float *__restrict diff_dst_loc = (const float *)diff_dst_m
                    + (mb * OC + g * OCG + oc) * OD * OH * OW;
            const float *__restrict src_loc = (const float *)src_m
                    + (mb * IC + g * ICG + ic) * ID * IH * IW;

            for_(int64_t od = od_s; od < od_e; ++od)
            for_(int64_t oh = oh_s; oh < oh_e; ++oh)
            for (int64_t ow = ow_s; ow < ow_e; ++ow) {
                const int64_t id = od * SD + id_s;
                const int64_t ih = oh * SH + ih_s;
                const int64_t iw = ow * SW + iw_s;

                size_t diff_dst_off = (od * OH + oh) * OW + ow;
                size_t src_off = (id * IH + ih) * IW + iw;
                dw += diff_dst_loc[diff_dst_off] * src_loc[src_off];
            }
        }
    };

    dnnl::impl::parallel_nd(G, OCG, ICG, KD, KH, KW,
            [&](int64_t g, int64_t oc, int64_t ic, int64_t kd, int64_t kh,
                    int64_t kw) {
                size_t wei_off = wei_off_f(p, g, oc, ic, kd, kh, kw);
                float &dw = ((float *)diff_wei_m)[wei_off];
                dw = 0;
                ker(dw, g, oc, ic, kd, kh, kw);
            });
}

void compute_ref_bwd_bias(
        const prb_t *p, dnn_mem_t &diff_bia_m, dnn_mem_t &diff_dst_m) {
    /* help compiler optimize the code */
    const int64_t MB = p->mb, G = p->g, OC = p->oc;
    const int64_t OCG = OC / G;
    const int64_t OD = p->od, OH = p->oh, OW = p->ow;

    dnnl::impl::parallel_nd(G, OCG, [&](int64_t g, int64_t oc) {
        size_t bia_off = bia_off_f(p, g, oc);
        double sum = 0;

        for_(int64_t mb = 0; mb < MB; ++mb)
        for_(int64_t od = 0; od < OD; ++od)
        for_(int64_t oh = 0; oh < OH; ++oh)
        for (int64_t ow = 0; ow < OW; ++ow) {
            size_t dst_off = dst_off_f(p, mb, g, oc, od, oh, ow);
            sum += ((float *)diff_dst_m)[dst_off];
        }
        ((float *)diff_bia_m)[bia_off] = (float)sum;
    });
}

void compute_ref_direct_bwd_w(const prb_t *p, dnn_mem_t &src_m,
        dnn_mem_t &diff_wei_m, dnn_mem_t &diff_bia_m, dnn_mem_t &diff_dst_m) {
    compute_ref_bwd_weights(p, src_m, diff_wei_m, diff_dst_m);
    if (!(p->dir & FLAG_BIA)) return;
    compute_ref_bwd_bias(p, diff_bia_m, diff_dst_m);
}

} // namespace conv<|MERGE_RESOLUTION|>--- conflicted
+++ resolved
@@ -43,11 +43,8 @@
             dst_m.md_, engine_ref, (void *)dst_m);
 
     args_t args = get_args(p, src_ref, wei_ref, bia_ref, dst_ref);
-<<<<<<< HEAD
-    execute_and_wait(c_ref, args);
-=======
+
     SAFE_V(execute_and_wait(c_ref, args));
->>>>>>> 6478ab6b
 }
 
 args_t get_args_conv_fwd(const prb_t *p, dnn_mem_t &src_ref, dnn_mem_t &wei_ref,
@@ -181,9 +178,7 @@
                     conv_res += ((float *)bia_m)[bia_off];
                 }
 
-<<<<<<< HEAD
-                maybe_scale(conv_res, p->scales, g * OCG + oc, p->attr);
-
+                maybe_oscale(p->attr, conv_res, p->scales, g * OCG + oc);
                 std::vector<float> v_binary_vals;
                 for (size_t d = 0; d < v_bin_po_mask.size(); ++d) {
                     auto bin_po_offset
@@ -192,10 +187,6 @@
                     v_binary_vals.push_back(binary_val);
                 }
                 maybe_post_ops(p->attr, conv_res, dst, v_binary_vals);
-=======
-                maybe_oscale(p->attr, conv_res, p->scales, g * OCG + oc);
-                maybe_post_ops(p->attr, conv_res, dst);
->>>>>>> 6478ab6b
 
                 dst = conv_res;
             });
@@ -309,11 +300,8 @@
                     const size_t bia_off = (size_t)g * ICG + ic;
                     conv_res += ((float *)bia_m)[bia_off];
                 }
-<<<<<<< HEAD
-                maybe_scale(conv_res, p->scales, g * ICG + ic, p->attr);
-=======
+
                 maybe_oscale(p->attr, conv_res, p->scales, g * ICG + ic);
->>>>>>> 6478ab6b
                 maybe_post_ops(p->attr, conv_res, ds);
 
                 ds = conv_res;
