--- conflicted
+++ resolved
@@ -186,10 +186,7 @@
                 }
 
                 maybe_oscale(p->attr, conv_res, p->scales, g * OCG + oc);
-<<<<<<< HEAD
-=======
-
->>>>>>> be499680
+
                 std::vector<float> v_binary_vals;
                 for (size_t d = 0; d < v_bin_po_mask.size(); ++d) {
                     auto bin_po_offset
