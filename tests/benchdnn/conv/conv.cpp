/*******************************************************************************
* Copyright 2017-2020 Intel Corporation
*
* Licensed under the Apache License, Version 2.0 (the "License");
* you may not use this file except in compliance with the License.
* You may obtain a copy of the License at
*
*     http://www.apache.org/licenses/LICENSE-2.0
*
* Unless required by applicable law or agreed to in writing, software
* distributed under the License is distributed on an "AS IS" BASIS,
* WITHOUT WARRANTIES OR CONDITIONS OF ANY KIND, either express or implied.
* See the License for the specific language governing permissions and
* limitations under the License.
*******************************************************************************/

#include <float.h>
#include <math.h>
#include <stdio.h>
#include <stdlib.h>

#include "dnnl.h"

#include "tests/test_thread.hpp"

#include "dnnl_common.hpp"
#include "dnnl_memory.hpp"
#include "norm.hpp"

#include "conv/conv_common.hpp"
#include "eltwise/eltwise.hpp"

namespace conv {

double get_trust_nz_level(
        const prb_t *p, data_kind_t kind, bool final_compare) {
    if (!final_compare) return p->cfg[kind].f_sparsity;

    auto negative_to_zero = [&]() {
        using pk = attr_t::post_ops_t::kind_t;
        const auto &po = p->attr.post_ops;
        int count = 0;
        for (int i = 0; i < po.len(); ++i) {
            auto k = po.entry[i].kind;
            count += k == pk::RELU || k == pk::ELU || k == pk::SQRT
                    || k == pk::BRELU;
        }
        return !!count;
    };

    double trust = 0.3; /* why? */
    switch (kind) {
        case SRC: trust /= p->sd * p->sh * p->sw; break;
        case WEI:
            trust /= 1. * p->kd * p->kh * p->kw
                    / MIN3(p->kd * p->kh * p->kw, p->id * p->ih * p->iw,
                            p->od * p->oh * p->ow);
            break;
        case BIA:
            trust = 0.8 * p->cfg[DST].f_sparsity; /* why? */
            break;
        case DST: trust /= negative_to_zero() == 0 ? 1 : 2; break;
    }

    return trust;
}

inline bool post_ops_require_integral_check(const prb_t *p) {
    const auto &po = p->attr.post_ops;
    if (po.len() == 0) return false;

    for (int idx = 0; idx < po.len(); ++idx) {
        const auto &e = po.entry[idx];
        using pk_t = attr_t::post_ops_t::kind_t;
<<<<<<< HEAD
=======

>>>>>>> f5925c89
        if (e.kind == pk_t::SUM || e.kind == pk_t::ABS) continue;
        if (e.kind == pk_t::RELU && e.eltwise.alpha == 0.f) continue;
        return true;
    }

    return false;
}

inline double get_eps(const prb_t *p, const data_kind_t kind) {
    // Winograd specifics
    if (p->alg & WINO && p->dir & FLAG_WEI) {
        /*This is an empirical equation derived by observing growth error
          with increasing 'k' dimension in gemm of winograd*/
        return p->cfg[kind].eps
                * (MAX2(1,
                        pow(10, 0.4 * log10(0.125 * p->mb * p->oh * p->ow))));
    }

    // post-ops specifics
    if (post_ops_require_integral_check(p)) return MAX2(1e-5, p->cfg[kind].eps);

    return p->cfg[kind].eps;
}

inline void get_result(const prb_t *p, const data_kind_t kind, res_t *r,
        const diff_norm_t diff_norm) {
    const float eps = get_eps(p, kind);

    /* Ignoring element-wise errors for Winograd and in some cases of post-ops,
     * since large relative error in few elements (which are anyways close
     * to zero) results in false positive failures */

    bool wino_test = (p->alg & WINO) && diff_norm.rel_diff(norm_t::L2) <= eps;
    if (wino_test) r->errors = 0;

    bool post_ops_test = post_ops_require_integral_check(p)
            && diff_norm.rel_diff(norm_t::L2) <= eps;
    if (post_ops_test) r->errors = 0;

    if (r->errors) r->state = FAILED;
}

inline int compare_dat(const prb_t *p, data_kind_t kind, dnn_mem_t &mem_dt,
        dnn_mem_t &mem_fp, res_t *r, bool final_compare = false) {

    const bool dont_complain
            = false || (p->alg & WINO) || post_ops_require_integral_check(p);

    const auto nelems = mem_dt.nelems();
    if (nelems == 0) return r->state = PASSED, OK;
    r->total = nelems;

    const char *skind = data_kind2str(kind);

    int in = 0, below = 0, above = 0;
    int in_ok = 0, below_ok = 0, above_ok = 0;
    int non_zero = 0;

    const int eltwise_idx = p->attr.post_ops.eltwise_index();
    const bool has_eltwise = eltwise_idx >= 0;

    int sum_ind = p->attr.post_ops.find(attr_t::post_ops_t::kind_t::SUM);
    auto sum_dt = (sum_ind != -1) ? p->attr.post_ops.entry[sum_ind].sum.dt
                                  : dnnl_data_type_undef;

    bool diff_sum_dt = kind == DST && !final_compare
            && sum_dt != dnnl_data_type_undef && sum_dt != p->cfg[kind].dt;
    dnnl_data_type_t f_dt = diff_sum_dt ? sum_dt : p->cfg[kind].dt;
    float f_min = diff_sum_dt ? lowest_dt(f_dt) : p->cfg[kind].min;
    float f_max = diff_sum_dt ? max_dt(f_dt) : p->cfg[kind].max;

    diff_norm_t diff_norm;

    for (int64_t i = 0; i < nelems; ++i) {
        const float dt = mem_dt.get_elem(i);
        const float fp0 = mem_fp.get_elem(i);
        const float fp = round_to_nearest_representable(f_dt, fp0);

        const float diff = fabsf(fp - dt);
        const float rel_diff = diff / (fabsf(fp) > FLT_MIN ? fabsf(fp) : 1);

        bool ok = true;
        if (fp < f_min) {
            diff_norm.update(f_min, dt);
            ok = dt == f_min;
            if (!ok && has_eltwise)
                ok = eltwise::check_extreme_values(
                        fp, dt, p->attr.post_ops.entry[eltwise_idx].kind);
            below += 1;
            below_ok += ok;
        } else if (fp > f_max) {
            diff_norm.update(f_max, dt);
            ok = dt == f_max;
            if (!ok && has_eltwise)
                ok = eltwise::check_extreme_values(
                        fp, dt, p->attr.post_ops.entry[eltwise_idx].kind);
            above += 1;
            above_ok += ok;
        } else {
            diff_norm.update(fp, dt);
            ok = (fabs(fp) > 1e-5 ? rel_diff : diff) <= get_eps(p, kind);
            if (!ok && has_eltwise)
                ok = eltwise::check_extreme_values(
                        fp, dt, p->attr.post_ops.entry[eltwise_idx].kind);
            in += 1;
            in_ok += ok;
        }

        r->errors += !ok;

        bool dump
                = (!ok && ((!dont_complain && r->errors < 10) || verbose >= 10))
                || (final_compare
                        && ((verbose >= 50 && i < 30) || (verbose >= 99)));

        if (dump) {
            int64_t mb_or_g = 0, g_or_oc = 0, c = 0, d = 0, h = 0, w = 0;
            switch (kind) {
                case SRC:
                    inv_src_off_f(p, i, mb_or_g, g_or_oc, c, d, h, w);
                    break;
                case WEI:
                    inv_wei_off_f(p, i, mb_or_g, g_or_oc, c, d, h, w);
                    break;
                case BIA: inv_bia_off_f(p, i, mb_or_g, g_or_oc); break;
                case DST:
                    inv_dst_off_f(p, i, mb_or_g, g_or_oc, c, d, h, w);
                    break;
            }
            BENCHDNN_PRINT(0,
                    "[%4ld][%s%s]"
                    "[" IFMT "," IFMT "," IFMT "," IFMT "," IFMT "," IFMT
                    "] "
                    "fp:% 12.6g fp0:% 12.6g dt:% 12.6g diff:%8g rdiff:%8g\n",
                    (long)i, final_compare ? "" : "REORDER ", skind, mb_or_g,
                    g_or_oc, c, d, h, w, fp, fp0, dt, diff, rel_diff);
        }

        non_zero += fp != 0;
    }

    diff_norm.done();
    get_result(p, kind, r, diff_norm);

    if (final_compare || r->errors) {
        const int vl = r->errors ? 0 : 2;
        BENCHDNN_PRINT(vl,
                "@@@ [%s] %sdiff: err:%d, l0(``%g``) "
                "l1:(%g,%g,%g,``%g``) "
                "l2:(%g,%g,%g,``%g``) "
                "l8:(%g,%g,%g,``%g``)\n",
                skind, final_compare ? "final: " : "", (int)r->errors,
                diff_norm.rel_diff(norm_t::L0), diff_norm.a_[norm_t::L1],
                diff_norm.b_[norm_t::L1], diff_norm.diff_[norm_t::L1],
                diff_norm.rel_diff(norm_t::L1), diff_norm.a_[norm_t::L2],
                diff_norm.b_[norm_t::L2], diff_norm.diff_[norm_t::L2],
                diff_norm.rel_diff(norm_t::L2), diff_norm.a_[norm_t::L8],
                diff_norm.b_[norm_t::L8], diff_norm.diff_[norm_t::L8],
                diff_norm.rel_diff(norm_t::L8));
    }

    const double trust_rg_level = 0.3;
    const double trust_nz_level = get_trust_nz_level(p, kind, final_compare);

    const double trust_rg = (double)in / r->total;
    const double trust_nz = (double)non_zero / r->total;

    const bool no_trust = true /* ...in the test ...at all */
            && final_compare
            && (trust_rg < trust_rg_level || trust_nz < trust_nz_level);

    const bool dump = verbose >= 20
            || (verbose >= 10 && (trust_rg < 1. || trust_nz < 1.));
    if (dump) {
        BENCHDNN_PRINT(0,
                "@@@ [%s] %strust range:%.2f nz:%.2f "
                "(level range:%.2f nz:%.2f). "
                "in:%d (ok:%d) below:%d (ok:%d) above:%d (ok:%d) nz:%d "
                "total:%lu\n",
                skind, final_compare ? "final: " : "", trust_rg, trust_nz,
                trust_rg_level, trust_nz_level, in, in_ok, below, below_ok,
                above, above_ok, non_zero, (unsigned long)r->total);
    }

    if (no_trust) {
        if (r->state != FAILED) r->state = MISTRUSTED;
        BENCHDNN_PRINT(0,
                "@@@ [%s] test-bug: trust is too low. "
                "range:%.2f (?<%.2f) nz:%.2f (?<%.2f) (nz: %d total: %lu)\n",
                skind, trust_rg, trust_rg_level, trust_nz, trust_nz_level,
                non_zero, (unsigned long)r->total);
    }

    if (final_compare && r->state == UNTESTED) r->state = PASSED; /* optimism */

    return r->state == FAILED ? FAIL : OK;
}

int compare_src(const prb_t *p, dnn_mem_t &mem_dt, dnn_mem_t &mem_fp, res_t *r,
        bool final_compare) {
    return compare_dat(p, SRC, mem_dt, mem_fp, r, final_compare);
}
int compare_wei(const prb_t *p, dnn_mem_t &mem_dt, dnn_mem_t &mem_fp, res_t *r,
        bool final_compare) {
    return compare_dat(p, WEI, mem_dt, mem_fp, r, final_compare);
}
int compare_bia(const prb_t *p, dnn_mem_t &mem_dt, dnn_mem_t &mem_fp, res_t *r,
        bool final_compare) {
    return compare_dat(p, BIA, mem_dt, mem_fp, r, final_compare);
}
int compare_dst(const prb_t *p, dnn_mem_t &mem_dt, dnn_mem_t &mem_fp, res_t *r,
        bool final_compare) {
    return compare_dat(p, DST, mem_dt, mem_fp, r, final_compare);
}

int fill_src(const prb_t *p, dnn_mem_t &mem_dt, dnn_mem_t &mem_fp, res_t *r) {
    const bool need_extra_mem = mem_dt.dt() != mem_fp.dt();
    dnn_mem_t extra_mem;
    if (need_extra_mem) {
        const auto tag = get_abx_tag(mem_dt.md_.ndims);
        extra_mem = dnn_mem_t(mem_dt.md_, dnnl_f32, tag, get_test_engine());
    }
    dnn_mem_t &mem_00 = need_extra_mem ? extra_mem : mem_fp;

    const auto &c = p->cfg[SRC];
    const int range = c.f_max - c.f_min + 1;

    dnnl::impl::parallel_nd(p->mb, p->ic, p->id, p->ih, p->iw,
            [&](int mb, int ic, int id, int ih, int iw) {
                const int gen
                        = 101 * id + 103 * ih + 107 * iw + 109 * mb + 113 * ic;
                const bool non_base = flip_coin(gen, c.f_sparsity);
                float value = non_base ? c.f_min + gen * c.f_step % range
                                       : c.f_base;

                maybe_zero_point(
                        p->attr, value, p->src_zp, ic, DNNL_ARG_SRC, true);

                ((float *)mem_00)[src_off_f(p, mb, 0, ic, id, ih, iw)] = value;
            });

    SAFE(mem_dt.reorder(mem_00), WARN);
    if (need_extra_mem && !is_gpu_perf_sim()) {
        SAFE(mem_fp.reorder(mem_dt), WARN);
        SAFE(compare_src(p, mem_fp, mem_00, r), WARN);
    }

    return OK;
}

int fill_wei(const prb_t *p, dnn_mem_t &mem_dt, dnn_mem_t &mem_fp, res_t *r) {
    const bool wino_s8 = p->alg == WINO && p->cfg[WEI].dt == dnnl_s8;
    const bool s8_s8 = p->cfg[WEI].dt == dnnl_s8 && p->cfg[SRC].dt == dnnl_s8;
    const bool diff_data_type = mem_dt.dt() != mem_fp.dt();
    const bool check_reorder = diff_data_type && !wino_s8 && !s8_s8;

    dnn_mem_t extra_mem;
    if (check_reorder) {
        const auto tag = get_abx_tag(mem_dt.md_.ndims);
        extra_mem = dnn_mem_t(mem_dt.md_, dnnl_f32, tag, get_test_engine());
    }
    dnn_mem_t &mem_00 = check_reorder ? extra_mem : mem_fp;

    const auto &c = p->cfg[WEI];
    const int range = c.f_max - c.f_min + 1;

    dnnl::impl::parallel_nd(p->g, p->oc / p->g, p->ic / p->g, p->kd, p->kh,
            p->kw, [&](int g, int oc, int ic, int kd, int kh, int kw) {
                const int gen
                        = 127 * kd + 131 * kh + 137 * kw + 139 * oc + 149 * ic;
                const bool non_base = flip_coin(gen, c.f_sparsity);
                const float value = non_base ? c.f_min + gen * c.f_step % range
                                             : c.f_base;

                ((float *)mem_00)[wei_off_f(p, g, oc, ic, kd, kh, kw)] = value;
            });

    SAFE(mem_dt.reorder(mem_00), WARN);
    if (check_reorder && !is_gpu_perf_sim()) {
        SAFE(mem_fp.reorder(mem_dt), WARN);
        SAFE(compare_wei(p, mem_fp, mem_00, r), WARN);
    }

    return OK;
}

int fill_bia(const prb_t *p, dnn_mem_t &mem_dt, dnn_mem_t &mem_fp, res_t *r) {
    const bool need_extra_mem = mem_dt.dt() != mem_fp.dt();
    dnn_mem_t extra_mem;
    if (need_extra_mem)
        extra_mem = dnn_mem_t(mem_dt.md_, dnnl_f32, dnnl_x, get_test_engine());
    dnn_mem_t &mem_00 = need_extra_mem ? extra_mem : mem_fp;

    const size_t nelems = mem_00.nelems();
    if (nelems == 0) return OK;

    const auto &c = p->cfg[BIA];
    const int range = c.f_max - c.f_min + 1;

    for (size_t i = 0; i < nelems; ++i) {
        const int gen = (int)(151 * i);
        const bool non_base = flip_coin(gen, c.f_sparsity);
        const float value
                = non_base ? c.f_min + gen * c.f_step % range : c.f_base;

        ((float *)mem_00)[i] = value;
    }

    SAFE(mem_dt.reorder(mem_00), WARN);
    if (need_extra_mem && !is_gpu_perf_sim()) {
        SAFE(mem_fp.reorder(mem_dt), WARN);
        SAFE(compare_bia(p, mem_fp, mem_00, r), WARN);
    }
    return OK;
}

int fill_dst_with_params(const prb_t *p, dnn_mem_t &mem_dt, dnn_mem_t &mem_fp,
        dnnl_data_type_t dt, double sparsity, int min, int max, int base,
        int step, res_t *r) {
    const bool need_extra_mem = mem_dt.dt() != mem_fp.dt();
    dnn_mem_t extra_mem;
    if (need_extra_mem) {
        const auto tag = get_abx_tag(mem_dt.md_.ndims);
        extra_mem = dnn_mem_t(mem_dt.md_, dnnl_f32, tag, get_test_engine());
    }

    dnn_mem_t &mem_00 = need_extra_mem ? extra_mem : mem_fp;
    const int range = max - min + 1;

    dnnl::impl::parallel_nd(p->mb, p->oc, p->od, p->oh, p->ow,
            [&](int mb, int oc, int od, int oh, int ow) {
                const int gen
                        = 157 * od + 163 * oh + 167 * ow + 173 * mb + 179 * oc;
                const bool non_base = flip_coin(gen, sparsity);
                const float value = non_base ? min + gen * step % range : base;

                ((float *)mem_00)[dst_off_f(p, mb, 0, oc, od, oh, ow)] = value;
            });

    SAFE(mem_dt.reorder(mem_00), WARN);
    if (need_extra_mem && !is_gpu_perf_sim()) {
        SAFE(mem_fp.reorder(mem_dt), WARN);
        SAFE(compare_dst(p, mem_fp, mem_00, r), WARN);
    }

    return OK;
}

int fill_dst(const prb_t *p, dnn_mem_t &mem_dt, dnn_mem_t &mem_fp, res_t *r) {
    auto dst_dt = mem_dt.dt();
    int sum_ind = p->attr.post_ops.find(attr_t::post_ops_t::kind_t::SUM);
    auto sum_dt = (sum_ind != -1) ? p->attr.post_ops.entry[sum_ind].sum.dt
                                  : dnnl_data_type_undef;
    bool diff_sum_dst_types
            = sum_dt != dnnl_data_type_undef && sum_dt != dst_dt;

    const auto &c = p->cfg[DST];
    float f_min = (diff_sum_dst_types) ? lowest_dt(sum_dt) : c.f_min;
    float f_max = (diff_sum_dst_types) ? max_dt(sum_dt) : c.f_max;

    // Change mem dt to sum dt, so we can save sum data properly.
    if (diff_sum_dst_types) { mem_dt.set_dt(sum_dt); }

    fill_dst_with_params(p, mem_dt, mem_fp, sum_dt, c.f_sparsity, f_min, f_max,
            c.f_base, c.f_step, r);

    // Return dst data type back.
    if (diff_sum_dst_types) { mem_dt.set_dt(dst_dt); }
    return OK;
}

inline int init_pd_custom(dnnl_engine_t engine, const prb_t *p,
        dnnl_primitive_desc_t &cpd, res_t *r,
        dnnl_data_type_t src_dt = dnnl_data_type_undef,
        dnnl_data_type_t wei_dt = dnnl_data_type_undef,
        dnnl_data_type_t bia_dt = dnnl_data_type_undef,
        dnnl_data_type_t dst_dt = dnnl_data_type_undef,
        dnnl_data_type_t acc_dt = dnnl_data_type_undef,
        dnnl_format_tag_t src_tag = dnnl_format_tag_undef,
        dnnl_format_tag_t wei_tag = dnnl_format_tag_undef,
        dnnl_format_tag_t bia_tag = dnnl_format_tag_undef,
        dnnl_format_tag_t dst_tag = dnnl_format_tag_undef) {
    dnnl_convolution_desc_t cd;
    dnnl_memory_desc_t src_d, wei_d, bia_d, dst_d;

    dnnl_dims_t src_1d_dims = {p->mb, p->ic, p->iw};
    dnnl_dims_t src_2d_dims = {p->mb, p->ic, p->ih, p->iw};
    dnnl_dims_t src_3d_dims = {p->mb, p->ic, p->id, p->ih, p->iw};
    dnnl_dim_t *src_dims = p->ndims == 5
            ? src_3d_dims
            : p->ndims == 4 ? src_2d_dims : src_1d_dims;

    dnnl_dims_t wei_1d_dims = {p->g, p->oc / p->g, p->ic / p->g, p->kw};
    dnnl_dims_t wei_2d_dims = {p->g, p->oc / p->g, p->ic / p->g, p->kh, p->kw};
    dnnl_dims_t wei_3d_dims
            = {p->g, p->oc / p->g, p->ic / p->g, p->kd, p->kh, p->kw};
    dnnl_dim_t *wei_dims = p->ndims == 5
            ? &wei_3d_dims[!p->has_groups]
            : p->ndims == 4 ? &wei_2d_dims[!p->has_groups]
                            : &wei_1d_dims[!p->has_groups];

    dnnl_dims_t bia_dims = {p->oc};

    dnnl_dims_t dst_1d_dims = {p->mb, p->oc, p->ow};
    dnnl_dims_t dst_2d_dims = {p->mb, p->oc, p->oh, p->ow};
    dnnl_dims_t dst_3d_dims = {p->mb, p->oc, p->od, p->oh, p->ow};
    dnnl_dim_t *dst_dims = p->ndims == 5
            ? dst_3d_dims
            : p->ndims == 4 ? dst_2d_dims : dst_1d_dims;

    if (src_dt == dnnl_data_type_undef) src_dt = p->cfg[SRC].dt;
    if (wei_dt == dnnl_data_type_undef) wei_dt = p->cfg[WEI].dt;
    if (bia_dt == dnnl_data_type_undef) bia_dt = p->cfg[BIA].dt;
    if (dst_dt == dnnl_data_type_undef) dst_dt = p->cfg[DST].dt;
    if (acc_dt == dnnl_data_type_undef) acc_dt = p->cfg[ACC].dt;
    if (src_tag == dnnl_format_tag_undef)
        src_tag = convert_tag(p->stag, p->ndims);
    if (wei_tag == dnnl_format_tag_undef)
        wei_tag = convert_tag(p->wtag, p->ndims);
    if (bia_tag == dnnl_format_tag_undef) bia_tag = dnnl_format_tag_any;
    if (dst_tag == dnnl_format_tag_undef)
        dst_tag = convert_tag(p->dtag, p->ndims);

    DNN_SAFE(dnnl_memory_desc_init_by_tag(
                     &src_d, p->ndims, src_dims, src_dt, src_tag),
            WARN);

    DNN_SAFE(dnnl_memory_desc_init_by_tag(&wei_d, p->ndims + p->has_groups,
                     wei_dims, wei_dt, wei_tag),
            WARN);

    DNN_SAFE(dnnl_memory_desc_init_by_tag(&bia_d, 1, bia_dims, bia_dt, bia_tag),
            WARN);

    DNN_SAFE(dnnl_memory_desc_init_by_tag(
                     &dst_d, p->ndims, dst_dims, dst_dt, dst_tag),
            WARN);

    dnnl_dim_t strides_nd[] = {p->sd, p->sh, p->sw};
    dnnl_dim_t dilates_nd[] = {p->dd, p->dh, p->dw};
    dnnl_dim_t padding_nd[] = {p->pd, p->ph, p->pw};
    dnnl_dim_t padding_r_nd[] = {p->pd_r, p->ph_r, p->pw_r};

    dnnl_dim_t *strides = strides_nd + (5 - p->ndims);
    dnnl_dim_t *dilates = dilates_nd + (5 - p->ndims);
    dnnl_dim_t *padding = padding_nd + (5 - p->ndims);
    dnnl_dim_t *padding_r = padding_r_nd + (5 - p->ndims);

    dnnl_alg_kind_t alg = dnnl_convolution_direct;
    if (p->alg == WINO) alg = dnnl_convolution_winograd;
    if (p->alg == AUTO) alg = dnnl_convolution_auto;

    switch (p->dir) {
        case FWD_D:
        case FWD_B:
        case FWD_I:
            DNN_SAFE(dnnl_dilated_convolution_forward_desc_init(&cd,
                             p->dir == FWD_I ? dnnl_forward_inference
                                             : dnnl_forward_training,
                             alg, &src_d, &wei_d,
                             p->dir == FWD_B ? &bia_d : NULL, &dst_d, strides,
                             dilates, padding, padding_r),
                    WARN);
            break;
        case BWD_D:
            DNN_SAFE(dnnl_dilated_convolution_backward_data_desc_init(&cd, alg,
                             &src_d, &wei_d, &dst_d, strides, dilates, padding,
                             padding_r),
                    WARN);
            break;
        case BWD_W:
        case BWD_WB:
            DNN_SAFE(dnnl_dilated_convolution_backward_weights_desc_init(&cd,
                             alg, &src_d, &wei_d,
                             p->dir == BWD_W ? NULL : &bia_d, &dst_d, strides,
                             dilates, padding, padding_r),
                    WARN);
            break;
        default: DNN_SAFE(dnnl_invalid_arguments, CRIT);
    }

    DNN_SAFE(cd.accum_data_type == acc_dt ? dnnl_success : dnnl_unimplemented,
            CRIT);

    attr_args_t aa;
    aa.insert(DNNL_ARG_ATTR_OUTPUT_SCALES, p->oc, p->scales,
            p->attr.oscale.runtime);
    aa.prepare_binary_post_op_mds(p->attr, p->ndims, dst_dims);
    auto dnnl_attr = create_dnnl_attr_v2(p->attr, aa);

    dnnl_status_t init_status
            = dnnl_primitive_desc_create(&cpd, &cd, dnnl_attr, engine, NULL);

    dnnl_primitive_attr_destroy(dnnl_attr);

    if (!r) return OK;

    if (init_status == dnnl_unimplemented) return r->state = UNIMPLEMENTED, OK;
    SAFE(init_status, WARN);

    r->impl_name = query_impl_info(cpd);
    if (maybe_skip(r->impl_name)) {
        BENCHDNN_PRINT(2, "SKIPPED: oneDNN implementation: %s\n",
                r->impl_name.c_str());
        DNN_SAFE(dnnl_primitive_desc_destroy(cpd), WARN);
        return r->state = SKIPPED, r->reason = SKIP_IMPL_HIT, OK;
    } else {
        BENCHDNN_PRINT(5, "oneDNN implementation: %s\n", r->impl_name.c_str());
    }

    return OK;
}

void check_known_skipped_case(const prb_t *p, res_t *r) {
    check_known_skipped_case_common(
            {p->cfg[SRC].dt, p->cfg[WEI].dt, p->cfg[DST].dt}, p->dir, r);
    if (r->state == SKIPPED) return;

    // Winograd implementation limitations.
    if (p->alg == WINO) {
        static auto isa = dnnl_get_effective_cpu_isa();
        static bool has_avx512_common = isa >= dnnl_cpu_isa_avx512_mic;
        static bool has_avx512_bw = isa >= dnnl_cpu_isa_avx512_core;
        bool is_int8 = p->cfg[WEI].dt == dnnl_s8;

        bool pad_ok_f32
                = p->pw <= 1 && p->ph <= 1 && p->pw_r <= 1 && p->ph_r <= 1;
        bool pad_ok_int8 = p->pw <= 1 && p->ph <= 1 && p->pw == p->pw_r
                && p->ph == p->ph_r;

        bool shape_ok = p->ndims == 4 && p->g == 1 && p->kh == 3 && p->kw == 3
                && p->sh == 1 && p->sw == 1 && p->dh == 0 && p->dw == 0
                && IMPLICATION(!is_int8, pad_ok_f32)
                && IMPLICATION(is_int8,
                        (p->ic % 16 == 0) && (p->oc % 16 == 0) && pad_ok_int8);

        bool bwd_is_syncable = IMPLICATION(
                (p->dir & FLAG_BWD), dnnl::impl::dnnl_thr_syncable());

        const auto stag = convert_tag(p->stag, p->ndims);
        const bool stag_is_abx = stag == get_abx_tag(p->ndims);
        const bool stag_is_axb = stag == get_axb_tag(p->ndims);
        const auto dtag = convert_tag(p->dtag, p->ndims);
        const bool dtag_is_abx = dtag == get_abx_tag(p->ndims);
        const bool dtag_is_axb = dtag == get_axb_tag(p->ndims);
        const bool is_plain
                = stag_is_abx || stag_is_axb || dtag_is_abx || dtag_is_axb;
        const bool plain_ok = is_int8 && !stag_is_abx && !dtag_is_abx
                && (stag_is_axb || dtag_is_axb);

        const auto &po = p->attr.post_ops;
        const auto sum_idx = po.find(attr_t::post_ops_t::kind_t::SUM);
        const bool sum_post_op_ok
                = sum_idx == -1 || po.entry[sum_idx].sum.scale == 1.f;

        if (!has_avx512_common || !shape_ok || (!has_avx512_bw && is_int8)
                || !bwd_is_syncable || (is_plain && !plain_ok)
                || !sum_post_op_ok) {
            r->state = SKIPPED, r->reason = CASE_NOT_SUPPORTED;
            return;
        }
    }
}

int doit(const prb_t *p, res_t *r) {
    if (bench_mode == LIST) return r->state = LISTED, OK;

    check_known_skipped_case(p, r);
    if (r->state == SKIPPED) return OK;

    dnnl_primitive_t c {};
    // TODO: align init_pd interface with a common one which is used
    // in the rest of the benchdnn drivers
    auto init_pd = [&](dnnl_engine_t engine, const prb_t *p,
                           dnnl_primitive_desc_t &cpd, res_t *r, dir_t dir,
                           const_dnnl_primitive_desc_t hint) {
        SAFE(init_pd_custom(engine, p, cpd, r), WARN);
        return OK;
    };

    SAFE(init_prim(&c, init_pd, p, r), WARN);
    if (r->state == SKIPPED || r->state == UNIMPLEMENTED) return OK;

    const_dnnl_primitive_desc_t const_pd;
    DNN_SAFE(dnnl_primitive_get_primitive_desc(c, &const_pd), CRIT);

    if (dnn_mem_t::check_mem_size(const_pd) != OK) {
        DNN_SAFE_V(dnnl_primitive_destroy(c));
        return r->state = SKIPPED, r->reason = NOT_ENOUGH_RAM, OK;
    }

    const auto q = [&](int index = 0) -> const dnnl_memory_desc_t & {
        return *dnnl_primitive_desc_query_md(
                const_pd, dnnl_query_exec_arg_md, index);
    };

    alg_t alg = p->alg;
    if (alg == AUTO) {
        dnnl_convolution_desc_t *temp_conv_desc = {0};
        DNN_SAFE(dnnl_primitive_desc_query(const_pd, dnnl_query_convolution_d,
                         0, &temp_conv_desc),
                CRIT);
        alg = alg_kind2alg(temp_conv_desc->alg_kind);
    }
    const auto cfg = auto_cfg(alg, p->cfg);
    prb_t p_new((desc_t)*p, p->dir, cfg, p->stag, p->wtag, p->dtag, alg,
            p->attr, p->mb);
    p = &p_new;

    const auto &src_md
            = p->dir == BWD_D ? q(DNNL_ARG_DIFF_SRC) : q(DNNL_ARG_SRC);
    const auto &wei_md = p->dir & FLAG_WEI ? q(DNNL_ARG_DIFF_WEIGHTS)
                                           : q(DNNL_ARG_WEIGHTS);
    const auto &bia_md
            = p->dir & FLAG_WEI ? q(DNNL_ARG_DIFF_BIAS) : q(DNNL_ARG_BIAS);
    const auto &dst_md
            = p->dir & FLAG_BWD ? q(DNNL_ARG_DIFF_DST) : q(DNNL_ARG_DST);
    const auto &scratchpad_md = q(DNNL_ARG_SCRATCHPAD);

    const auto fp = dnnl_f32;
    const auto src_tag = get_abx_tag(p->ndims);
    const auto wei_tag = get_abx_tag(p->ndims + p->has_groups);

    // Try to use CPU primitive as reference in GPU testing to reduce testing
    // time
    dnnl_primitive_t c_ref {};

    // Do not use CPU primitive for reference if any of these is true.
    bool with_binary_post_op = (p->attr.post_ops.binary_index() != -1);
    bool with_user_scratchpad = (scratchpad_mode = dnnl_scratchpad_mode_user);
    bool with_runtime_oscale = p->attr.oscale.runtime;

    if ((bench_mode & CORR) && engine_tgt_kind == dnnl_gpu && fast_ref_gpu
            && !with_binary_post_op && !with_user_scratchpad
            && !with_runtime_oscale) {
        dnnl_primitive_desc_t cpd_ref = nullptr;
        SAFE(init_pd_custom(get_cpu_engine(), p, cpd_ref, nullptr, fp, fp, fp,
                     fp, fp, src_tag, wei_tag, dnnl_x, src_tag),
                WARN);
        if (cpd_ref) {
            DNN_SAFE(dnnl_primitive_create(&c_ref, cpd_ref), WARN);
            BENCHDNN_PRINT(
                    5, "%s\n", "benchdnn: use CPU primitive as the reference");
            DNN_SAFE(dnnl_primitive_desc_destroy(cpd_ref), CRIT);
        }
    }

    const auto &test_engine = get_test_engine();

    dnn_mem_t src_dt(src_md, test_engine);
    dnn_mem_t wei_dt(wei_md, test_engine);
    dnn_mem_t dst_dt(dst_md, test_engine);
    dnn_mem_t bia_dt(bia_md, test_engine);
    dnn_mem_t scratchpad_dt(scratchpad_md, test_engine);
    dnn_mem_t scales;
<<<<<<< HEAD
    std::vector<dnn_mem_t> binary_po_fp, binary_po_dt;
    std::vector<int> binary_po_args;
    SAFE(setup_binary(const_pd, binary_po_args, binary_po_dt, binary_po_fp),
            WARN);
=======
    dnn_mem_t src_zero_points_m;
    dnn_mem_t dst_zero_points_m;
>>>>>>> f5925c89

    dnn_mem_t src_fp(src_md, fp, src_tag, test_engine);
    dnn_mem_t wei_fp(wei_md, fp, wei_tag, test_engine);
    dnn_mem_t dst_fp(dst_md, fp, src_tag, test_engine);
    dnn_mem_t bia_fp(bia_md, fp, dnnl_x, test_engine);

    SAFE(fill_src(p, src_dt, src_fp, r), WARN);
    SAFE(fill_wei(p, wei_dt, wei_fp, r), WARN);
    SAFE(fill_dst(p, dst_dt, dst_fp, r), WARN);
    SAFE(fill_bia(p, bia_dt, bia_fp, r), WARN);
    maybe_prepare_runtime_scales(scales, p->attr, p->oc, p->scales);
    maybe_prepare_runtime_zero_points(
            src_zero_points_m, p->attr, DNNL_ARG_SRC, p->ic, p->src_zp);
    maybe_prepare_runtime_zero_points(
            dst_zero_points_m, p->attr, DNNL_ARG_DST, p->oc, p->dst_zp);

    args_t args;

    if (p->dir & FLAG_FWD) {
        args.set(DNNL_ARG_SRC, src_dt);
        args.set(DNNL_ARG_WEIGHTS, wei_dt);
        args.set(DNNL_ARG_BIAS, bia_dt);
        args.set(DNNL_ARG_DST, dst_dt);
        args.set(DNNL_ARG_SCRATCHPAD, scratchpad_dt);
        args.set(DNNL_ARG_ATTR_OUTPUT_SCALES, scales);
<<<<<<< HEAD
        args.set(binary_po_args, binary_po_dt);
=======
        args.set(DNNL_ARG_ATTR_ZERO_POINTS | DNNL_ARG_SRC, src_zero_points_m);
        args.set(DNNL_ARG_ATTR_ZERO_POINTS | DNNL_ARG_DST, dst_zero_points_m);
>>>>>>> f5925c89

        SAFE(execute_and_wait(c, args), WARN);

        if (bench_mode & CORR) {
            compute_ref_fwd(
                    p, c_ref, src_fp, wei_fp, bia_fp, binary_po_fp, dst_fp);

            dnn_mem_t dst(dst_dt, fp, src_tag, test_engine);
            SAFE(compare_dst(p, dst, dst_fp, r, true), WARN);
        }
    } else if (p->dir == BWD_D) {
        args.set(DNNL_ARG_DIFF_DST, dst_dt);
        args.set(DNNL_ARG_WEIGHTS, wei_dt);
        args.set(DNNL_ARG_DIFF_SRC, src_dt);
        args.set(DNNL_ARG_SCRATCHPAD, scratchpad_dt);

        SAFE(execute_and_wait(c, args), WARN);

        if (bench_mode & CORR) {
            compute_ref_bwd_d(p, c_ref, src_fp, wei_fp, bia_fp, dst_fp);
            dnn_mem_t src(src_dt, fp, src_tag, test_engine);
            SAFE(compare_src(p, src, src_fp, r, true), WARN);
        }
    } else if (p->dir & FLAG_BWD && p->dir & FLAG_WEI) {
        args.set(DNNL_ARG_SRC, src_dt);
        args.set(DNNL_ARG_DIFF_DST, dst_dt);
        args.set(DNNL_ARG_DIFF_WEIGHTS, wei_dt);
        args.set(DNNL_ARG_DIFF_BIAS, bia_dt);
        args.set(DNNL_ARG_SCRATCHPAD, scratchpad_dt);

        SAFE(execute_and_wait(c, args), WARN);

        if (bench_mode & CORR) {
            compute_ref_bwd_w(p, c_ref, src_fp, wei_fp, bia_fp, dst_fp);
            dnn_mem_t wei(wei_dt, fp, wei_tag, test_engine);
            SAFE(compare_wei(p, wei, wei_fp, r, true), WARN);
            if (p->dir & FLAG_BIA) {
                dnn_mem_t bia(bia_dt, fp, dnnl_x, test_engine);
                SAFE(compare_bia(p, bia, bia_fp, r, true), WARN);
            }
        }
    } else {
        SAFE(FAIL, CRIT);
    }

    measure_perf(r->timer, c, args);

    DNN_SAFE_V(dnnl_primitive_destroy(c));
    DNN_SAFE_V(dnnl_primitive_destroy(c_ref));

    return OK;
}

} // namespace conv<|MERGE_RESOLUTION|>--- conflicted
+++ resolved
@@ -72,10 +72,7 @@
     for (int idx = 0; idx < po.len(); ++idx) {
         const auto &e = po.entry[idx];
         using pk_t = attr_t::post_ops_t::kind_t;
-<<<<<<< HEAD
-=======
-
->>>>>>> f5925c89
+
         if (e.kind == pk_t::SUM || e.kind == pk_t::ABS) continue;
         if (e.kind == pk_t::RELU && e.eltwise.alpha == 0.f) continue;
         return true;
@@ -705,7 +702,7 @@
 
     // Do not use CPU primitive for reference if any of these is true.
     bool with_binary_post_op = (p->attr.post_ops.binary_index() != -1);
-    bool with_user_scratchpad = (scratchpad_mode = dnnl_scratchpad_mode_user);
+    bool with_user_scratchpad = (p->attr.scratchpad_mode == dnnl_scratchpad_mode_user);
     bool with_runtime_oscale = p->attr.oscale.runtime;
 
     if ((bench_mode & CORR) && engine_tgt_kind == dnnl_gpu && fast_ref_gpu
@@ -731,15 +728,12 @@
     dnn_mem_t bia_dt(bia_md, test_engine);
     dnn_mem_t scratchpad_dt(scratchpad_md, test_engine);
     dnn_mem_t scales;
-<<<<<<< HEAD
+    dnn_mem_t src_zero_points_m;
+    dnn_mem_t dst_zero_points_m;
     std::vector<dnn_mem_t> binary_po_fp, binary_po_dt;
     std::vector<int> binary_po_args;
     SAFE(setup_binary(const_pd, binary_po_args, binary_po_dt, binary_po_fp),
             WARN);
-=======
-    dnn_mem_t src_zero_points_m;
-    dnn_mem_t dst_zero_points_m;
->>>>>>> f5925c89
 
     dnn_mem_t src_fp(src_md, fp, src_tag, test_engine);
     dnn_mem_t wei_fp(wei_md, fp, wei_tag, test_engine);
@@ -765,12 +759,9 @@
         args.set(DNNL_ARG_DST, dst_dt);
         args.set(DNNL_ARG_SCRATCHPAD, scratchpad_dt);
         args.set(DNNL_ARG_ATTR_OUTPUT_SCALES, scales);
-<<<<<<< HEAD
         args.set(binary_po_args, binary_po_dt);
-=======
         args.set(DNNL_ARG_ATTR_ZERO_POINTS | DNNL_ARG_SRC, src_zero_points_m);
         args.set(DNNL_ARG_ATTR_ZERO_POINTS | DNNL_ARG_DST, dst_zero_points_m);
->>>>>>> f5925c89
 
         SAFE(execute_and_wait(c, args), WARN);
 
