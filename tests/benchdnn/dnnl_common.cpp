/*******************************************************************************
* Copyright 2017-2021 Intel Corporation
*
* Licensed under the Apache License, Version 2.0 (the "License");
* you may not use this file except in compliance with the License.
* You may obtain a copy of the License at
*
*     http://www.apache.org/licenses/LICENSE-2.0
*
* Unless required by applicable law or agreed to in writing, software
* distributed under the License is distributed on an "AS IS" BASIS,
* WITHOUT WARRANTIES OR CONDITIONS OF ANY KIND, either express or implied.
* See the License for the specific language governing permissions and
* limitations under the License.
*******************************************************************************/

#include <algorithm> // for std::reverse and std::copy
#include <cctype> // for std::isdigit
#include <functional> // for std::bind and std::placeholders
#include <string> // for std::string
#include <utility> // for std::pair
#include <vector> // for std::vector

#include <assert.h>

#include "oneapi/dnnl/dnnl.hpp"
#if DNNL_GPU_RUNTIME == DNNL_RUNTIME_OCL
#include "oneapi/dnnl/dnnl_ocl.hpp"
#elif DNNL_GPU_RUNTIME == DNNL_RUNTIME_DPCPP
#include "oneapi/dnnl/dnnl_sycl.hpp"
#endif

#include "dnnl_common.hpp"
#include "dnnl_memory.hpp"

#include "cpu/platform.hpp"

float round_to_nearest_representable(dnnl_data_type_t dt, float value) {
    switch (dt) {
        case dnnl_f32: break;
        case dnnl_bf16: value = (float)dnnl::impl::bfloat16_t(value); break;
        case dnnl_f16: value = (float)dnnl::impl::float16_t(value); break;
        case dnnl_s32:
        case dnnl_s8:
        case dnnl_u8: value = maybe_saturate(dt, value); break;
        default: SAFE_V(FAIL);
    }

    return value;
}

// Engine kind used to run oneDNN primitives for testing
dnnl_engine_kind_t engine_tgt_kind = dnnl_cpu;
// Engine index used to run oneDNN primitives for testing
size_t engine_index = 0;
// CPU ISA specific hints : none by default
isa_hints_t hints {isa_hints_t::none};

sycl_memory_kind_ext_t sycl_memory_kind {sycl_memory_kind_ext_t::usm};

void init_isa_settings() {
    if (hints.get() == isa_hints_t::no_hints)
        DNN_SAFE_V(dnnl_set_cpu_isa_hints(dnnl_cpu_isa_no_hints));
    else if (hints.get() == isa_hints_t::prefer_ymm)
        DNN_SAFE_V(dnnl_set_cpu_isa_hints(dnnl_cpu_isa_prefer_ymm));
    else {
        // Do nothing when hints == none
        assert(hints.get() == isa_hints_t::none);
    }
}

args_t &args_t::set(int arg, const dnn_mem_t &mem) {
    args_.emplace_back(arg, &mem);
    return *this;
}

args_t &args_t::set(
        const std::vector<int> &args, const std::vector<dnn_mem_t> &mems) {
    assert(args.size() == mems.size());
    for (size_t i = 0; i < mems.size(); ++i)
        args_.emplace_back(args[i], &mems[i]);
    return *this;
}

// Unmap before passing the memory to execute
void execute_unmap_args(
        const args_t &args, std::vector<dnnl_exec_arg_t> &dnnl_args) {
    dnnl_args.resize(args.size());
    for (int i = 0; i < args.size(); ++i) {
        if (args.dnn_mem(i).is_mapped()) args.dnn_mem(i).unmap();

        dnnl_args[i].arg = args.arg(i);
        dnnl_args[i].memory = args.dnn_mem(i).m_;
    }
}

// Map the memory back after execute
void execute_map_args(const args_t &args) {
    for (int i = 0; i < args.size(); ++i)
        if (!args.dnn_mem(i).is_mapped()) args.dnn_mem(i).map();
}

<<<<<<< HEAD
int execute_and_wait(dnnl_primitive_t prim, const args_t &args) {
    const_dnnl_primitive_desc_t pd;
    dnnl_engine_t engine;

    dnnl_status_t status = dnnl_success;
    status = dnnl_primitive_get_primitive_desc(prim, &pd);
    if (status != dnnl_success) return status;

    status = dnnl_primitive_desc_query(pd, dnnl_query_engine, 0, &engine);
    if (status != dnnl_success) return status;

=======
int execute_and_wait(perf_function_t &exec_func, const dnnl_engine_t &engine,
        const args_t &args) {
>>>>>>> 249db585
    stream_t stream(engine);
    std::vector<dnnl_exec_arg_t> dnnl_args;
    execute_unmap_args(args, dnnl_args);

<<<<<<< HEAD
    status = dnnl_primitive_execute(
            prim, stream, (int)dnnl_args.size(), dnnl_args.data());
    if (status != dnnl_success) return status;
    status = dnnl_stream_wait(stream);
    if (status != dnnl_success) return status;
=======
    DNN_SAFE(exec_func(stream, dnnl_args), CRIT);
    DNN_SAFE(dnnl_stream_wait(stream), CRIT);
>>>>>>> 249db585

    execute_map_args(args);

    if (bench_mode & CORR) {
        for (int i = 0; i < args.size(); ++i) {
            SAFE(check_zero_padding(args.dnn_mem(i), args.arg(i)), WARN);
        }
    }

    return OK;
}

dnnl_status_t primitive_executor(dnnl_primitive_t prim,
        const dnnl_stream_t &stream,
        const std::vector<dnnl_exec_arg_t> &dnnl_args) {
    return dnnl_primitive_execute(
            prim, stream, (int)dnnl_args.size(), dnnl_args.data());
}

int execute_and_wait(dnnl_primitive_t prim, const args_t &args) {
    perf_function_t exec_func = std::bind(&primitive_executor, prim,
            std::placeholders::_1, std::placeholders::_2);

    const_dnnl_primitive_desc_t pd;
    dnnl_engine_t engine;

    DNN_SAFE(dnnl_primitive_get_primitive_desc(prim, &pd), CRIT);

    DNN_SAFE(
            dnnl_primitive_desc_query(pd, dnnl_query_engine, 0, &engine), CRIT);

    return execute_and_wait(exec_func, engine, args);
}

inline bool should_stop(const benchdnn_timer_t &t) {
    const bool stop = false
            || (fix_times_per_prb && t.times() >= fix_times_per_prb)
            || (!fix_times_per_prb && t.total_ms() >= max_ms_per_prb
                    && t.times() >= min_times_per_prb);
    return stop;
}

dnnl_engine_kind_t get_engine_kind(const dnnl_engine_t &engine) {
    dnnl_engine_kind_t engine_kind = dnnl_any_engine;
    DNN_SAFE_V(dnnl_engine_get_kind(engine, &engine_kind));
    return engine_kind;
}

inline int measure_perf_individual(benchdnn_timer_t &t, dnnl_stream_t stream,
        perf_function_t &perf_func, std::vector<dnnl_exec_arg_t> &dnnl_args) {
    t.reset();
    while (true) {
        DNN_SAFE(perf_func(stream, dnnl_args), WARN);
        t.stamp();
        if (should_stop(t)) break;
    }
    return OK;
}

inline int measure_perf_aggregate(benchdnn_timer_t &t, dnnl_stream_t stream,
        perf_function_t &perf_func, std::vector<dnnl_exec_arg_t> &dnnl_args) {
    const int max_batch_times = 10000;

    // Warm-up run
    t.reset();
    DNN_SAFE(perf_func(stream, dnnl_args), WARN);
    DNN_SAFE(dnnl_stream_wait(stream), WARN);
    t.stamp();

    int cur_batch_times
            = fix_times_per_prb ? fix_times_per_prb : min_times_per_prb;
    --cur_batch_times;

    while (true) {
        for (int i = 0; i < cur_batch_times; i++) {
            DNN_SAFE(perf_func(stream, dnnl_args), WARN);
        }
        DNN_SAFE(dnnl_stream_wait(stream), WARN);
        t.stamp(cur_batch_times);

        if (should_stop(t)) break;

        // Adjust cur_batch_times after the first batch run
        if (t.times() == cur_batch_times + 1) {
            double ms_min = t.ms(benchdnn_timer_t::min);
            // Heuristic: try to use ~5 batch runs for the whole benchmark
            int batch_times_heuristic = (ms_min == 0.0)
                    ? INT_MAX
                    : MAX2(1,
                            (int)((max_ms_per_prb - t.total_ms()) / ms_min
                                    / 5));
            cur_batch_times = MIN2(max_batch_times, batch_times_heuristic);
        }
    }
    return OK;
}

int measure_perf(
        benchdnn_timer_t &t, perf_function_t &perf_func, args_t &args) {
    int ret = OK;
    if (bench_mode & PERF) {
        stream_t stream(get_test_engine());
        std::vector<dnnl_exec_arg_t> dnnl_args;
        execute_unmap_args(args, dnnl_args);

        // For CPU: measure individual iterations
        // For GPU: measure iterations in batches to hide driver overhead
        if (is_cpu())
            ret = measure_perf_individual(t, stream, perf_func, dnnl_args);
        else
            ret = measure_perf_aggregate(t, stream, perf_func, dnnl_args);

        if (ret == OK) execute_map_args(args);
    }
    return ret;
}

int measure_perf(benchdnn_timer_t &t, dnnl_primitive_t prim, args_t &args) {
    perf_function_t perf_func = std::bind(&primitive_executor, prim,
            std::placeholders::_1, std::placeholders::_2);

    return measure_perf(t, perf_func, args);
}

void maybe_prepare_runtime_scales(dnn_mem_t &scales_m, const attr_t &attr,
        int64_t scale_cnt, const float *scales) {
    if (!attr.oscale.runtime) return;

    const int64_t count
            = attr.oscale.policy == policy_t::COMMON ? 1 : scale_cnt;

    scales_m = dnn_mem_t(1, &count, dnnl_f32, tag::x, get_test_engine());
    for (int64_t c = 0; c < count; ++c)
        ((float *)scales_m)[c] = scales[c];
}

void maybe_prepare_runtime_zero_points(dnn_mem_t &zero_points_m,
        const attr_t &attr, int arg, int64_t count,
        const int32_t *zero_points) {
    if (!attr.zero_points.runtime(arg)) return;

    const auto e = attr.zero_points.get(arg);
    const int64_t cnt = e.policy == policy_t::COMMON ? 1 : count;

    zero_points_m = dnn_mem_t(1, &cnt, dnnl_s32, tag::x, get_test_engine());
    for (int64_t c = 0; c < cnt; ++c)
        ((int32_t *)zero_points_m)[c] = zero_points[c];
}

bool check_md_consistency_with_tag(
        const dnnl_memory_desc_t &md, const std::string &tag) {
    dnnl_memory_desc_t md_new_tag;
    SAFE(init_md(&md_new_tag, md.ndims, md.dims, md.data_type, tag), CRIT);
    return dnnl_memory_desc_equal(&md_new_tag, &md);
}

void check_known_skipped_case_common(
        const std::vector<dnnl_data_type_t> &v_dt, dir_t dir, res_t *res) {
    if (benchdnn_stat.tests < test_start) {
        res->state = SKIPPED;
        res->reason = SKIP_START;
        return;
    }

    const bool has_bf16_support = is_gpu()
            || (is_cpu()
                    && dnnl::impl::cpu::platform::has_data_type_support(
                            dnnl_bf16));

    for (const auto &i_dt : v_dt) {
        // bf16 is supported on AVX512-CORE+
        if (!has_bf16_support && i_dt == dnnl_bf16) {
            res->state = SKIPPED, res->reason = DATA_TYPE_NOT_SUPPORTED;
            break;
        }
        // f16 is supported on GPU only
        if (i_dt == dnnl_f16 && is_cpu()) {
            res->state = SKIPPED, res->reason = DATA_TYPE_NOT_SUPPORTED;
            break;
        }
        // f16 is supported for inference only
        if (i_dt == dnnl_f16 && (dir & FLAG_BWD)) {
            res->state = SKIPPED, res->reason = DATA_TYPE_NOT_SUPPORTED;
            break;
        }
        // cuda supports only f32, f16 and s8 data types
        if (is_nvidia_gpu()
                && (i_dt == dnnl_bf16 || i_dt == dnnl_u8 || i_dt == dnnl_s32)) {
            res->state = SKIPPED, res->reason = DATA_TYPE_NOT_SUPPORTED;
            break;
        }
    }
}

// Binary MAX and MIN post-ops may return different results for different
// backends when NaN is one of inputs. Depending on its position and
// implementation, either first or second operand may be returned. There isn't a
// single standard, thus, marking such cases as SKIPPED with KNOWN_LIMITATION
// reason.
void check_binary_post_ops(const attr_t &attr, res_t *res) {
    if (attr.is_def()) return;

    using pk_t = attr_t::post_ops_t::kind_t;
    const auto &po = attr.post_ops;
    if (!po.is_def()) {
        for (int idx = 0; idx < po.len(); ++idx) {
            const auto &e = po.entry[idx];
            if (!e.is_binary_kind()) continue;
            if (e.kind == pk_t::MAX || e.kind == pk_t::MIN) {
                res->state = SKIPPED, res->reason = KNOWN_LIMITATION;
                break;
            }
        }
    }
}

bool is_cpu(const dnnl_engine_t &engine) {
    return get_engine_kind(engine) == dnnl_cpu;
}

bool is_gpu(const dnnl_engine_t &engine) {
    return get_engine_kind(engine) == dnnl_gpu;
}

bool is_sycl_engine(const dnnl_engine_t &engine) {
    if (is_cpu(engine)) return DNNL_CPU_RUNTIME == DNNL_RUNTIME_DPCPP;
    if (is_gpu(engine)) return DNNL_GPU_RUNTIME == DNNL_RUNTIME_DPCPP;
    return false;
}

bool is_nvidia_gpu(const dnnl_engine_t &engine) {
#ifdef DNNL_WITH_SYCL
    if (!is_gpu(engine)) return false;
    constexpr int nvidia_vendor_id = 0x10DE;
    auto eng = dnnl::engine(engine, true);
    auto device = dnnl::sycl_interop::get_device(eng);
    const auto eng_vendor_id
            = device.get_info<cl::sycl::info::device::vendor_id>();
    return eng_vendor_id == nvidia_vendor_id;
#endif
    return false;
}

bool is_nvidia_eltwise_ok(
        dir_t dir, attr_t::post_ops_t::kind_t alg, float alpha) {
    using pk_t = attr_t::post_ops_t::kind_t;
    switch (alg) {
        case pk_t::BRELU: return true;
        case pk_t::ELU: return (dir & FLAG_FWD);
        case pk_t::LOGISTIC: return (dir & FLAG_FWD);
        case pk_t::TANH: return (dir & FLAG_FWD);
        case pk_t::RELU: return alpha == 0.f;
        // TODO: can be easily supported by Nvidia backend
        // case pk_t::ELU_DST: return true;
        // case pk_t::LOGISTIC_DST: return true;
        // case pk_t::TANH_DST: return true;
        // case pk_t::RELU_DST: return alpha == 0.f;
        default: return false;
    };
}

int init_md(dnnl_memory_desc_t *md, int ndims, const dnnl_dims_t dims,
        dnnl_data_type_t data_type, const std::string &tag_) {
    auto tag = normalize_tag(tag_, ndims);
    if (tag == tag::undef || tag == tag::any || ndims == 0) {
        dnnl_format_tag_t enum_tag = (tag == tag::undef || ndims == 0)
                ? dnnl_format_tag_undef
                : dnnl_format_tag_any;
        DNN_SAFE(dnnl_memory_desc_init_by_tag(
                         md, ndims, dims, data_type, enum_tag),
                CRIT);
        return OK;
    }

    // Copy to temporary to handle dims == md->dims case.
    dnnl_dims_t tmp_dims;
    std::copy(dims, dims + ndims, tmp_dims);

    *md = dnnl_memory_desc_t();
    md->ndims = ndims;
    std::copy(tmp_dims, tmp_dims + ndims, md->dims);
    md->data_type = data_type;
    md->format_kind = dnnl_blocked;

    // Parse dimensions and their block sizes starting from the innermost one.
    std::vector<std::pair<int, int>> dim_blocks;
    int pos = (int)tag.size() - 1;
    int ndims_from_tag = -1;
    while (pos >= 0) {
        int pos0 = pos;

        --pos;
        while (pos >= 0 && std::isdigit(tag[pos]))
            pos--;

        int dim_idx = std::tolower(tag[pos0]) - 'a';
        if (dim_idx >= ndims) return FAIL;
        ndims_from_tag = MAX2(dim_idx + 1, ndims_from_tag);
        int block_str_len = pos0 - pos - 1;
        int block = (block_str_len == 0)
                ? 1
                : std::stoi(tag.substr(pos + 1, block_str_len));
        dim_blocks.emplace_back(dim_idx, block);
    }
    if (ndims_from_tag != ndims) return FAIL;

    auto &blk = md->format_desc.blocking;

    // Compute strides and fill inner block sizes/indices.
    dnnl_dim_t stride = 1;
    dnnl_dims_t full_inner_blks;
    std::fill(full_inner_blks, full_inner_blks + ndims, 1);
    for (auto &p : dim_blocks) {
        int dim_idx = p.first;
        int block = p.second;
        if (block == 1) {
            assert(blk.strides[dim_idx] == 0);
            blk.strides[dim_idx] = stride;

            dnnl_dim_t fib = full_inner_blks[dim_idx];
            dnnl_dim_t padded_dim = (md->dims[dim_idx] + fib - 1) / fib * fib;
            md->padded_dims[dim_idx] = padded_dim;
            stride *= (padded_dim / fib);
        } else {
            full_inner_blks[dim_idx] *= block;
            blk.inner_blks[blk.inner_nblks] = block;
            blk.inner_idxs[blk.inner_nblks] = dim_idx;
            blk.inner_nblks++;
            stride *= block;
        }
    }

    // Inner block sizes/indices are stored from the outermost to the innermost
    // so need to reverse them.
    std::reverse(blk.inner_blks, blk.inner_blks + blk.inner_nblks);
    std::reverse(blk.inner_idxs, blk.inner_idxs + blk.inner_nblks);

    return OK;
}

#if defined(_WIN32) && !defined(__GNUC__)
#include "windows.h"

static size_t get_cpu_ram_size() {
    MEMORYSTATUSEX s {};
    s.dwLength = sizeof(s);
    GlobalMemoryStatusEx(&s);
    return s.ullTotalPhys;
}
#elif defined(__APPLE__) || defined(__FreeBSD__)
#include <unistd.h>
#include <sys/sysctl.h>

static size_t get_cpu_ram_size() {
#ifdef __APPLE__
    int query_ram[] = {CTL_HW, HW_MEMSIZE};
#else
    int query_ram[] = {CTL_HW, HW_PHYSMEM};
#endif
    int query_ram_len = sizeof(query_ram) / sizeof(*query_ram);
    size_t totalram = 0;
    size_t length = sizeof(totalram);

    sysctl(query_ram, query_ram_len, &totalram, &length, NULL, 0);
    return totalram;
}
#else
#include <sys/sysinfo.h>

static size_t get_cpu_ram_size() {
    struct sysinfo s {};
    sysinfo(&s);
    return s.totalram;
}
#endif

static size_t get_gpu_ram_size() {
    // XXX: create a tmp engine to query what we need.
    // It will be removed in the future as part of switching back
    // to the global engine.
    engine_t eng_tmp(engine_tgt_kind);
    dnnl::engine eng(eng_tmp, true);
    if (eng.get_kind() != dnnl::engine::kind::gpu) return 0;

#if DNNL_GPU_RUNTIME == DNNL_RUNTIME_OCL
    cl_int status = CL_SUCCESS;
    // Get single device attached to the engine.
    engine_t engine_tgt(engine_tgt_kind);
    cl_device_id ocl_device = dnnl::ocl_interop::get_device(eng);

    cl_ulong ram_size = 0;
    status = clGetDeviceInfo(ocl_device, CL_DEVICE_GLOBAL_MEM_SIZE,
            sizeof(cl_ulong), &ram_size, nullptr);
    if (status == CL_SUCCESS) return (size_t)ram_size;
#elif DNNL_GPU_RUNTIME == DNNL_RUNTIME_DPCPP
    auto sycl_dev = dnnl::sycl_interop::get_device(eng);
    return (size_t)sycl_dev.get_info<cl::sycl::info::device::global_mem_size>();
#endif
    return 0;
}

static int validate_mem_size(size_t total_mem_size) {
    static uint64_t cpu_device_capacity = get_cpu_ram_size();
    static uint64_t gpu_device_capacity = get_gpu_ram_size();

    const uint64_t devices_max_capacity = is_cpu()
            ? cpu_device_capacity
            : MIN2(cpu_device_capacity, gpu_device_capacity);

    // 0.75f is taken randomly and is subject to change in future.
    const double capacity_factor = 0.75;
    const double benchdnn_limit = capacity_factor * devices_max_capacity;
    assert(benchdnn_limit > 0);

    const bool fits_device_ram = total_mem_size <= benchdnn_limit;
    auto GB = [](double bytes) { return bytes / powf(2, 30); };

    if (!fits_device_ram)
        BENCHDNN_PRINT(2, "%s\n", "benchdnn: not enough RAM for a problem.");

    BENCHDNN_PRINT((!fits_device_ram ? 2 : 6),
            "Requested: %g GB, benchdnn limit: %g GB, CPU RAM capacity: %g GB, "
            "GPU RAM capacity: %g GB\n",
            GB(total_mem_size), GB(benchdnn_limit), GB(cpu_device_capacity),
            GB(gpu_device_capacity));

    return fits_device_ram ? OK : FAIL;
}

static size_t get_md_size(
        const dnnl_memory_desc_t *md, bool add_ref_size = false) {
    const auto mem_size = dnnl_memory_desc_get_size(md);
    // runtime mem size is not defined
    if (mem_size == 0 || mem_size == DNNL_RUNTIME_SIZE_VAL) return 0;
    if (!add_ref_size) return mem_size;

    // reference memories are always fp32, hence need rescaling factor
    size_t ref_mem_factor = 1;
    if (md->data_type != dnnl_data_type_undef)
        ref_mem_factor = ::sizeof_dt(dnnl_f32) / ::sizeof_dt(md->data_type);
    // all memory is mapped once it is created and unmapped only before
    // primitive execution. Device memory requires additional buffer for mapped
    // memory.
    // XXX: In DPC++ build oneDNN uses USM memory, which shouldn't require an
    // additional buffer, so mapped_mem_factor should be equal to 0 for DPC++.
    // However due to a driver issue oneDNN pretends that shared USM is not
    // accessible on the host, hence map will allocate an extra memory.
    const size_t mapped_mem_factor = engine_tgt_kind == dnnl_cpu ? 0 : 1;
    return (1 + mapped_mem_factor + ref_mem_factor) * mem_size;
}

static size_t get_memory_bytes(const_dnnl_primitive_desc_t const_pd,
        bool want_input, bool add_ref_size = false) {
    const int n_idx = dnnl_primitive_desc_query_s32(const_pd,
            want_input ? dnnl_query_num_of_inputs_s32
                       : dnnl_query_num_of_outputs_s32,
            0);

    dnnl_prop_kind_t prop_kind = dnnl_prop_kind_undef;
    dnnl_primitive_desc_query(const_pd, dnnl_query_prop_kind, 0, &prop_kind);
    const bool is_fwd = prop_kind == dnnl_forward_training
            || prop_kind == dnnl_forward_inference
            || prop_kind == dnnl_prop_kind_undef;

#define MD(name) dnnl_query_##name##_md
    std::vector<dnnl_query_t> query_fwd_in_mds {MD(src), MD(weights)};
    std::vector<dnnl_query_t> query_fwd_out_mds {MD(dst), MD(workspace)};
    std::vector<dnnl_query_t> query_bwd_in_mds {
            MD(src), MD(weights), MD(dst), MD(diff_dst), MD(workspace)};
    std::vector<dnnl_query_t> query_bwd_out_mds {
            MD(diff_src), MD(diff_weights)};
    std::vector<dnnl_query_t> query_mds = is_fwd
            ? (want_input ? query_fwd_in_mds : query_fwd_out_mds)
            : (want_input ? query_bwd_in_mds : query_bwd_out_mds);
#undef MD

    size_t total_mem_size = 0;
    for_(const auto query : query_mds)
    for (int idx = 0; idx < n_idx; ++idx) {
        const auto md = dnnl_primitive_desc_query_md(const_pd, query, idx);
        total_mem_size += get_md_size(md, add_ref_size);
    }
    return total_mem_size;
}

int check_mem_size(const dnnl_memory_desc_t &md) {
    if (!mem_check) return OK;

    size_t total_mem_size = dnnl_memory_desc_get_size(&md);

    return validate_mem_size(total_mem_size);
}

int check_mem_size(const_dnnl_primitive_desc_t const_pd) {
    if (!mem_check) return OK;

    bool add_ref_size = true;
    bool inputs = true;
    bool outputs = !inputs;
    size_t total_mem_size = get_memory_bytes(const_pd, inputs, add_ref_size)
            + get_memory_bytes(const_pd, outputs, add_ref_size);

    const auto scratchpad = dnnl_primitive_desc_query_md(
            const_pd, dnnl_query_scratchpad_md, 0);
    total_mem_size += get_md_size(scratchpad, add_ref_size);

    int64_t library_internal_mem_size = 0;
    dnnl_primitive_desc_query(const_pd, dnnl_query_memory_consumption_s64, 0,
            &library_internal_mem_size);
    total_mem_size += library_internal_mem_size;

    return validate_mem_size(total_mem_size);
}

int get_memory_footprint(const_dnnl_primitive_desc_t const_pd, res_t *res) {
    res->ibytes = get_memory_bytes(const_pd, /* want_input = */ true);
    res->obytes = get_memory_bytes(const_pd, /* want_input = */ false);

    // Update read bytes with dst bytes in case of sum post-op.
    const_dnnl_primitive_attr_t const_attr;
    DNN_SAFE(dnnl_primitive_desc_get_attr(const_pd, &const_attr), WARN);

    const_dnnl_post_ops_t const_attr_po;
    DNN_SAFE(
            dnnl_primitive_attr_get_post_ops(const_attr, &const_attr_po), WARN);

    auto po_len = dnnl_post_ops_len(const_attr_po);
    for (int idx = 0; idx < po_len; ++idx) {
        const auto kind = dnnl_post_ops_get_kind(const_attr_po, idx);
        if (kind == dnnl_sum) {
            const auto dst_md = dnnl_primitive_desc_query_md(
                    const_pd, dnnl_query_dst_md, 0);
            res->ibytes += get_md_size(dst_md);
        }
    }
    return OK;
}

sycl_memory_kind_ext_t str2sycl_memory_kind(const char *str) {
#define CASE(param) \
    if (!strcasecmp(#param, str)) return sycl_memory_kind_ext_t::param

    CASE(usm);
    CASE(buffer);
    CASE(usm_device);
    CASE(usm_shared);

#undef CASE

    assert(!"not expected");
    return sycl_memory_kind_ext_t::usm;
}<|MERGE_RESOLUTION|>--- conflicted
+++ resolved
@@ -100,36 +100,14 @@
         if (!args.dnn_mem(i).is_mapped()) args.dnn_mem(i).map();
 }
 
-<<<<<<< HEAD
-int execute_and_wait(dnnl_primitive_t prim, const args_t &args) {
-    const_dnnl_primitive_desc_t pd;
-    dnnl_engine_t engine;
-
-    dnnl_status_t status = dnnl_success;
-    status = dnnl_primitive_get_primitive_desc(prim, &pd);
-    if (status != dnnl_success) return status;
-
-    status = dnnl_primitive_desc_query(pd, dnnl_query_engine, 0, &engine);
-    if (status != dnnl_success) return status;
-
-=======
 int execute_and_wait(perf_function_t &exec_func, const dnnl_engine_t &engine,
         const args_t &args) {
->>>>>>> 249db585
     stream_t stream(engine);
     std::vector<dnnl_exec_arg_t> dnnl_args;
     execute_unmap_args(args, dnnl_args);
 
-<<<<<<< HEAD
-    status = dnnl_primitive_execute(
-            prim, stream, (int)dnnl_args.size(), dnnl_args.data());
-    if (status != dnnl_success) return status;
-    status = dnnl_stream_wait(stream);
-    if (status != dnnl_success) return status;
-=======
     DNN_SAFE(exec_func(stream, dnnl_args), CRIT);
     DNN_SAFE(dnnl_stream_wait(stream), CRIT);
->>>>>>> 249db585
 
     execute_map_args(args);
 
