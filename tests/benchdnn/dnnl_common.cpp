/*******************************************************************************
* Copyright 2017-2020 Intel Corporation
*
* Licensed under the Apache License, Version 2.0 (the "License");
* you may not use this file except in compliance with the License.
* You may obtain a copy of the License at
*
*     http://www.apache.org/licenses/LICENSE-2.0
*
* Unless required by applicable law or agreed to in writing, software
* distributed under the License is distributed on an "AS IS" BASIS,
* WITHOUT WARRANTIES OR CONDITIONS OF ANY KIND, either express or implied.
* See the License for the specific language governing permissions and
* limitations under the License.
*******************************************************************************/

#include "dnnl.h"

#include <cassert>
#include <cstdlib>
#include <unordered_set>

#include "tests/test_thread.hpp"

#include "dnnl_common.hpp"
#include "dnnl_memory.hpp"

float round_to_nearest_representable(dnnl_data_type_t dt, float value) {
    switch (dt) {
        case dnnl_f32: break;
        case dnnl_bf16: value = (float)dnnl::impl::bfloat16_t(value); break;
        case dnnl_f16: value = (float)dnnl::impl::float16_t(value); break;
        case dnnl_s32:
        case dnnl_s8:
<<<<<<< HEAD
        case dnnl_u8: value = maybe_saturate(dt, mxcsr_cvt(value)); break;
=======
        case dnnl_u8: value = maybe_saturate(dt, value); break;
>>>>>>> 6478ab6b
        default: SAFE_V(FAIL);
    }

    return value;
}

// Engine used to run oneDNN primitives for simulation
dnnl_engine_t engine_tgt;

// Stream for target engine during simulation
dnnl_stream_t stream_tgt;

// Engine kind used to run oneDNN primitives for testing
dnnl_engine_kind_t engine_tgt_kind = dnnl_cpu;

// Scratchpad mode for oneDNN
dnnl_scratchpad_mode_t scratchpad_mode = dnnl_scratchpad_mode_library;

args_t &args_t::set(int arg, const dnn_mem_t &mem) {
    args_.push_back(std::make_pair(arg, &mem));
    return *this;
}

args_t &args_t::set(
        const std::vector<int> &args, const std::vector<dnn_mem_t> &mems) {
    assert(args.size() == mems.size());
    for (size_t i = 0; i < mems.size(); ++i)
        args_.push_back(std::make_pair(args[i], &mems[i]));
    return *this;
}

// Unmap before passing the memory to execute
void execute_unmap_args(
        const args_t &args, std::vector<dnnl_exec_arg_t> &dnnl_args) {
    dnnl_args.resize(args.size());
    for (int i = 0; i < args.size(); ++i) {
        if (args.dnn_mem(i).is_mapped()) args.dnn_mem(i).unmap();

        dnnl_args[i].arg = args.arg(i);
        dnnl_args[i].memory = args.dnn_mem(i).m_;
    }
}

// Map the memory back after execute
void execute_map_args(const args_t &args) {
    for (int i = 0; i < args.size(); ++i)
        if (!args.dnn_mem(i).is_mapped()) args.dnn_mem(i).map();
}

<<<<<<< HEAD
#if DNNL_GPU_RUNTIME == DNNL_RUNTIME_OCL
bool is_gpu_sim() {
    return getenv_int("DNNL_GPU_SIM", 0) != 0;
}

bool is_gpu_perf_sim() {
    return getenv_int("DNNL_GPU_PERF_SIM", 0) != 0;
}

static std::unordered_set<dnn_mem_t *> dnn_mem_objects;

void register_dnn_mem_object(dnn_mem_t *mem) {
    dnn_mem_objects.insert(mem);
}

void unregister_dnn_mem_object(dnn_mem_t *mem) {
    dnn_mem_objects.erase(mem);
}

static void destroy_dnn_mem_objects() {
    std::vector<dnn_mem_t *> to_destroy;
    for (auto *mem : dnn_mem_objects)
        to_destroy.push_back(mem);

    for (auto *mem : to_destroy)
        mem->~dnn_mem_t();
}

static bool is_null_memory(dnnl_memory_t mem) {
    if (!mem) return true;

    void *handle;
    DNN_SAFE_V(dnnl_memory_get_data_handle(mem, &handle));
    return !handle;
}
#endif

dnnl_status_t execute_and_wait(dnnl_primitive_t prim, const args_t &args) {
    const_dnnl_primitive_desc_t pd;
    dnnl_engine_t engine;

    dnnl_status_t status = dnnl_success;
    status = dnnl_primitive_get_primitive_desc(prim, &pd);
    if (status != dnnl_success) return status;

    status = dnnl_primitive_desc_query(pd, dnnl_query_engine, 0, &engine);
    if (status != dnnl_success) return status;
=======
int execute_and_wait(dnnl_primitive_t prim, const args_t &args) {
    const_dnnl_primitive_desc_t pd;
    dnnl_engine_t engine;

    DNN_SAFE(dnnl_primitive_get_primitive_desc(prim, &pd), CRIT);

    DNN_SAFE(
            dnnl_primitive_desc_query(pd, dnnl_query_engine, 0, &engine), CRIT);
>>>>>>> 6478ab6b

    stream_t stream(engine);
    std::vector<dnnl_exec_arg_t> dnnl_args;
    execute_unmap_args(args, dnnl_args);

<<<<<<< HEAD
#if DNNL_GPU_RUNTIME == DNNL_RUNTIME_OCL
    dnnl_primitive_kind_t prim_kind = dnnl_undefined_primitive;

    if (is_gpu_sim()) {
        const_dnnl_primitive_desc_t pd;
        DNN_SAFE_V(dnnl_primitive_get_primitive_desc(prim, &pd));

        DNN_SAFE_V(dnnl_primitive_desc_query(
                pd, dnnl_query_primitive_kind, 0, &prim_kind));

        // Skip reorders during performance simulation
        if (prim_kind == dnnl_reorder && is_gpu_perf_sim()) return dnnl_success;
    }
#endif

    status = dnnl_primitive_execute(
            prim, stream, (int)dnnl_args.size(), dnnl_args.data());
    if (status != dnnl_success) return status;
    status = dnnl_stream_wait(stream);
    if (status != dnnl_success) return status;
=======
    DNN_SAFE(dnnl_primitive_execute(
                     prim, stream, (int)dnnl_args.size(), dnnl_args.data()),
            CRIT);
    DNN_SAFE(dnnl_stream_wait(stream), CRIT);
>>>>>>> 6478ab6b

#if DNNL_GPU_RUNTIME == DNNL_RUNTIME_OCL
    if (!is_gpu_sim()) {
        execute_map_args(args);
        return dnnl_success;
    }

    // Handle simulation for GPU
    bool is_gpu_prim = false;
    dnnl_engine_kind_t eng_kind;
    DNN_SAFE_V(dnnl_engine_get_kind(engine, &eng_kind));
    is_gpu_prim = (eng_kind == dnnl_gpu);

    if (is_gpu_prim) {
        int nargs = (int)dnnl_args.size();

        // Stop execution on the first non-reorder primitive.
        // Assume that simulation should be done for this primitive.
        if (prim_kind != dnnl_reorder) {
            // Query the run number and verbosity level
            const int sim_run = getenv_int("DNNL_GPU_SIM_RUN", -1);
            const int sim_verbose = getenv_int("DNNL_GPU_SIM_VERBOSE", 0);

            // Destroy library objects and exit from benchdnn for the following cases:
            // - Performance simulation
            // - First run of functional simulation
            if (sim_run != 1) {
                if (sim_verbose > 0)
                    printf("== benchdnn_sim: Destroying objects...\n");

                DNN_SAFE_V(dnnl_primitive_destroy(prim));

                destroy_dnn_mem_objects();

                // Store arg -> sim_id mapping.
                int nargs_not_null = 0;
                for (int i = 0; i < nargs; ++i) {
                    if (!is_null_memory(dnnl_args[i].memory)) nargs_not_null++;
                }

                std::ofstream out("arg2sim_id.txt");
                out << nargs_not_null << std::endl;
                for (int i = 0; i < nargs; ++i) {
                    if (!is_null_memory(dnnl_args[i].memory)) {
                        int arg = dnnl_args[i].arg;
                        int sim_id
                                = dnnl_memory_get_sim_id(dnnl_args[i].memory);
                        out << arg << " " << sim_id << std::endl;
                    }
                }

                DNN_SAFE_V(dnnl_engine_destroy(engine_tgt));
                DNN_SAFE_V(dnnl_stream_destroy(stream_tgt));

                exit(0);
            } else {
                // Handle second run of functional simulation

                // Fill "simulation" IDs for memory objects
                std::map<int, int> arg2sim_id;
                {
                    std::ifstream in("arg2sim_id.txt");
                    assert(in.good());

                    int nargs_not_null;
                    in >> nargs_not_null;
                    for (int i = 0; i < nargs_not_null; i++) {
                        int arg;
                        int sim_id;
                        in >> arg >> sim_id;
                        arg2sim_id[arg] = sim_id;
                    }
                }
                std::map<dnnl_memory_t, int> mem_ids;
                for (int i = 0; i < nargs; ++i) {
                    int arg = dnnl_args[i].arg;
                    dnnl_memory_t mem = dnnl_args[i].memory;
                    if (!is_null_memory(mem)) {
                        assert(arg2sim_id.count(arg) != 0);
                        mem_ids[mem] = arg2sim_id[arg];
                    }
                }

                // Load memory contents from binaries
                std::string aub_file = getenv_str(
                        "DNNL_GPU_SIM_AUB_FILE", std::string("out.aub"));
                aub_file.resize(aub_file.length() - strlen(".aub"));
                for (auto &kv : mem_ids) {
                    dnnl_memory_t mem = kv.first;
                    std::ostringstream fname;
                    fname << aub_file << std::setfill('0') << std::setw(3)
                          << kv.second << ".bin";
                    std::ifstream in(fname.str(), std::ios::binary);
                    assert(in.good());
                    {
                        const dnnl_memory_desc_t *md;
                        DNN_SAFE_V(dnnl_memory_get_memory_desc(mem, &md));
                        size_t sz = dnnl_memory_desc_get_size(md);

                        if (sim_verbose > 0)
                            printf("== benchdnn_sim: Load memory object from "
                                   "%s, "
                                   "size: %lld\n",
                                    fname.str().c_str(), (long long)sz);

                        void *ptr;
                        dnnl_memory_map_data(mem, &ptr);
                        in.read((char *)ptr, sz);
                        dnnl_memory_unmap_data(mem, ptr);
                    }
                }
            }
        }
    }
#endif

    execute_map_args(args);

    if (bench_mode & CORR) {
        for (int i = 0; i < args.size(); ++i) {
            SAFE(check_zero_padding(args.dnn_mem(i), args.arg(i)), WARN);
        }
    }

    return OK;
}

inline bool should_stop(const benchdnn_timer_t &t) {
    const bool stop = false
            || (fix_times_per_prb && t.times() >= fix_times_per_prb)
            || (!fix_times_per_prb && t.total_ms() >= max_ms_per_prb
                    && t.times() >= min_times_per_prb);
    return stop;
}

inline int measure_perf_individual(benchdnn_timer_t &t, dnnl_stream_t stream,
        dnnl_primitive_t prim, std::vector<dnnl_exec_arg_t> &dnnl_args) {
    t.reset();
    while (true) {
        DNN_SAFE(dnnl_primitive_execute(
                         prim, stream, (int)dnnl_args.size(), dnnl_args.data()),
                WARN);
        t.stamp();
        if (should_stop(t)) break;
    }
    return OK;
}

inline int measure_perf_aggregate(benchdnn_timer_t &t, dnnl_stream_t stream,
        dnnl_primitive_t prim, std::vector<dnnl_exec_arg_t> &dnnl_args) {
    const int max_batch_times = 10000;

    // Warm-up run
    t.reset();
    DNN_SAFE(dnnl_primitive_execute(
                     prim, stream, (int)dnnl_args.size(), dnnl_args.data()),
            WARN);
    DNN_SAFE(dnnl_stream_wait(stream), WARN);
    t.stamp();

    int cur_batch_times
            = fix_times_per_prb ? fix_times_per_prb : min_times_per_prb;
    --cur_batch_times;

    while (true) {
        for (int i = 0; i < cur_batch_times; i++) {
            DNN_SAFE(dnnl_primitive_execute(prim, stream, (int)dnnl_args.size(),
                             dnnl_args.data()),
                    WARN);
        }
        DNN_SAFE(dnnl_stream_wait(stream), WARN);
        t.stamp(cur_batch_times);

        if (should_stop(t)) break;

        // Adjust cur_batch_times after the first batch run
        if (t.times() == cur_batch_times + 1) {
            double ms_min = t.ms(benchdnn_timer_t::min);
            // Heuristic: try to use ~5 batch runs for the whole benchmark
            int batch_times_heuristic = (ms_min == 0.0)
                    ? INT_MAX
                    : MAX2(1,
                            (int)((max_ms_per_prb - t.total_ms()) / ms_min
                                    / 5));
            cur_batch_times = MIN2(max_batch_times, batch_times_heuristic);
        }
    }
    return OK;
}

int measure_perf(benchdnn_timer_t &t, dnnl_primitive_t prim, args_t &args) {
    dnnl_engine_kind_t engine_kind;
    DNN_SAFE(dnnl_engine_get_kind(get_test_engine(), &engine_kind), CRIT);

    int ret = OK;
    if (bench_mode & PERF) {
        stream_t stream(get_test_engine());
        std::vector<dnnl_exec_arg_t> dnnl_args;
        execute_unmap_args(args, dnnl_args);

        // For CPU: measure indiividual iterations
        // For GPU: measure iterations in batches to hide driver overhead
        if (engine_kind == dnnl_cpu)
            ret = measure_perf_individual(t, stream, prim, dnnl_args);
        else
            ret = measure_perf_aggregate(t, stream, prim, dnnl_args);

        if (ret == OK) execute_map_args(args);
    }
    return ret;
}

void maybe_prepare_runtime_scales(dnn_mem_t &scales_m, const attr_t &attr,
        int64_t scale_cnt, const float *scales) {
    if (!attr.oscale.runtime) return;

    using P = attr_t::scale_t::policy_t;
    const int64_t count = attr.oscale.policy == P::COMMON ? 1 : scale_cnt;

    scales_m = dnn_mem_t(1, &count, dnnl_f32, dnnl_a, get_test_engine());
    for (int64_t c = 0; c < count; ++c)
        ((float *)scales_m)[c] = scales[c];
}

void maybe_prepare_runtime_scales(
        dnn_mem_t &scales_m, const attr_bundle_t &attr_bundle) {
    maybe_prepare_runtime_scales(scales_m, attr_bundle.attr,
            (int64_t)attr_bundle.oscale.size(), attr_bundle.oscale.data());
}

void maybe_prepare_runtime_zero_points(
        dnn_mem_t &zero_points_m, const attr_t &attr, int arg) {
    if (!attr.zero_points.runtime(arg)) return;

    int64_t count = 1;
    zero_points_m = dnn_mem_t(1, &count, dnnl_s32, dnnl_a, get_test_engine());
    ((int *)zero_points_m)[0] = attr.zero_points[arg];
}

bool check_md_consistency_with_tag(
        const dnnl_memory_desc_t &md, const std::string &tag) {
    dnnl_memory_desc_t md_new_tag;
    DNN_SAFE(dnnl_memory_desc_init_by_tag(&md_new_tag, md.ndims, md.dims,
                     md.data_type, convert_tag(tag, md.ndims)),
            WARN);
    return dnnl_memory_desc_equal(&md_new_tag, &md);
}

void check_known_skipped_case_common(
        const std::vector<dnnl_data_type_t> &v_dt, res_t *r) {
    static auto isa = dnnl_get_effective_cpu_isa();
    // rely on dnnl_cpu_isa_t enum order where AVX512_MIC < AVX512_CORE
    for (const auto &i_dt : v_dt) {
        // bf16 is supported on AVX512-CORE+
        if ((engine_tgt_kind == dnnl_cpu && isa < dnnl_cpu_isa_avx512_core)
                && i_dt == dnnl_bf16) {
            r->state = SKIPPED, r->reason = DATA_TYPE_NOT_SUPPORTED;
            break;
        }
        // f16 is supported on GPU only
        if (engine_tgt_kind != dnnl_gpu && i_dt == dnnl_f16) {
            r->state = SKIPPED, r->reason = DATA_TYPE_NOT_SUPPORTED;
            break;
        }
    }
    if (r->state == SKIPPED) return;
<<<<<<< HEAD
}

int setup_binary(const_dnnl_primitive_desc_t pd, std::vector<int> &args,
        std::vector<dnn_mem_t> &mem, std::vector<dnn_mem_t> &mem_ref) {
    auto fill_src = [](int input_idx, dnn_mem_t &mem_dt, dnn_mem_t &mem_fp) {
        const auto nelems = mem_fp.nelems();
        if (nelems == 0) return OK;

        const auto dt = mem_dt.dt();
        const int range = 16;
        const int f_min = dt == dnnl_u8 ? 0 : -range / 2;

        dnnl::impl::parallel_nd(nelems, [&](int64_t i) {
            const float gen = ((101 * i) + 7 * input_idx - 97) % (range + 1);
            const float value = (dt == dnnl_bf16 || dt == dnnl_f16)
                    ? (f_min + gen) / range
                    : (f_min + gen) * (1.0f + 4.0f / range);
            mem_fp.set_elem(i, round_to_nearest_representable(dt, value));
        });

        SAFE(mem_dt.reorder(mem_fp), WARN);
        return OK;
    };

    const_dnnl_primitive_attr_t const_attr;
    DNN_SAFE(dnnl_primitive_desc_get_attr(pd, &const_attr), WARN);

    const_dnnl_post_ops_t const_attr_po;
    DNN_SAFE(
            dnnl_primitive_attr_get_post_ops(const_attr, &const_attr_po), WARN);

    auto po_len = dnnl_post_ops_len(const_attr_po);
    for (int idx = 0; idx < po_len; ++idx) {
        auto kind = dnnl_post_ops_get_kind(const_attr_po, idx);
        if (kind != dnnl_binary) continue;

        dnnl_memory_desc_t po_md;
        DNN_SAFE(dnnl_post_ops_get_params_binary(
                         const_attr_po, idx, NULL, &po_md),
                WARN);

        const auto tag = get_abx_tag(po_md.ndims);
        mem_ref.emplace_back(po_md, dnnl_f32, tag, get_test_engine());
        mem.emplace_back(po_md, get_test_engine());
        args.push_back(DNNL_ARG_ATTR_POST_OP_0 + idx);

        fill_src(idx, mem.back(), mem_ref.back());
    }
    return OK;
=======
>>>>>>> 6478ab6b
}<|MERGE_RESOLUTION|>--- conflicted
+++ resolved
@@ -32,11 +32,7 @@
         case dnnl_f16: value = (float)dnnl::impl::float16_t(value); break;
         case dnnl_s32:
         case dnnl_s8:
-<<<<<<< HEAD
-        case dnnl_u8: value = maybe_saturate(dt, mxcsr_cvt(value)); break;
-=======
         case dnnl_u8: value = maybe_saturate(dt, value); break;
->>>>>>> 6478ab6b
         default: SAFE_V(FAIL);
     }
 
@@ -86,7 +82,6 @@
         if (!args.dnn_mem(i).is_mapped()) args.dnn_mem(i).map();
 }
 
-<<<<<<< HEAD
 #if DNNL_GPU_RUNTIME == DNNL_RUNTIME_OCL
 bool is_gpu_sim() {
     return getenv_int("DNNL_GPU_SIM", 0) != 0;
@@ -124,7 +119,7 @@
 }
 #endif
 
-dnnl_status_t execute_and_wait(dnnl_primitive_t prim, const args_t &args) {
+int execute_and_wait(dnnl_primitive_t prim, const args_t &args) {
     const_dnnl_primitive_desc_t pd;
     dnnl_engine_t engine;
 
@@ -134,22 +129,11 @@
 
     status = dnnl_primitive_desc_query(pd, dnnl_query_engine, 0, &engine);
     if (status != dnnl_success) return status;
-=======
-int execute_and_wait(dnnl_primitive_t prim, const args_t &args) {
-    const_dnnl_primitive_desc_t pd;
-    dnnl_engine_t engine;
-
-    DNN_SAFE(dnnl_primitive_get_primitive_desc(prim, &pd), CRIT);
-
-    DNN_SAFE(
-            dnnl_primitive_desc_query(pd, dnnl_query_engine, 0, &engine), CRIT);
->>>>>>> 6478ab6b
 
     stream_t stream(engine);
     std::vector<dnnl_exec_arg_t> dnnl_args;
     execute_unmap_args(args, dnnl_args);
 
-<<<<<<< HEAD
 #if DNNL_GPU_RUNTIME == DNNL_RUNTIME_OCL
     dnnl_primitive_kind_t prim_kind = dnnl_undefined_primitive;
 
@@ -170,12 +154,6 @@
     if (status != dnnl_success) return status;
     status = dnnl_stream_wait(stream);
     if (status != dnnl_success) return status;
-=======
-    DNN_SAFE(dnnl_primitive_execute(
-                     prim, stream, (int)dnnl_args.size(), dnnl_args.data()),
-            CRIT);
-    DNN_SAFE(dnnl_stream_wait(stream), CRIT);
->>>>>>> 6478ab6b
 
 #if DNNL_GPU_RUNTIME == DNNL_RUNTIME_OCL
     if (!is_gpu_sim()) {
@@ -442,7 +420,6 @@
         }
     }
     if (r->state == SKIPPED) return;
-<<<<<<< HEAD
 }
 
 int setup_binary(const_dnnl_primitive_desc_t pd, std::vector<int> &args,
@@ -492,6 +469,4 @@
         fill_src(idx, mem.back(), mem_ref.back());
     }
     return OK;
-=======
->>>>>>> 6478ab6b
 }