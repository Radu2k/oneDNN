/*******************************************************************************
* Copyright 2017-2020 Intel Corporation
*
* Licensed under the Apache License, Version 2.0 (the "License");
* you may not use this file except in compliance with the License.
* You may obtain a copy of the License at
*
*     http://www.apache.org/licenses/LICENSE-2.0
*
* Unless required by applicable law or agreed to in writing, software
* distributed under the License is distributed on an "AS IS" BASIS,
* WITHOUT WARRANTIES OR CONDITIONS OF ANY KIND, either express or implied.
* See the License for the specific language governing permissions and
* limitations under the License.
*******************************************************************************/

#include "dnnl.h"

#include <cassert>
#include <cstdlib>
#include <unordered_set>

#include "dnnl_common.hpp"
#include "dnnl_memory.hpp"

float round_to_nearest_representable(dnnl_data_type_t dt, float value) {
    switch (dt) {
        case dnnl_f32: break;
        case dnnl_bf16: value = (float)dnnl::impl::bfloat16_t(value); break;
        case dnnl_f16: value = (float)dnnl::impl::float16_t(value); break;
        case dnnl_s32:
        case dnnl_s8:
        case dnnl_u8: value = maybe_saturate(dt, mxcsr_round(value)); break;
        default: SAFE_V(FAIL);
    }

    return value;
}

// Engine kind used to run DNNL primitives for testing
dnnl_engine_kind_t engine_tgt_kind = dnnl_cpu;

// Engine used to run DNNL primitives for testing
dnnl_engine_t engine_tgt;

// Stream for target engine
dnnl_stream_t stream_tgt;

// Scratchpad mode for DNNL
dnnl_scratchpad_mode_t scratchpad_mode;

args_t &args_t::set(int arg, const dnn_mem_t &mem) {
    args_.push_back(std::make_pair(arg, &mem));
    return *this;
}

// Unmap before passing the memory to execute
void execute_unmap_args(
        const args_t &args, std::vector<dnnl_exec_arg_t> &dnnl_args) {
    dnnl_args.resize(args.size());
    for (int i = 0; i < args.size(); ++i) {
        if (args.dnn_mem(i).is_mapped()) args.dnn_mem(i).unmap();

        dnnl_args[i].arg = args.arg(i);
        dnnl_args[i].memory = args.dnn_mem(i).m_;
    }
}

// Map the memory back after execute
void execute_map_args(const args_t &args) {
    for (int i = 0; i < args.size(); ++i)
        if (!args.dnn_mem(i).is_mapped()) args.dnn_mem(i).map();
}

#if DNNL_GPU_RUNTIME == DNNL_RUNTIME_OCL
<<<<<<< HEAD
bool is_gpu_sim() {
    static const char *sim_env = getenv("DNNL_GPU_SIM");
    static bool _is_sim = sim_env && atoi(sim_env) == 1;
    return _is_sim;
}

bool is_gpu_perf_sim() {
    static const char *sim_perf_env = getenv("DNNL_GPU_PERF_SIM");
    static bool _is_perf_sim = sim_perf_env && atoi(sim_perf_env) == 1;
    return _is_perf_sim;
=======
static bool is_gpu_sim() {
    return getenv_int("DNNL_GPU_SIM", 0) != 0;
}

static bool is_gpu_perf_sim() {
    return getenv_int("DNNL_GPU_PERF_SIM", 0) != 0;
>>>>>>> 555762ba
}

static std::unordered_set<dnn_mem_t *> dnn_mem_objects;

void register_dnn_mem_object(dnn_mem_t *mem) {
    dnn_mem_objects.insert(mem);
}

void unregister_dnn_mem_object(dnn_mem_t *mem) {
    dnn_mem_objects.erase(mem);
}

static void destroy_dnn_mem_objects() {
    std::vector<dnn_mem_t *> to_destroy;
    for (auto *mem : dnn_mem_objects)
        to_destroy.push_back(mem);

    for (auto *mem : to_destroy)
        mem->~dnn_mem_t();
}
#endif

dnnl_status_t execute_and_wait(
        dnnl_primitive_t prim, dnnl_stream_t stream, const args_t &args) {

    std::vector<dnnl_exec_arg_t> dnnl_args;
    execute_unmap_args(args, dnnl_args);

#if DNNL_GPU_RUNTIME == DNNL_RUNTIME_OCL
    dnnl_primitive_kind_t prim_kind = dnnl_undefined_primitive;

    if (is_gpu_sim()) {
        const_dnnl_primitive_desc_t pd;
        DNN_SAFE_V(dnnl_primitive_get_primitive_desc(prim, &pd));

        DNN_SAFE_V(dnnl_primitive_desc_query(
                pd, dnnl_query_primitive_kind, 0, &prim_kind));

        // Skip reorders during performance simulation
        if (prim_kind == dnnl_reorder && is_gpu_perf_sim()) return dnnl_success;
    }
#endif

    dnnl_status_t status = dnnl_primitive_execute(
            prim, stream, (int)dnnl_args.size(), dnnl_args.data());
    if (status != dnnl_success) return status;
    status = dnnl_stream_wait(stream);
    if (status != dnnl_success) return status;

#if DNNL_GPU_RUNTIME == DNNL_RUNTIME_OCL
    if (!is_gpu_sim()) {
        execute_map_args(args);
        return dnnl_success;
    }

    // Handle simulation for GPU
    bool is_gpu_prim = false;
    const_dnnl_primitive_desc_t pd;
    DNN_SAFE_V(dnnl_primitive_get_primitive_desc(prim, &pd));

    dnnl_engine_t eng_q;
    DNN_SAFE_V(dnnl_primitive_desc_query(pd, dnnl_query_engine, 0, &eng_q));

    dnnl_engine_kind_t eng_kind;
    DNN_SAFE_V(dnnl_engine_get_kind(eng_q, &eng_kind));
    is_gpu_prim = (eng_kind == dnnl_gpu);

    if (is_gpu_prim) {
        int nargs = (int)dnnl_args.size();

        // Stop execution on the first non-reorder primitive.
        // Assume that simulation should be done for this primitive.
        if (prim_kind != dnnl_reorder) {
            // Query the run number and verbosity level
            const int sim_run = getenv_int("DNNL_GPU_SIM_RUN", -1);
            const int sim_verbose = getenv_int("DNNL_GPU_SIM_VERBOSE", 0);

            // Destroy library objects and exit from benchdnn for the following cases:
            // - Performance simulation
            // - First run of functional simulation
            if (sim_run != 1) {
                if (sim_verbose > 0)
                    printf("== benchdnn_sim: Destroying objects...\n");

                DNN_SAFE_V(dnnl_primitive_destroy(prim));

                destroy_dnn_mem_objects();

                DNN_SAFE_V(dnnl_engine_destroy(engine_tgt));
                DNN_SAFE_V(dnnl_stream_destroy(stream_tgt));

                exit(0);
            } else {
                // Handle second run of functional simulation

                // Keep unique memory objects
                std::set<dnnl_memory_t> uniq_mems;
                for (int i = 0; i < nargs; ++i)
                    if (dnnl_args[i].memory)
                        uniq_mems.insert(dnnl_args[i].memory);

                // Fill "simulation" IDs for memory objects
                std::map<dnnl_memory_t, int> mem_ids;
                for (auto mem : uniq_mems) {
                    mem_ids[mem] = dnnl_memory_get_sim_id(mem);
                }

                // Load memory contents from binaries
                std::string aub_file = getenv_str(
                        "DNNL_GPU_SIM_AUB_FILE", std::string("out.aub"));
                aub_file.resize(aub_file.length() - strlen(".aub"));
                for (auto &kv : mem_ids) {
                    dnnl_memory_t mem = kv.first;
                    std::ostringstream fname;
                    fname << aub_file << std::setfill('0') << std::setw(3)
                          << kv.second << ".bin";
                    std::ifstream in(fname.str(), std::ios::binary);
                    assert(in.good());
                    {
                        const dnnl_memory_desc_t *md;
                        DNN_SAFE_V(dnnl_memory_get_memory_desc(mem, &md));
                        size_t sz = dnnl_memory_desc_get_size(md);

                        if (sim_verbose > 0)
                            printf("== benchdnn_sim: Load memory object from "
                                   "%s, "
                                   "size: %lld\n",
                                    fname.str().c_str(), (long long)sz);

                        void *ptr;
                        dnnl_memory_map_data(mem, &ptr);
                        in.read((char *)ptr, sz);
                        dnnl_memory_unmap_data(mem, ptr);
                    }
                }
            }
        }
    }
#endif

    execute_map_args(args);
    return dnnl_success;
}

inline bool should_stop(const benchdnn_timer_t &t) {
    const bool stop = false
            || (fix_times_per_prb && t.times() >= fix_times_per_prb)
            || (!fix_times_per_prb && t.total_ms() >= max_ms_per_prb
                    && t.times() >= min_times_per_prb);
    return stop;
}

inline int measure_perf_individual(benchdnn_timer_t &t, dnnl_primitive_t prim,
        std::vector<dnnl_exec_arg_t> &dnnl_args) {
    t.reset();
    while (true) {
        DNN_SAFE(dnnl_primitive_execute(prim, stream_tgt, (int)dnnl_args.size(),
                         dnnl_args.data()),
                WARN);
        t.stamp();
        if (should_stop(t)) break;
    }
    return OK;
}

inline int measure_perf_aggregate(benchdnn_timer_t &t, dnnl_primitive_t prim,
        std::vector<dnnl_exec_arg_t> &dnnl_args) {
    const int max_batch_times = 10000;

    // Warm-up run
    t.reset();
    DNN_SAFE(dnnl_primitive_execute(
                     prim, stream_tgt, (int)dnnl_args.size(), dnnl_args.data()),
            WARN);
    DNN_SAFE(dnnl_stream_wait(stream_tgt), WARN);
    t.stamp();

    int cur_batch_times
            = fix_times_per_prb ? fix_times_per_prb : min_times_per_prb;
    --cur_batch_times;

    while (true) {
        for (int i = 0; i < cur_batch_times; i++) {
            DNN_SAFE(dnnl_primitive_execute(prim, stream_tgt,
                             (int)dnnl_args.size(), dnnl_args.data()),
                    WARN);
        }
        DNN_SAFE(dnnl_stream_wait(stream_tgt), WARN);
        t.stamp(cur_batch_times);

        if (should_stop(t)) break;

        // Adjust cur_batch_times after the first batch run
        if (t.times() == cur_batch_times + 1) {
            double ms_min = t.ms(benchdnn_timer_t::min);
            // Heuristic: try to use ~5 batch runs for the whole benchmark
            int batch_times_heuristic = (ms_min == 0.0)
                    ? INT_MAX
                    : MAX2(1,
                            (int)((max_ms_per_prb - t.total_ms()) / ms_min
                                    / 5));
            cur_batch_times = MIN2(max_batch_times, batch_times_heuristic);
        }
    }
    return OK;
}

int measure_perf(benchdnn_timer_t &t, dnnl_primitive_t prim, args_t &args) {
    int ret = OK;
    if (bench_mode & PERF) {
        std::vector<dnnl_exec_arg_t> dnnl_args;
        execute_unmap_args(args, dnnl_args);

        // For CPU: measure indiividual iterations
        // For GPU: measure iterations in batches to hide driver overhead
        if (engine_tgt_kind == dnnl_cpu)
            ret = measure_perf_individual(t, prim, dnnl_args);
        else
            ret = measure_perf_aggregate(t, prim, dnnl_args);

        if (ret == OK) execute_map_args(args);
    }
    return ret;
}

void maybe_prepare_runtime_scales(dnn_mem_t &scales_m, const attr_t &attr,
        int64_t scale_cnt, const float *scales, dnnl_engine_t engine) {
    if (!attr.oscale.runtime) return;

    using P = attr_t::scale_t::policy_t;
    const int64_t count = attr.oscale.policy == P::COMMON ? 1 : scale_cnt;

    scales_m = dnn_mem_t(1, &count, dnnl_f32, dnnl_a, engine);
    for (int64_t c = 0; c < count; ++c)
        ((float *)scales_m)[c] = scales[c];
}

void maybe_prepare_runtime_scales(dnn_mem_t &scales_m,
        const attr_bundle_t &attr_bundle, dnnl_engine_t engine) {
    maybe_prepare_runtime_scales(scales_m, attr_bundle.attr,
            (int64_t)attr_bundle.oscale.size(), attr_bundle.oscale.data(),
            engine);
}

void maybe_prepare_runtime_zero_points(dnn_mem_t &zero_points_m,
        const attr_t &attr, int arg, dnnl_engine_t engine) {
    if (!attr.zero_points.runtime(arg)) return;

    int64_t count = 1;
    zero_points_m = dnn_mem_t(1, &count, dnnl_s32, dnnl_a, engine);
    ((int *)zero_points_m)[0] = attr.zero_points[arg];
}

bool check_md_consistency_with_tag(
        const dnnl_memory_desc_t &md, const std::string &tag) {
    dnnl_memory_desc_t md_new_tag;
    DNN_SAFE(dnnl_memory_desc_init_by_tag(&md_new_tag, md.ndims, md.dims,
                     md.data_type, convert_tag(tag, md.ndims)),
            WARN);
    return dnnl_memory_desc_equal(&md_new_tag, &md);
}<|MERGE_RESOLUTION|>--- conflicted
+++ resolved
@@ -73,25 +73,12 @@
 }
 
 #if DNNL_GPU_RUNTIME == DNNL_RUNTIME_OCL
-<<<<<<< HEAD
 bool is_gpu_sim() {
-    static const char *sim_env = getenv("DNNL_GPU_SIM");
-    static bool _is_sim = sim_env && atoi(sim_env) == 1;
-    return _is_sim;
+    return getenv_int("DNNL_GPU_SIM", 0) != 0;
 }
 
 bool is_gpu_perf_sim() {
-    static const char *sim_perf_env = getenv("DNNL_GPU_PERF_SIM");
-    static bool _is_perf_sim = sim_perf_env && atoi(sim_perf_env) == 1;
-    return _is_perf_sim;
-=======
-static bool is_gpu_sim() {
-    return getenv_int("DNNL_GPU_SIM", 0) != 0;
-}
-
-static bool is_gpu_perf_sim() {
     return getenv_int("DNNL_GPU_PERF_SIM", 0) != 0;
->>>>>>> 555762ba
 }
 
 static std::unordered_set<dnn_mem_t *> dnn_mem_objects;
