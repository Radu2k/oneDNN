/*******************************************************************************
* Copyright 2017-2018 Intel Corporation
*
* Licensed under the Apache License, Version 2.0 (the "License");
* you may not use this file except in compliance with the License.
* You may obtain a copy of the License at
*
*     http://www.apache.org/licenses/LICENSE-2.0
*
* Unless required by applicable law or agreed to in writing, software
* distributed under the License is distributed on an "AS IS" BASIS,
* WITHOUT WARRANTIES OR CONDITIONS OF ANY KIND, either express or implied.
* See the License for the specific language governing permissions and
* limitations under the License.
*******************************************************************************/

#ifndef MKLDNN_COMMON_HPP
#define MKLDNN_COMMON_HPP

#include <stddef.h>
#include <stdint.h>
#include <vector>

#include "mkldnn.h"
#include "src/common/bfloat16.hpp"
#include "src/common/float16.hpp"
#include "src/common/nstl.hpp"

#include "common.hpp"
#include "dnn_types.hpp"
#include "mkldnn_debug.hpp"

#define for_ for

#define DNN_SAFE(f, s) \
    do { \
        mkldnn_status_t status = f; \
        if (status != mkldnn_success) { \
            if (s == CRIT || s == WARN) { \
                print(0, "error [%s:%d]: '%s' -> %s(%d)\n", \
                        __PRETTY_FUNCTION__, __LINE__, #f, status2str(status), \
                        (int)status); \
                fflush(0); \
                if (s == CRIT) exit(2); \
            } \
            return FAIL; \
        } \
    } while (0)

#define DNN_SAFE_V(f) \
    do { \
        mkldnn_status_t status = f; \
        if (status != mkldnn_success) { \
            print(0, "error [%s:%d]: '%s' -> %s(%d)\n", __PRETTY_FUNCTION__, \
                    __LINE__, STRINGIFY(f), status2str(status), (int)status); \
            fflush(0); \
            exit(2); \
<<<<<<< HEAD
=======
        } \
    } while (0)

#define DNN_SAFE_CLEAN(f, s, clean) \
    do { \
        mkldnn_status_t status = f; \
        if (status != mkldnn_success) { \
            if (s == CRIT || s == WARN) { \
                print(0, "error [%s:%d]: '%s' -> %s(%d)\n", \
                        __PRETTY_FUNCTION__, __LINE__, #f, status2str(status), \
                        (int)status); \
                fflush(0); \
                if (s == CRIT) exit(2); \
            } \
            clean(); \
            return FAIL; \
>>>>>>> c53a700b
        } \
    } while (0)

/* aux */
using bfloat16_t = mkldnn::impl::bfloat16_t;
using float16_t = mkldnn::impl::float16_t;
template <mkldnn_data_type_t>
struct prec_traits;
template <>
struct prec_traits<mkldnn_bf16> {
    typedef bfloat16_t type;
};
template <>
struct prec_traits<mkldnn_f16> {
    typedef float16_t type;
};
template <>
struct prec_traits<mkldnn_f32> {
    typedef float type;
};
template <>
struct prec_traits<mkldnn_s32> {
    typedef int32_t type;
};
template <>
struct prec_traits<mkldnn_s8> {
    typedef int8_t type;
};
template <>
struct prec_traits<mkldnn_u8> {
    typedef uint8_t type;
};

#define CASE_ALL(dt) \
    switch (dt) { \
        CASE(mkldnn_bf16); \
        CASE(mkldnn_f16); \
        CASE(mkldnn_f32); \
        CASE(mkldnn_s32); \
        CASE(mkldnn_s8); \
        CASE(mkldnn_u8); \
        default: assert(!"bad data_type"); \
    }

inline size_t sizeof_dt(mkldnn_data_type_t dt) {
#define CASE(dt) \
    case dt: return sizeof(typename prec_traits<dt>::type);

    CASE_ALL(dt);

#undef CASE
    return 0;
}

/* std::numeric_limits::digits functionality */
inline int digits_dt(mkldnn_data_type_t dt) {
#define CASE(dt) \
    case dt: \
        return mkldnn::impl::nstl::numeric_limits< \
                typename prec_traits<dt>::type>::digits;

    CASE_ALL(dt);

#undef CASE
    return 0;
}

#undef CASE_ALL

template <mkldnn_data_type_t dt>
inline float saturate(float val) {
    return MAX2(mkldnn::impl::nstl::numeric_limits<
                        typename prec_traits<dt>::type>::lowest(),
            MIN2(mkldnn::impl::nstl::numeric_limits<
                         typename prec_traits<dt>::type>::max(),
                    mxcsr_round(val)));
}

inline float maybe_saturate(mkldnn_data_type_t dt, float value) {
    if (dt == mkldnn_s32 || dt == mkldnn_s8 || dt == mkldnn_u8) {
        switch (dt) {
#define CASE(dt) \
    case dt: { \
        return saturate<dt>(value); \
    }
            CASE(mkldnn_s32);
            CASE(mkldnn_s8);
            CASE(mkldnn_u8);
#undef CASE
            default: assert(!"bad data_type");
        }
        return 0;
    }
    return value;
}

/* simplification */
extern mkldnn_engine_kind_t engine_tgt_kind;

extern mkldnn_engine_t engine_ref;
extern mkldnn_engine_t engine_tgt;

extern mkldnn_stream_t stream_ref;
extern mkldnn_stream_t stream_tgt;

extern "C" mkldnn_status_t mkldnn_engine_create_with_backend(
        mkldnn_engine_t *engine, mkldnn_engine_kind_t kind, int backend_kind,
        size_t index);
extern "C" mkldnn_status_t mkldnn_engine_get_backend_kind(
        mkldnn_engine_t engine, int *backend_kind);

#if MKLDNN_GPU_RUNTIME == MKLDNN_RUNTIME_OCL
extern "C" mkldnn_status_t MKLDNN_API mkldnn_impl_gpu_reorder_set_engine_kind(
        mkldnn_engine_kind_t engine_kind);
#endif

inline int init() {
    /* Create engine with CPU native backend: backend_kind == 0 */
    DNN_SAFE(mkldnn_engine_create_with_backend(&engine_ref, mkldnn_cpu, 0, 0),
            CRIT);
    DNN_SAFE(mkldnn_stream_create(
                     &stream_ref, engine_ref, mkldnn_stream_default_flags),
            CRIT);

    if (!engine_tgt) {
        DNN_SAFE(mkldnn_engine_create(&engine_tgt, engine_tgt_kind, 0), CRIT);
        DNN_SAFE(mkldnn_stream_create(
                         &stream_tgt, engine_tgt, mkldnn_stream_default_flags),
                CRIT);
    }

    // Optimization to reduce testing time for GPU.
    //
    // For CPU <-> GPU reorders, the library creates GPU-side kernels.
    // Benchdnn heavily relies on reorders so this greatly increases execution
    // time because of a big overhead on building OpenCL kernels.
    //
    // This moves all such reorders to CPU to reduce testing time. Reorder, sum
    // and concat primitives are used to test GPU reorders so leave them
    // without changes.
#if MKLDNN_GPU_RUNTIME == MKLDNN_RUNTIME_OCL
    if (prim != REORDER && prim != SUM && prim != CONCAT) {
        mkldnn_impl_gpu_reorder_set_engine_kind(mkldnn_cpu);
    }
#endif

    return OK;
}

inline int finalize() {
    DNN_SAFE(mkldnn_stream_destroy(stream_ref), CRIT);
    DNN_SAFE(mkldnn_stream_destroy(stream_tgt), CRIT);

    DNN_SAFE(mkldnn_engine_destroy(engine_ref), CRIT);
    DNN_SAFE(mkldnn_engine_destroy(engine_tgt), CRIT);
    return OK;
}

inline const char *query_impl_info(const_mkldnn_primitive_desc_t pd) {
    const char *str;
    mkldnn_primitive_desc_query(pd, mkldnn_query_impl_info_str, 0, &str);
    return str;
}

struct args_t {
    args_t &set(int arg, mkldnn_memory_t memory) {
        mkldnn_exec_arg_t a = {arg, memory};
        args_.push_back(a);
        return *this;
    }
    void clear() { args_.clear(); }

    int size() const { return (int)args_.size(); }
    const mkldnn_exec_arg_t *args() const { return args_.data(); }
    operator const mkldnn_exec_arg_t *() const { return args(); }

private:
    std::vector<mkldnn_exec_arg_t> args_;
};

inline mkldnn_status_t execute_and_wait(mkldnn_primitive_t prim,
        mkldnn_stream_t stream, int nargs, const mkldnn_exec_arg_t *args) {
    mkldnn_status_t status
            = mkldnn_primitive_execute(prim, stream, nargs, args);
    if (status != mkldnn_success) return status;
    return mkldnn_stream_wait(stream);
}

inline int measure_perf(
        benchdnn_timer_t &t, mkldnn_primitive_t prim, args_t &args) {
    if (bench_mode & PERF) {
        t.reset();
        while (true) {
            DNN_SAFE(execute_and_wait(prim, stream_tgt, args.size(), args),
                    WARN);
            t.stamp();
            const bool stop = false
                    || (fix_times_per_prb && t.times() >= fix_times_per_prb)
                    || (!fix_times_per_prb && t.total_ms() >= max_ms_per_prb
                            && t.times() >= min_times_per_prb);
            if (stop) break;
        }
    }
    return OK;
}

#endif<|MERGE_RESOLUTION|>--- conflicted
+++ resolved
@@ -55,8 +55,6 @@
                     __LINE__, STRINGIFY(f), status2str(status), (int)status); \
             fflush(0); \
             exit(2); \
-<<<<<<< HEAD
-=======
         } \
     } while (0)
 
@@ -73,7 +71,6 @@
             } \
             clean(); \
             return FAIL; \
->>>>>>> c53a700b
         } \
     } while (0)
 
