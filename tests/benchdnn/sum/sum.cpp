--- conflicted
+++ resolved
@@ -62,11 +62,7 @@
         SAFE(init_status, WARN);
 
     const char *impl_str = query_impl_info(spd);
-<<<<<<< HEAD
-    BENCHDNN_PRINT(5, "dnnl implementation: %s\n", impl_str);
-=======
     BENCHDNN_PRINT(5, "oneDNN implementation: %s\n", impl_str);
->>>>>>> eab9060c
 
     return OK;
 }
