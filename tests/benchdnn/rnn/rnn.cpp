--- conflicted
+++ resolved
@@ -138,21 +138,6 @@
             diff_c_last_iteration_d;
 
     // dimensions with ref
-<<<<<<< HEAD
-    mkldnn_dims_t input_dims = {p->n_iter, p->mb, p->slc};
-    // bidirectional = 2, s for lstm = 2, for all other = 1
-    mkldnn_dims_t weights_input_dims
-            = {p->n_layer, p->n_directions(), p->slc, p->n_gates(), p->dic};
-    mkldnn_dims_t weights_states_dims
-            = {p->n_layer, p->n_directions(), p->sic, p->n_gates(), p->dic};
-    mkldnn_dims_t bias_dims = {
-            p->n_layer, p->n_directions(), p->n_gates() + is_gru_lbr, p->dic};
-    // mkldnn_tnc
-    int64_t lastlay_dlc = (p->direction == mkldnn_bidirectional_concat)
-            ? 2 * p->dlc
-            : p->dlc;
-    mkldnn_dims_t dst_last_layer_dims = {p->n_iter, p->mb, lastlay_dlc};
-=======
     mkldnn_dims_t input_dims = {p.n_iter, p.mb, p.slc};
     // bidirectional = 2, s for lstm = 2, for all other = 1
     mkldnn_dims_t weights_input_dims
@@ -165,22 +150,15 @@
     int64_t lastlay_dlc
             = (p.direction == mkldnn_bidirectional_concat) ? 2 * p.dlc : p.dlc;
     mkldnn_dims_t dst_last_layer_dims = {p.n_iter, p.mb, lastlay_dlc};
->>>>>>> c53a700b
 
     DNN_SAFE(mkldnn_memory_desc_init_by_tag(
                      &input_d, 3, input_dims, p.cfg[input].dt, mkldnn_tnc),
             WARN);
     input_d.format_desc.blocking.strides[0] += the_stride;
 
-<<<<<<< HEAD
-    mkldnn_dims_t states_dims = {p->n_layer, p->n_directions(), p->mb, p->sic};
-    DNN_SAFE(mkldnn_memory_desc_init_by_tag(
-                     &states_d, 4, states_dims, p->cfg[states].dt, mkldnn_ldnc),
-=======
     mkldnn_dims_t states_dims = {p.n_layer, p.n_dir(), p.mb, p.sic};
     DNN_SAFE(mkldnn_memory_desc_init_by_tag(
                      &states_d, 4, states_dims, p.cfg[states].dt, mkldnn_ldnc),
->>>>>>> c53a700b
             WARN);
     states_d.format_desc.blocking.strides[2] = p.sic + the_stride;
     for (int d = 1; d >= 0; --d)
@@ -188,12 +166,7 @@
                 = states_d.format_desc.blocking.strides[d + 1]
                 * states_d.dims[d + 1];
 
-<<<<<<< HEAD
-    mkldnn_dims_t c_states_dims
-            = {p->n_layer, p->n_directions(), p->mb, p->dic};
-=======
     mkldnn_dims_t c_states_dims = {p.n_layer, p.n_dir(), p.mb, p.dic};
->>>>>>> c53a700b
     DNN_SAFE(mkldnn_memory_desc_init_by_tag(&c_states_d, 4, c_states_dims,
                      p.cfg[c_states].dt, mkldnn_ldnc),
             WARN);
@@ -204,37 +177,16 @@
                 * c_states_d.dims[d + 1];
 
     DNN_SAFE(mkldnn_memory_desc_init_by_tag(&weights_input_d, 5,
-<<<<<<< HEAD
-                     weights_input_dims, p->cfg[weights_input].dt,
-=======
                      weights_input_dims, p.cfg[weights_input].dt,
->>>>>>> c53a700b
                      mkldnn_format_tag_any),
             WARN);
 
     DNN_SAFE(mkldnn_memory_desc_init_by_tag(&weights_states_d, 5,
-<<<<<<< HEAD
-                     weights_states_dims, p->cfg[weights_states].dt,
-=======
                      weights_states_dims, p.cfg[weights_states].dt,
->>>>>>> c53a700b
                      mkldnn_format_tag_any),
             WARN);
 
     DNN_SAFE(mkldnn_memory_desc_init_by_tag(&bias_d, 4, bias_dims,
-<<<<<<< HEAD
-                     p->cfg[bias].dt, mkldnn_format_tag_any),
-            WARN);
-
-    DNN_SAFE(
-            mkldnn_memory_desc_init_by_tag(&dst_last_layer_d, 3,
-                    dst_last_layer_dims, p->cfg[dst_last_layer].dt, mkldnn_tnc),
-            WARN);
-    dst_last_layer_d.format_desc.blocking.strides[0] += the_stride;
-
-    mkldnn_dims_t dst_last_iteration_dims
-            = {p->n_layer, p->n_directions(), p->mb, p->dic};
-=======
                      p.cfg[bias].dt, mkldnn_format_tag_any),
             WARN);
 
@@ -244,38 +196,25 @@
     dst_last_layer_d.format_desc.blocking.strides[0] += the_stride;
 
     mkldnn_dims_t dst_last_iteration_dims = {p.n_layer, p.n_dir(), p.mb, p.dic};
->>>>>>> c53a700b
     DNN_SAFE(mkldnn_memory_desc_init_by_tag(&dst_last_iteration_d, 4,
                      dst_last_iteration_dims, p.cfg[dst_last_iteration].dt,
                      mkldnn_ldnc),
             WARN);
 
-<<<<<<< HEAD
-    dst_last_iteration_d.format_desc.blocking.strides[2] = p->dic + the_stride;
-=======
     dst_last_iteration_d.format_desc.blocking.strides[2] = p.dic + the_stride;
->>>>>>> c53a700b
     for (int d = 1; d >= 0; --d)
         dst_last_iteration_d.format_desc.blocking.strides[d]
                 = dst_last_iteration_d.format_desc.blocking.strides[d + 1]
                 * dst_last_iteration_d.dims[d + 1];
 
     mkldnn_dims_t dst_c_last_iteration_dims
-<<<<<<< HEAD
-            = {p->n_layer, p->n_directions(), p->mb, p->dic};
-=======
             = {p.n_layer, p.n_dir(), p.mb, p.dic};
->>>>>>> c53a700b
     DNN_SAFE(mkldnn_memory_desc_init_by_tag(&dst_c_last_iteration_d, 4,
                      dst_c_last_iteration_dims, p.cfg[dst_c_last_iteration].dt,
                      mkldnn_ldnc),
             WARN);
 
-<<<<<<< HEAD
-    dst_last_iteration_d.format_desc.blocking.strides[2] = p->dic + the_stride;
-=======
     dst_last_iteration_d.format_desc.blocking.strides[2] = p.dic + the_stride;
->>>>>>> c53a700b
     for (int d = 1; d >= 0; --d)
         dst_last_iteration_d.format_desc.blocking.strides[d]
                 = dst_last_iteration_d.format_desc.blocking.strides[d + 1]
@@ -303,27 +242,16 @@
                          p.cfg[dst_diff_states].dt, mkldnn_format_tag_any),
                 WARN);
         DNN_SAFE(mkldnn_memory_desc_init_by_tag(&diff_c_states_d, 4,
-<<<<<<< HEAD
-                         c_states_dims, p->cfg[dst_diff_c_states].dt,
-=======
                          c_states_dims, p.cfg[dst_diff_c_states].dt,
->>>>>>> c53a700b
                          mkldnn_format_tag_any),
                 WARN);
         DNN_SAFE(mkldnn_memory_desc_init_by_tag(&diff_weights_input_d, 5,
                          weights_input_dims, p.cfg[dst_diff_weights_input].dt,
                          mkldnn_format_tag_any),
                 WARN);
-<<<<<<< HEAD
-        DNN_SAFE(
-                mkldnn_memory_desc_init_by_tag(&diff_weights_states_d, 5,
-                        weights_states_dims, p->cfg[dst_diff_weights_states].dt,
-                        mkldnn_format_tag_any),
-=======
         DNN_SAFE(mkldnn_memory_desc_init_by_tag(&diff_weights_states_d, 5,
                          weights_states_dims, p.cfg[dst_diff_weights_states].dt,
                          mkldnn_format_tag_any),
->>>>>>> c53a700b
                 WARN);
         DNN_SAFE(mkldnn_memory_desc_init_by_tag(&diff_bias_d, 4, bias_dims,
                          p.cfg[dst_diff_bias].dt, mkldnn_format_tag_any),
@@ -336,21 +264,12 @@
                          dst_last_iteration_dims, p.cfg[diff_last_iteration].dt,
                          mkldnn_format_tag_any),
                 WARN);
-<<<<<<< HEAD
-        DNN_SAFE(mkldnn_memory_desc_init_by_tag(&diff_c_last_iteration_d, 4,
-                         dst_c_last_iteration_dims,
-                         p->cfg[diff_c_last_iteration].dt,
-                         mkldnn_format_tag_any),
-                WARN);
-        DNN_SAFE(init_rnn_bwd_desc(rd + 1, p, p->prop, &input_d, &states_d,
-=======
         DNN_SAFE(
                 mkldnn_memory_desc_init_by_tag(&diff_c_last_iteration_d, 4,
                         dst_c_last_iteration_dims,
                         p.cfg[diff_c_last_iteration].dt, mkldnn_format_tag_any),
                 WARN);
         DNN_SAFE(init_rnn_bwd_desc(rd + 1, p, p.prop, &input_d, &states_d,
->>>>>>> c53a700b
                          &c_states_d, &weights_input_d, &weights_states_d,
                          &bias_d, &dst_last_layer_d, &dst_last_iteration_d,
                          &dst_c_last_iteration_d, &diff_input_d, &diff_states_d,
@@ -410,25 +329,15 @@
     return OK;
 }
 
-<<<<<<< HEAD
-int doit(const prb_t *p, res_t *r) {
-=======
 int doit(const prb_t &p, res_t *r) {
->>>>>>> c53a700b
     res_t res_zero {};
     *r = res_zero;
 
     const auto fp = mkldnn_f32;
 
-<<<<<<< HEAD
-    if (p->alg != VANILLA_LSTM && p->alg != VANILLA_RNN && p->alg != VANILLA_GRU
-            && p->alg != LBR_GRU) {
-        printf("p->alg: %d\n", (int)p->alg);
-=======
     if (p.alg != VANILLA_LSTM && p.alg != VANILLA_RNN && p.alg != VANILLA_GRU
             && p.alg != LBR_GRU) {
         printf("p.alg: %d\n", (int)p.alg);
->>>>>>> c53a700b
         r->state = UNIMPLEMENTED;
         return OK;
     }
@@ -481,9 +390,6 @@
 
     mkldnn_rnn_desc_t rd[2];
     mkldnn_primitive_desc_t rpd[2] = {nullptr};
-<<<<<<< HEAD
-    mkldnn_primitive_t c {};
-=======
     mkldnn_primitive_t c = nullptr;
 
     auto cleanup = [&]() {
@@ -493,7 +399,6 @@
         return OK;
     };
 
->>>>>>> c53a700b
     SAFE(init_pd(p, rd, rpd, r), WARN);
     if (r->state == SKIPPED || r->state == UNIMPLEMENTED) return OK;
 
@@ -519,22 +424,6 @@
     auto &diff_dst_iter_dt_d = rd[1].diff_dst_iter_desc;
     auto &diff_dst_iter_c_dt_d = rd[1].diff_dst_iter_c_desc;
 
-<<<<<<< HEAD
-    input_dt = new dnn_mem_t(input_dt_d, p->cfg[input].dt, engine_tgt);
-    states_dt = new dnn_mem_t(states_dt_d, p->cfg[states].dt, engine_tgt);
-    c_states_dt = new dnn_mem_t(c_states_dt_d, p->cfg[c_states].dt, engine_tgt);
-    weights_input_dt = new dnn_mem_t(
-            weights_input_dt_d, p->cfg[weights_input].dt, engine_tgt);
-    weights_states_dt = new dnn_mem_t(
-            weights_states_dt_d, p->cfg[weights_states].dt, engine_tgt);
-    bias_dt = new dnn_mem_t(bias_dt_d, p->cfg[bias].dt, engine_tgt);
-    dst_last_layer_dt = new dnn_mem_t(
-            dst_last_layer_dt_d, p->cfg[dst_last_layer].dt, engine_tgt);
-    dst_last_iteration_dt = new dnn_mem_t(
-            dst_last_iteration_dt_d, p->cfg[dst_last_iteration].dt, engine_tgt);
-    dst_c_last_iteration_dt = new dnn_mem_t(dst_c_last_iteration_dt_d,
-            p->cfg[dst_c_last_iteration].dt, engine_tgt);
-=======
     input_dt = dnn_mem_t(input_dt_d, p.cfg[input].dt, engine_tgt);
     states_dt = dnn_mem_t(states_dt_d, p.cfg[states].dt, engine_tgt);
     c_states_dt = dnn_mem_t(c_states_dt_d, p.cfg[c_states].dt, engine_tgt);
@@ -549,24 +438,15 @@
             dst_last_iteration_dt_d, p.cfg[dst_last_iteration].dt, engine_tgt);
     dst_c_last_iteration_dt = dnn_mem_t(dst_c_last_iteration_dt_d,
             p.cfg[dst_c_last_iteration].dt, engine_tgt);
->>>>>>> c53a700b
 
     if (is_bwd) {
         bwd_weights_input_dt
                 = dnn_mem_t(bwd_weights_input_dt_d, fp, engine_tgt);
         bwd_weights_states_dt
-<<<<<<< HEAD
-                = new dnn_mem_t(bwd_weights_states_dt_d, fp, engine_tgt);
-        dst_diff_input_dt = new dnn_mem_t(diff_src_layer_dt_d, fp, engine_tgt);
-        dst_diff_states_dt = new dnn_mem_t(diff_src_iter_dt_d, fp, engine_tgt);
-        dst_diff_c_states_dt
-                = new dnn_mem_t(diff_src_iter_c_dt_d, fp, engine_tgt);
-=======
                 = dnn_mem_t(bwd_weights_states_dt_d, fp, engine_tgt);
         dst_diff_input_dt = dnn_mem_t(diff_src_layer_dt_d, fp, engine_tgt);
         dst_diff_states_dt = dnn_mem_t(diff_src_iter_dt_d, fp, engine_tgt);
         dst_diff_c_states_dt = dnn_mem_t(diff_src_iter_c_dt_d, fp, engine_tgt);
->>>>>>> c53a700b
         dst_diff_weights_input_dt
                 = dnn_mem_t(diff_weights_layer_dt_d, fp, engine_tgt);
         dst_diff_weights_states_dt
@@ -630,21 +510,12 @@
     SAFE(fill_memory(p, bias, bias_dt, bias_fp), WARN);
     SAFE(fill_memory(p, dst_last_layer, dst_last_layer_dt, dst_last_layer_fp),
             WARN);
-<<<<<<< HEAD
-    SAFE(fill_memory(p, dst_last_iteration, *dst_last_iteration_dt,
-                 *dst_last_iteration_fp),
-            WARN);
-    if (p->alg == VANILLA_LSTM)
-        SAFE(fill_memory(p, dst_c_last_iteration, *dst_c_last_iteration_dt,
-                     *dst_c_last_iteration_fp),
-=======
     SAFE(fill_memory(p, dst_last_iteration, dst_last_iteration_dt,
                  dst_last_iteration_fp),
             WARN);
     if (p.alg == VANILLA_LSTM)
         SAFE(fill_memory(p, dst_c_last_iteration, dst_c_last_iteration_dt,
                      dst_c_last_iteration_fp),
->>>>>>> c53a700b
                 WARN);
 
     if (is_bwd) {
@@ -653,17 +524,6 @@
         SAFE(fill_memory(
                      p, dst_diff_input, dst_diff_input_dt, dst_diff_input_fp),
                 WARN);
-<<<<<<< HEAD
-        if (p->alg == VANILLA_LSTM)
-            SAFE(fill_memory(p, dst_diff_c_states, *dst_diff_c_states_dt,
-                         *dst_diff_c_states_fp),
-                    WARN);
-        SAFE(fill_memory(p, dst_diff_weights_input, *dst_diff_weights_input_dt,
-                     *dst_diff_weights_input_fp),
-                WARN);
-        SAFE(fill_memory(p, dst_diff_weights_states,
-                     *dst_diff_weights_states_dt, *dst_diff_weights_states_fp),
-=======
         SAFE(fill_memory(p, dst_diff_states, dst_diff_states_dt,
                      dst_diff_states_fp),
                 WARN);
@@ -673,7 +533,6 @@
                     WARN);
         SAFE(fill_weights(p, dst_diff_weights_input, dst_diff_weights_input_dt,
                      dst_diff_weights_input_fp),
->>>>>>> c53a700b
                 WARN);
         SAFE(fill_weights(p, dst_diff_weights_states,
                      dst_diff_weights_states_dt, dst_diff_weights_states_fp),
@@ -683,18 +542,12 @@
         SAFE(fill_memory(p, diff_last_layer, diff_last_layer_dt,
                      diff_last_layer_fp),
                 WARN);
-<<<<<<< HEAD
-        if (p->alg == VANILLA_LSTM)
-            SAFE(fill_memory(p, diff_c_last_iteration,
-                         *diff_c_last_iteration_dt, *diff_c_last_iteration_fp),
-=======
         SAFE(fill_memory(p, diff_last_iteration, diff_last_iteration_dt,
                      diff_last_iteration_fp),
                 WARN);
         if (p.alg == VANILLA_LSTM)
             SAFE(fill_memory(p, diff_c_last_iteration, diff_c_last_iteration_dt,
                          diff_c_last_iteration_fp),
->>>>>>> c53a700b
                     WARN);
     }
 
@@ -704,21 +557,6 @@
     {
         DNN_SAFE(mkldnn_primitive_create(&c, rpd[0]), WARN);
 
-<<<<<<< HEAD
-        args.set(MKLDNN_ARG_SRC_LAYER, input_dt->m_);
-        args.set(MKLDNN_ARG_SRC_ITER, states_dt->m_);
-        if (p->alg == VANILLA_LSTM)
-            args.set(MKLDNN_ARG_SRC_ITER_C, c_states_dt->m_);
-        args.set(MKLDNN_ARG_WEIGHTS_LAYER, weights_input_dt->m_);
-        args.set(MKLDNN_ARG_WEIGHTS_ITER, weights_states_dt->m_);
-        args.set(MKLDNN_ARG_BIAS, bias_dt->m_);
-
-        args.set(MKLDNN_ARG_DST_LAYER, dst_last_layer_dt->m_);
-        args.set(MKLDNN_ARG_DST_ITER, dst_last_iteration_dt->m_);
-        if (p->alg == VANILLA_LSTM)
-            args.set(MKLDNN_ARG_DST_ITER_C, dst_c_last_iteration_dt->m_);
-        if (workspace_dt) args.set(MKLDNN_ARG_WORKSPACE, workspace_dt->m_);
-=======
         args.set(MKLDNN_ARG_SRC_LAYER, input_dt.m_);
         args.set(MKLDNN_ARG_SRC_ITER, states_dt.m_);
         if (p.alg == VANILLA_LSTM)
@@ -733,25 +571,16 @@
             args.set(MKLDNN_ARG_DST_ITER_C, dst_c_last_iteration_dt.m_);
         if (workspace_dt.md_.ndims != 0)
             args.set(MKLDNN_ARG_WORKSPACE, workspace_dt.m_);
->>>>>>> c53a700b
 
 #ifdef CALL_MKLDNN_RNN
         DNN_SAFE_CLEAN(execute_and_wait(c, stream_tgt, args.size(), args), WARN,
                 cleanup);
 #endif
-<<<<<<< HEAD
-        if ((p->prop == mkldnn_forward) && (bench_mode & CORR)) {
-            compute_ref_fwd(p, *input_fp, *states_fp, *c_states_fp,
-                    *weights_input_fp, *weights_states_fp, *bias_fp,
-                    *dst_last_layer_fp, *dst_last_iteration_fp,
-                    *dst_c_last_iteration_fp, p->direction);
-=======
         if ((p.prop == mkldnn_forward) && (bench_mode & CORR)) {
             compute_ref_fwd(p, input_fp, states_fp, c_states_fp,
                     weights_input_fp, weights_states_fp, bias_fp,
                     dst_last_layer_fp, dst_last_iteration_fp,
                     dst_c_last_iteration_fp);
->>>>>>> c53a700b
             dnn_mem_t dst_last_layer(
                     dst_last_layer_dt, fp, mkldnn_tnc, engine_ref);
             dnn_mem_t dst_last_iteration(
@@ -764,17 +593,10 @@
                     WARN, cleanup);
             if (p.alg == VANILLA_LSTM) {
                 dnn_mem_t dst_c_last_iteration(
-<<<<<<< HEAD
-                        *dst_c_last_iteration_dt, fp, mkldnn_ldnc, engine_ref);
-                SAFE(compare_dst_c_last_iteration(p, dst_c_last_iteration,
-                             *dst_c_last_iteration_fp, r, true),
-                        WARN);
-=======
                         dst_c_last_iteration_dt, fp, mkldnn_ldnc, engine_ref);
                 SAFE_CLEAN(compare_dst_c_last_iteration(p, dst_c_last_iteration,
                                    dst_c_last_iteration_fp, r, true),
                         WARN, cleanup);
->>>>>>> c53a700b
             }
         }
     }
@@ -816,17 +638,6 @@
 #endif
 
         if (bench_mode & CORR) {
-<<<<<<< HEAD
-            compute_ref_bwd(p, *input_fp, *states_fp, *c_states_fp,
-                    *diff_last_layer_fp, *diff_last_iteration_fp,
-                    *diff_c_last_iteration_fp, *weights_input_fp,
-                    *weights_states_fp, *bias_fp, *dst_last_layer_fp,
-                    *dst_last_iteration_fp, *dst_c_last_iteration_fp,
-                    *dst_diff_input_fp, *dst_diff_states_fp,
-                    *dst_diff_c_states_fp, *dst_diff_weights_input_fp,
-                    *dst_diff_weights_states_fp, *dst_diff_bias_fp,
-                    p->direction);
-=======
             compute_ref_bwd(p, input_fp, states_fp, c_states_fp,
                     diff_last_layer_fp, diff_last_iteration_fp,
                     diff_c_last_iteration_fp, weights_input_fp,
@@ -835,7 +646,6 @@
                     dst_diff_input_fp, dst_diff_states_fp, dst_diff_c_states_fp,
                     dst_diff_weights_input_fp, dst_diff_weights_states_fp,
                     dst_diff_bias_fp);
->>>>>>> c53a700b
 
             dnn_mem_t dst_last_layer(
                     dst_last_layer_dt, fp, mkldnn_tnc, engine_ref);
@@ -849,17 +659,10 @@
                     WARN, cleanup);
             if (p.alg == VANILLA_LSTM) {
                 dnn_mem_t dst_c_last_iteration(
-<<<<<<< HEAD
-                        *dst_c_last_iteration_dt, fp, mkldnn_ldnc, engine_ref);
-                SAFE(compare_dst_last_iteration(p, dst_c_last_iteration,
-                             *dst_c_last_iteration_fp, r, true),
-                        WARN);
-=======
                         dst_c_last_iteration_dt, fp, mkldnn_ldnc, engine_ref);
                 SAFE_CLEAN(compare_dst_last_iteration(p, dst_c_last_iteration,
                                    dst_c_last_iteration_fp, r, true),
                         WARN, cleanup);
->>>>>>> c53a700b
             }
 
             dnn_mem_t diff_input(dst_diff_input_dt, fp, mkldnn_tnc, engine_ref);
@@ -872,17 +675,10 @@
                     WARN, cleanup);
             if (p.alg == VANILLA_LSTM) {
                 dnn_mem_t diff_c_states(
-<<<<<<< HEAD
-                        *dst_diff_c_states_dt, fp, mkldnn_ldnc, engine_ref);
-                SAFE(compare_states(
-                             p, diff_c_states, *dst_diff_c_states_fp, r, true),
-                        WARN);
-=======
                         dst_diff_c_states_dt, fp, mkldnn_ldnc, engine_ref);
                 SAFE_CLEAN(compare_states(p, diff_c_states,
                                    dst_diff_c_states_fp, r, true),
                         WARN, cleanup);
->>>>>>> c53a700b
             }
 
             dnn_mem_t diff_weights_input(
