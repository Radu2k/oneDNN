/*******************************************************************************
* Copyright 2019-2020 Intel Corporation
*
* Licensed under the Apache License, Version 2.0 (the "License");
* you may not use this file except in compliance with the License.
* You may obtain a copy of the License at
*
*     http://www.apache.org/licenses/LICENSE-2.0
*
* Unless required by applicable law or agreed to in writing, software
* distributed under the License is distributed on an "AS IS" BASIS,
* WITHOUT WARRANTIES OR CONDITIONS OF ANY KIND, either express or implied.
* See the License for the specific language governing permissions and
* limitations under the License.
*******************************************************************************/

#include <stdlib.h>

#include "src/common/dnnl_thread.hpp"

#include "rnn/rnn.hpp"
#include "rnn/rnn_aux.hpp"

#include "rnn/cells.hpp"

namespace rnn {

template <typename T1, typename T2>
void lstm_fwd_postgemm_template(T1 func1, T2 func2, const prb_t &p,
        float *gates_, const float *weights_peephole_, const float *bias_,
        const float *src_iter_c_, float *dst_layer_, float *dst_iter_c_) {
    AOC<float> gates(gates_, p.mb, p.n_gates(), p.dhc);
    AOC<const float> weights_peephole(weights_peephole_, 3, p.dhc);
    AOC<const float> bias(bias_, p.n_gates(), p.dhc);
    AOC<const float> src_iter_c(src_iter_c_, p.mb, p.wc);
    AOC<float> dst_layer(dst_layer_, p.mb, p.wc);
    AOC<float> dst_iter_c(dst_iter_c_, p.mb, p.wc);

    auto maybe_deq_w = [&](float g, int64_t oc) {
        if (!p.cfg.is_int8()) return g;
        float scale = 1.;
        if (p.scale_policy == policy_t::PER_OC)
            scale = p.wei_oc_scales[oc];
        else if (p.scale_policy == policy_t::COMMON)
            scale = p.wei_scale;
        scale *= p.data_scale;
        return g * (1.f / scale);
    };

    auto maybe_q_d = [&](float h) {
        if (!p.cfg.is_int8()) return h;
        float fp = p.data_scale * h + p.data_shift;
        if (fp > p.cfg[SRC_LAYER].max) fp = p.cfg[SRC_LAYER].max;
        if (fp < p.cfg[SRC_LAYER].min) fp = p.cfg[SRC_LAYER].min;
        fp = mxcsr_round(fp);
        return fp;
    };

    // run the eltwise
    dnnl::impl::parallel_nd(p.mb, [&](int64_t ib) {
        for (int64_t ih = 0; ih < p.dhc; ih++) {
            float peephole_extra_i = 0, peephole_extra_f = 0;
            if (p.is_lstm_peephole()) {
                peephole_extra_i = weights_peephole(0, ih) * src_iter_c(ib, ih);
                peephole_extra_f = weights_peephole(1, ih) * src_iter_c(ib, ih);
            }

            gates(ib, LSTM_I, ih) = func1(p.linear_scales[LSTM_I],
                    maybe_deq_w(gates(ib, LSTM_I, ih), LSTM_I * p.dhc + ih)
                            + peephole_extra_i + bias(LSTM_I, ih));
            gates(ib, LSTM_F, ih) = func1(p.linear_scales[LSTM_F],
                    maybe_deq_w(gates(ib, LSTM_F, ih), LSTM_F * p.dhc + ih)
                            + peephole_extra_f + bias(LSTM_F, ih));

            gates(ib, LSTM_C, ih) = func2(p.linear_scales[LSTM_C],
                    maybe_deq_w(gates(ib, LSTM_C, ih), LSTM_C * p.dhc + ih)
                            + bias(LSTM_C, ih));

            // compute C_t_l and H_t_l
            float tmp = gates(ib, LSTM_F, ih) * src_iter_c(ib, ih)
                    + gates(ib, LSTM_I, ih) * gates(ib, LSTM_C, ih);
            dst_iter_c(ib, ih) = tmp;

            float peephole_extra_o = 0;
            if (p.is_lstm_peephole())
                peephole_extra_o = weights_peephole(2, ih) * tmp;

            gates(ib, LSTM_O, ih) = func1(p.linear_scales[LSTM_O],
                    maybe_deq_w(gates(ib, LSTM_O, ih), LSTM_O * p.dhc + ih)
                            + peephole_extra_o + bias(LSTM_O, ih));

            dst_layer(ib, ih) = maybe_q_d(
                    gates(ib, LSTM_O, ih) * func2(p.linear_cscale, tmp));

            for (int64_t ig = 0; ig < 4; ig++) {
                BENCHDNN_PRINT(80,
                        "activation 1 a[" IFMT "][" IFMT "][" IFMT "] = %.7f\n",
                        ib, ig, ih, gates(ib, ig, ih));
            }
            BENCHDNN_PRINT(80, "recomp tmp(%a) cin(%a) ht(%a)\n", tmp,
                    src_iter_c(ib, ih), dst_layer(ib, ih));
        }
    });
}

void lstm_fwd_postgemm(const prb_t &p, float *gates_,
        const float *weights_peephole_, const float *bias_,
        const float *src_iter_c_, float *dst_layer_, float *dst_iter_c_) {
    if (p.skip_nonlinear)
        lstm_fwd_postgemm_template(
                [](float scale, float val) { return scale * val; },
                [](float scale, float val) { return scale * val; }, p, gates_,
                weights_peephole_, bias_, src_iter_c_, dst_layer_, dst_iter_c_);
    else
        lstm_fwd_postgemm_template(
                [](float scale, float val) { return logistic(val); },
                [](float scale, float val) { return tanhf(val); }, p, gates_,
                weights_peephole_, bias_, src_iter_c_, dst_layer_, dst_iter_c_);
}

void lstm_fwd(const prb_t &p, float *dst_layer_, float *dst_iter_,
        float *dst_iter_c_, float *gates_, float *ht_,
        const float *weights_layer_, const float *weights_iter_,
        const float *weights_peephole_, const float *weights_projection_,
        const float *bias_, const float *src_layer_, const float *src_iter_,
        const float *src_iter_c_) {

    gemm("C", "N", "N", p.mb, p.n_gates() * p.dhc, p.slc, 1.0, src_layer_, p.wc,
            weights_layer_, p.n_gates() * p.dhc, 0.0, gates_,
            p.n_gates() * p.dhc);
    gemm("C", "N", "N", p.mb, p.n_gates() * p.dhc, p.sic, 1.0, src_iter_, p.wc,
            weights_iter_, p.n_gates() * p.dhc, 1.0, gates_,
            p.n_gates() * p.dhc);

    // if lstmp, we use the workspace to write the postgemm output
    auto dst_postgemm = p.is_lstm_projection() ? ht_ : dst_layer_;
    lstm_fwd_postgemm(p, gates_, weights_peephole_, bias_, src_iter_c_,
            dst_postgemm, dst_iter_c_);

    assert(dst_layer_ == dst_iter_);
    if (p.is_lstm_projection()) {
        gemm("C", "N", "N", p.mb, p.dic, p.dhc, 1.0, dst_postgemm, p.wc,
                weights_projection_, p.dic, 0.0, dst_layer_, p.wc);
    } else {
        assert(p.dic == p.dhc);
    }
}

template <typename T1>
void lstm_bwd_pregemm_template(T1 func1, const prb_t &p,
        const float *src_iter_c_, const float *dst_iter_c_,
        const float *weights_peephole_, const float *diff_hidden_state_,
        const float *diff_dst_iter_c_, const float *gates_,
        float *diff_src_iter_c_, float *b_gates_) {
    AOC<const float> src_iter_c(src_iter_c_, p.mb, p.wc);
    AOC<const float> dst_iter_c(dst_iter_c_, p.mb, p.wc);
    AOC<const float> weights_peephole(weights_peephole_, 3, p.dhc);
    AOC<const float> diff_hidden_state(diff_hidden_state_, p.mb, p.dhc);
    AOC<const float> diff_dst_iter_c(diff_dst_iter_c_, p.mb, p.wc);
    AOC<const float> gates(gates_, p.mb, p.n_gates(), p.dhc);
    AOC<float> diff_src_iter_c(diff_src_iter_c_, p.mb, p.wc);
    AOC<float> b_gates(b_gates_, p.mb, p.n_gates(), p.dhc);

    for (int64_t ib = 0; ib < p.mb; ib++)
        for (int64_t ih = 0; ih < p.dhc; ih++) {
            BENCHDNN_PRINT(80, "rnn_single_bwd: ib = " IFMT " ih = " IFMT "\n",
                    ib, ih);
            float hi = gates(ib, LSTM_I, ih);
            float hf = gates(ib, LSTM_F, ih);
            float hc = gates(ib, LSTM_C, ih);
            float ho = gates(ib, LSTM_O, ih);

            float dh = diff_hidden_state(ib, ih);

            float tanhC = func1(p.linear_cscale, dst_iter_c(ib, ih));
            float dho = tanhC * dh;
            b_gates(ib, LSTM_O, ih) = x_m_square(ho) * dho;

            float dc = diff_dst_iter_c(ib, ih);
            dc += ho * dh * one_m_square(tanhC);

            if (p.is_lstm_peephole())
                dc += b_gates(ib, LSTM_O, ih) * weights_peephole(2, ih);

            float dc_tm1 = hf * dc;

            float c_old = src_iter_c(ib, ih);
            float dhf = c_old * dc;
            b_gates(ib, LSTM_F, ih) = x_m_square(hf) * dhf;

            float dhi = hc * dc;
            b_gates(ib, LSTM_I, ih) = x_m_square(hi) * dhi;

            float dhc = hi * dc;
            b_gates(ib, LSTM_C, ih) = one_m_square(hc) * dhc;

            if (p.is_lstm_peephole()) {
                dc_tm1 += b_gates(ib, LSTM_F, ih) * weights_peephole(1, ih);
                dc_tm1 += b_gates(ib, LSTM_I, ih) * weights_peephole(0, ih);
            }

            diff_src_iter_c(ib, ih) = dc_tm1;
        }
}

void lstm_bwd_pregemm(const prb_t &p, const float *src_iter_c_,
        const float *dst_iter_c_, const float *weights_peephole_,
        const float *diff_hidden_state_, const float *diff_dst_iter_c_,
        const float *gates_, float *diff_src_iter_c_, float *b_gates_) {
    if (p.skip_nonlinear)
        lstm_bwd_pregemm_template(
                [](float scale, float val) { return scale * val; }, p,
                src_iter_c_, dst_iter_c_, weights_peephole_, diff_hidden_state_,
                diff_dst_iter_c_, gates_, diff_src_iter_c_, b_gates_);

    else
        lstm_bwd_pregemm_template(
                [](float scale, float val) { return tanhf(val); }, p,
                src_iter_c_, dst_iter_c_, weights_peephole_, diff_hidden_state_,
                diff_dst_iter_c_, gates_, diff_src_iter_c_, b_gates_);
}

void lstm_bwd_weights_peephole(const prb_t &p, const float *src_iter_c_,
        const float *dst_iter_c_, const float *b_gates_,
        float *diff_weights_peephole_) {
    AOC<const float> src_iter_c(src_iter_c_, p.mb, p.wc);
    AOC<const float> dst_iter_c(dst_iter_c_, p.mb, p.wc);
    AOC<const float> b_gates(b_gates_, p.mb, p.n_gates(), p.dhc);
    AOC<float> diff_weights_peephole(diff_weights_peephole_, 3, p.dhc);

    for_(int64_t ib = 0; ib < p.mb; ++ib)
    for (int64_t ih = 0; ih < p.dhc; ++ih)
        diff_weights_peephole(2, ih)
                += b_gates(ib, LSTM_O, ih) * dst_iter_c(ib, ih);

    for_(int64_t ib = 0; ib < p.mb; ++ib)
    for_(int64_t j = 0; j < 2; ++j)
    for (int64_t ih = 0; ih < p.dhc; ++ih)
        diff_weights_peephole(j, ih) += b_gates(ib, j, ih) * src_iter_c(ib, ih);
}

void lstm_bwd(const prb_t &p, float *diff_src_layer_, float *diff_src_iter_,
        float *diff_src_iter_c_, float *diff_weights_layer_,
        float *diff_weights_iter_, float *diff_weights_peephole_,
        float *diff_weights_projection_, float *diff_bias_, float *b_gates_,
        const float *src_layer_, const float *src_iter_,
        const float *src_iter_c_, const float *weights_layer_,
        const float *weights_iter_, const float *weights_peephole_,
        const float *weights_projection_, const float *bias_,
        const float *dst_layer_, const float *dst_iter_c_, const float *gates_,
        const float *ht_, const float *diff_dst_layer_,
        const float *diff_dst_iter_, const float *diff_dst_iter_c_,
        float *cell_scratchpad_) {
    float *diff_hidden_state_ = cell_scratchpad_;

    AOC<float> diff_hidden_state(diff_hidden_state_, p.mb, p.dhc);
    AOC<const float> diff_dst_layer(diff_dst_layer_, p.mb, p.wc);
    AOC<const float> diff_dst_iter(diff_dst_iter_, p.mb, p.wc);

    if (p.is_lstm_projection()) {
<<<<<<< HEAD
        float *diff_dst = (float *)malloc(p.mb * p.dic * sizeof(float));
=======
        float *diff_dst = (float *)zmalloc(p.mb * p.dic * sizeof(float), 64);
        DNN_SAFE_V(diff_dst == nullptr ? dnnl_out_of_memory : dnnl_success);
>>>>>>> eab9060c

        // The loop below relies on this property
        assert(p.dic == p.dlc(CELL));
        for_(int64_t ib = 0; ib < p.mb; ib++)
        for (int64_t ih = 0; ih < p.dic; ih++)
            diff_dst[ib * p.dic + ih]
                    = diff_dst_layer(ib, ih) + diff_dst_iter(ib, ih);

        gemm("C", "T", "N", p.dhc, p.dic, p.mb, 1.0, ht_, p.wc, diff_dst, p.dic,
                1.0, diff_weights_projection_, p.dic);
        gemm("C", "N", "T", p.mb, p.dhc, p.dic, 1.0, diff_dst, p.dic,
                weights_projection_, p.dic, 0.0, diff_hidden_state_, p.dhc);
<<<<<<< HEAD
        free(diff_dst);
=======
        zfree(diff_dst);
>>>>>>> eab9060c
    } else {
        for_(int64_t ib = 0; ib < p.mb; ib++)
        for (int64_t ih = 0; ih < p.dhc; ih++)
            diff_hidden_state(ib, ih)
                    = diff_dst_layer(ib, ih) + diff_dst_iter(ib, ih);
    }

    lstm_bwd_pregemm(p, src_iter_c_, dst_iter_c_, weights_peephole_,
            diff_hidden_state_, diff_dst_iter_c_, gates_, diff_src_iter_c_,
            b_gates_);

    gemm("C", "T", "N", p.sic, p.n_gates() * p.dhc, p.mb, 1.0, src_iter_, p.wc,
            b_gates_, p.n_gates() * p.dhc, 1.0, diff_weights_iter_,
            p.n_gates() * p.dhc);
    gemm("C", "T", "N", p.slc, p.n_gates() * p.dhc, p.mb, 1.0, src_layer_, p.wc,
            b_gates_, p.n_gates() * p.dhc, 1.0, diff_weights_layer_,
            p.n_gates() * p.dhc);

    gemm("C", "N", "T", p.mb, p.sic, p.n_gates() * p.dhc, 1.0, b_gates_,
            p.n_gates() * p.dhc, weights_iter_, p.n_gates() * p.dhc, 0.0,
            diff_src_iter_, p.wc);
    gemm("C", "N", "T", p.mb, p.slc, p.n_gates() * p.dhc, 1.0, b_gates_,
            p.n_gates() * p.dhc, weights_layer_, p.n_gates() * p.dhc, 0.0,
            diff_src_layer_, p.wc);

    if (p.is_lstm_peephole())
        lstm_bwd_weights_peephole(
                p, src_iter_c_, dst_iter_c_, b_gates_, diff_weights_peephole_);

    gates_reduction(p, b_gates_, diff_bias_);
}

} // namespace rnn<|MERGE_RESOLUTION|>--- conflicted
+++ resolved
@@ -258,12 +258,8 @@
     AOC<const float> diff_dst_iter(diff_dst_iter_, p.mb, p.wc);
 
     if (p.is_lstm_projection()) {
-<<<<<<< HEAD
-        float *diff_dst = (float *)malloc(p.mb * p.dic * sizeof(float));
-=======
         float *diff_dst = (float *)zmalloc(p.mb * p.dic * sizeof(float), 64);
         DNN_SAFE_V(diff_dst == nullptr ? dnnl_out_of_memory : dnnl_success);
->>>>>>> eab9060c
 
         // The loop below relies on this property
         assert(p.dic == p.dlc(CELL));
@@ -276,11 +272,7 @@
                 1.0, diff_weights_projection_, p.dic);
         gemm("C", "N", "T", p.mb, p.dhc, p.dic, 1.0, diff_dst, p.dic,
                 weights_projection_, p.dic, 0.0, diff_hidden_state_, p.dhc);
-<<<<<<< HEAD
-        free(diff_dst);
-=======
         zfree(diff_dst);
->>>>>>> eab9060c
     } else {
         for_(int64_t ib = 0; ib < p.mb; ib++)
         for (int64_t ih = 0; ih < p.dhc; ih++)
