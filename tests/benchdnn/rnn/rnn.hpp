--- conflicted
+++ resolved
@@ -219,12 +219,8 @@
     std::vector<bool> with_peephole {false};
     std::vector<bool> with_projection {false};
     std::vector<int64_t> mb {0};
-<<<<<<< HEAD
-    std::vector<policy_t> scale_policy {policy_t::NONE};
-    attr_t attr = {};
-=======
     std::vector<policy_t> scale_policy {policy_t::COMMON};
->>>>>>> 6478ab6b
+
     unsigned int flags = 0x0;
     float alpha = 0.9f, beta = 0.0f;
 
