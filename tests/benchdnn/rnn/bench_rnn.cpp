/*******************************************************************************
 * Copyright 2018 Intel Corporation
 *
 * Licensed under the Apache License, Version 2.0 (the "License");
 * you may not use this file except in compliance with the License.
 * You may obtain a copy of the License at
 *
 *     http://www.apache.org/licenses/LICENSE-2.0
 *
 * Unless required by applicable law or agreed to in writing, software
 * distributed under the License is distributed on an "AS IS" BASIS,
 * WITHOUT WARRANTIES OR CONDITIONS OF ANY KIND, either express or implied.
 * See the License for the specific language governing permissions and
 * limitations under the License.
 *******************************************************************************/

#include <stdio.h>
#include <stdlib.h>
#include <string.h>

#include <sstream>

#include "mkldnn.h"

#include "mkldnn_common.hpp"
#include "mkldnn_memory.hpp"
#include "parser.hpp"

#include "rnn/rnn.hpp"

namespace rnn {

std::vector<dir_t> prop {FWD_D};
std::vector<const dt_conf_t *> cfg {conf_f32};
std::vector<alg_t> alg {VANILLA_RNN};
std::vector<mkldnn_rnn_direction_t> direction {
        mkldnn_unidirectional_left2right};
std::vector<activation_t> activation {RELU};
std::vector<bool> skip_nonlinear {false};
std::vector<int64_t> mb {0};
std::vector<policy_t> scale_policy {NONE};

attr_t attr;
bool allow_unimpl = false;
unsigned int flags = 0x0;
float alpha = 0.0f;
float beta = 0.0f;
const char *perf_template_csv
        = "perf,%engine%,%name%,%prop%,%DESC%,"
          "%Gops%,%Gfreq%,%-time%,%-Gflops%,%0time%,%0Gflops%";
const char *perf_template_def = perf_template_csv;
const char *perf_template = perf_template_def;

void reset_parameters() {
    prop = {FWD_D};
    cfg = {conf_f32};
    alg = {VANILLA_RNN};
    direction = {mkldnn_unidirectional_left2right};
    activation = {RELU};
    mb = {0};
    attr = attr_t();
    scale_policy = {NONE};
    allow_unimpl = false;
}

void check_correctness(const desc_t *c) {
    for_(const auto &i_prop : prop)
    for_(const auto &i_cfg : cfg)
    for_(const auto &i_alg : alg)
<<<<<<< HEAD
    for_(const auto &i_direction : direction)
    for_(const auto &i_activation : activation)
    for (const auto &i_mb : mb) {
        check_case_validity(i_cfg, scale_policy);
        mkldnn_prop_kind_t prop_kind = prop2prop_kind(i_prop);

        const prb_t p(*c, i_cfg, prop_kind, i_alg, i_direction, attr,
                scale_policy, flags, i_activation, alpha, beta, i_mb);
=======
    for_(const auto &i_scale_policy : scale_policy)
    for_(const auto &i_direction : direction)
    for_(const auto &i_activation : activation)
    for_(const auto &i_skip_nonlinear : skip_nonlinear)
    for (const auto &i_mb : mb) {
        check_case_validity(i_cfg, i_scale_policy);
        mkldnn_prop_kind_t prop_kind = prop2prop_kind(i_prop);

        const prb_t p(*c, i_cfg, prop_kind, i_alg, i_direction, attr,
                i_scale_policy, flags, i_activation, alpha, beta,
                i_skip_nonlinear, i_mb);
>>>>>>> c53a700b
        std::stringstream ss;
        ss << p;
        const std::string cpp_pstr = ss.str();
        const char *pstr = cpp_pstr.c_str();
        print(1, "run: %s\n", pstr);

        res_t res {};
<<<<<<< HEAD
        const int status = doit(&p, &res);
=======
        const int status = doit(p, &res);
>>>>>>> c53a700b

        bool want_perf_report = false;
        parse_result(res, want_perf_report, allow_unimpl, status, pstr);

        if (want_perf_report && bench_mode & PERF) {
            perf_report_t pr(perf_template);
            pr.report(&p, &res, pstr);
        }

        benchdnn_stat.tests++;
    }
}

int bench(int argc, char **argv) {
    using namespace parser;
    for (; argc > 0; --argc, ++argv) {
        const bool parsed_options = false || parse_bench_settings(argv[0])
                || parse_batch(bench, argv[0])
                || parse_dir(prop, argv[0], "prop")
                || parse_cfg(cfg, str2cfg, argv[0])
                || parse_vector_option(alg, str2alg, argv[0], "alg")
                || parse_vector_option(
                        direction, str2direction, argv[0], "direction")
                || parse_vector_option(
                        activation, str2activation, argv[0], "activation")
<<<<<<< HEAD
                || parse_single_value_option(
                        scale_policy, str2policy, argv[0], "scaling")
                || parse_mb(mb, argv[0]) || parse_attr(attr, argv[0])
=======
                || parse_vector_option(
                        scale_policy, str2policy, argv[0], "scaling")
                || parse_mb(mb, argv[0])
                || parse_skip_nonlinear(skip_nonlinear, argv[0])
                || parse_attr(attr, argv[0])
>>>>>>> c53a700b
                || parse_allow_unimpl(allow_unimpl, argv[0])
                || parse_perf_template(perf_template, perf_template_def,
                        perf_template_csv, argv[0])
                || parse_reset(reset_parameters, argv[0]);
        if (!parsed_options) {
            catch_unknown_options(argv[0], "rnn");

            desc_t c;
            SAFE_V(str2desc(&c, argv[0]));
            check_correctness(&c);
        }
    }

    return parse_last_argument();
}

} // namespace rnn<|MERGE_RESOLUTION|>--- conflicted
+++ resolved
@@ -67,16 +67,6 @@
     for_(const auto &i_prop : prop)
     for_(const auto &i_cfg : cfg)
     for_(const auto &i_alg : alg)
-<<<<<<< HEAD
-    for_(const auto &i_direction : direction)
-    for_(const auto &i_activation : activation)
-    for (const auto &i_mb : mb) {
-        check_case_validity(i_cfg, scale_policy);
-        mkldnn_prop_kind_t prop_kind = prop2prop_kind(i_prop);
-
-        const prb_t p(*c, i_cfg, prop_kind, i_alg, i_direction, attr,
-                scale_policy, flags, i_activation, alpha, beta, i_mb);
-=======
     for_(const auto &i_scale_policy : scale_policy)
     for_(const auto &i_direction : direction)
     for_(const auto &i_activation : activation)
@@ -88,7 +78,6 @@
         const prb_t p(*c, i_cfg, prop_kind, i_alg, i_direction, attr,
                 i_scale_policy, flags, i_activation, alpha, beta,
                 i_skip_nonlinear, i_mb);
->>>>>>> c53a700b
         std::stringstream ss;
         ss << p;
         const std::string cpp_pstr = ss.str();
@@ -96,11 +85,7 @@
         print(1, "run: %s\n", pstr);
 
         res_t res {};
-<<<<<<< HEAD
-        const int status = doit(&p, &res);
-=======
         const int status = doit(p, &res);
->>>>>>> c53a700b
 
         bool want_perf_report = false;
         parse_result(res, want_perf_report, allow_unimpl, status, pstr);
@@ -126,17 +111,11 @@
                         direction, str2direction, argv[0], "direction")
                 || parse_vector_option(
                         activation, str2activation, argv[0], "activation")
-<<<<<<< HEAD
-                || parse_single_value_option(
-                        scale_policy, str2policy, argv[0], "scaling")
-                || parse_mb(mb, argv[0]) || parse_attr(attr, argv[0])
-=======
                 || parse_vector_option(
                         scale_policy, str2policy, argv[0], "scaling")
                 || parse_mb(mb, argv[0])
                 || parse_skip_nonlinear(skip_nonlinear, argv[0])
                 || parse_attr(attr, argv[0])
->>>>>>> c53a700b
                 || parse_allow_unimpl(allow_unimpl, argv[0])
                 || parse_perf_template(perf_template, perf_template_def,
                         perf_template_csv, argv[0])
