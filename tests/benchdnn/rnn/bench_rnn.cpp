--- conflicted
+++ resolved
@@ -40,10 +40,7 @@
     for_(const auto &i_direction : s.direction)
     for_(const auto &i_activation : s.activation)
     for_(auto i_skip_nonlinear : s.skip_nonlinear)
-<<<<<<< HEAD
-=======
     for_(auto i_trivial_strides : s.trivial_strides)
->>>>>>> eab9060c
     for (const auto &i_mb : s.mb) {
         if (i_with_peephole && i_alg != VANILLA_LSTM) continue;
 
@@ -52,12 +49,8 @@
 
         const prb_t p(s.desc, cfg, i_prop, i_alg, i_with_peephole,
                 i_with_projection, i_direction, s.attr, i_scale_policy, s.flags,
-<<<<<<< HEAD
-                i_activation, s.alpha, s.beta, i_skip_nonlinear, i_mb);
-=======
                 i_activation, s.alpha, s.beta, i_skip_nonlinear,
                 i_trivial_strides, i_mb);
->>>>>>> eab9060c
         std::stringstream ss;
         ss << p;
         const std::string cpp_pstr = ss.str();
@@ -97,10 +90,7 @@
                 || parse_scale_policy(s.scale_policy, argv[0])
                 || parse_mb(s.mb, argv[0])
                 || parse_skip_nonlinear(s.skip_nonlinear, argv[0])
-<<<<<<< HEAD
-=======
                 || parse_trivial_strides(s.trivial_strides, argv[0])
->>>>>>> eab9060c
                 || parse_vector_option(
                         s.with_peephole, str2bool, argv[0], "with-peephole")
                 || parse_vector_option(
