--- conflicted
+++ resolved
@@ -22,7 +22,8 @@
 #include "dnnl_common.hpp"
 #include "dnnl_memory.hpp"
 
-<<<<<<< HEAD
+#include "dnn_types.hpp"
+
 #if DNNL_GPU_RUNTIME == DNNL_RUNTIME_OCL
 // All formats with 2+ levels of blocking on GPU are assumed permuted
 static bool is_gpu_permuted_format(const dnnl_memory_desc_t &md) {
@@ -38,16 +39,10 @@
 }
 #endif
 
-int execute_reorder(
-        const dnn_mem_t &src, dnn_mem_t &dst, dnnl_primitive_attr_t attr) {
-=======
-#include "dnn_types.hpp"
-
 int execute_reorder(const dnn_mem_t &src, dnn_mem_t &dst,
         const attr_bundle_t *attr_bundle) {
     const_dnnl_primitive_attr_t attr
             = attr_bundle ? attr_bundle->dnnl_attr() : nullptr;
->>>>>>> 6108203e
 
     std::shared_ptr<const dnn_mem_t> r_src(&src, [](const dnn_mem_t *) {});
     std::shared_ptr<dnn_mem_t> r_dst(&dst, [](dnn_mem_t *) {});
