--- conflicted
+++ resolved
@@ -313,11 +313,7 @@
     args.set(DNNL_ARG_ATTR_ZERO_POINTS | DNNL_ARG_SRC, src_zero_points_m);
     args.set(DNNL_ARG_ATTR_ZERO_POINTS | DNNL_ARG_WEIGHTS, wei_zero_points_m);
     args.set(DNNL_ARG_ATTR_ZERO_POINTS | DNNL_ARG_DST, dst_zero_points_m);
-<<<<<<< HEAD
-    DNN_SAFE(execute_and_wait(m, args), WARN);
-=======
     SAFE(execute_and_wait(m, args), WARN);
->>>>>>> 6478ab6b
 
     if (bench_mode & CORR) {
         compute_ref(test_engine, p, src_fp, wei_fp, bia_fp, dst_fp);
