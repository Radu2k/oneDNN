/*******************************************************************************
* Copyright 2019-2020 Intel Corporation
*
* Licensed under the Apache License, Version 2.0 (the "License");
* you may not use this file except in compliance with the License.
* You may obtain a copy of the License at
*
*     http://www.apache.org/licenses/LICENSE-2.0
*
* Unless required by applicable law or agreed to in writing, software
* distributed under the License is distributed on an "AS IS" BASIS,
* WITHOUT WARRANTIES OR CONDITIONS OF ANY KIND, either express or implied.
* See the License for the specific language governing permissions and
* limitations under the License.
*******************************************************************************/

#include <math.h>
#include <random>
#include <stdio.h>
#include <stdlib.h>

#include "dnnl.h"

#include "tests/test_thread.hpp"

#include "dnnl_common.hpp"
#include "dnnl_memory.hpp"

#include "binary/binary.hpp"
#include "eltwise/eltwise.hpp"

namespace eltwise {

static int init_pd(dnnl_engine_t engine, const prb_t *p,
        dnnl_primitive_desc_t &epd, res_t *r, dir_t dir,
        const_dnnl_primitive_desc_t hint) {
    dnnl_eltwise_desc_t ed;
    dnnl_memory_desc_t data_d;

    DNN_SAFE(dnnl_memory_desc_init_by_tag(&data_d, p->ndims, p->dims.data(),
                     p->dt, convert_tag(p->tag, p->ndims)),
            WARN);

    dnnl_alg_kind_t alg = attr_t::post_ops_t::kind2dnnl_kind(p->alg);

    if (p->dir & FLAG_FWD) {
        auto prop = p->dir & FLAG_INF ? dnnl_forward_inference
                                      : dnnl_forward_training;

        DNN_SAFE(dnnl_eltwise_forward_desc_init(
                         &ed, prop, alg, &data_d, p->alpha, p->beta),
                WARN);
    } else {
        dnnl_memory_desc_t diff_data_d;
        DNN_SAFE(dnnl_memory_desc_init_by_tag(&diff_data_d, p->ndims,
                         p->dims.data(), p->dt, dnnl_format_tag_any),
                WARN);
        DNN_SAFE(dnnl_eltwise_backward_desc_init(
                         &ed, alg, &diff_data_d, &data_d, p->alpha, p->beta),
                WARN);
    }

<<<<<<< HEAD
    auto dnnl_attr = create_dnnl_attr_v2(p->attr, attr_args_t());
=======
    attr_args_t attr_args;
    attr_args.prepare_binary_post_op_mds(p->attr, p->ndims, p->dims.data());
    auto dnnl_attr = create_dnnl_attr(p->attr, attr_args);
>>>>>>> be499680

    dnnl_status_t init_status
            = dnnl_primitive_desc_create(&epd, &ed, dnnl_attr, engine, NULL);

    dnnl_primitive_attr_destroy(dnnl_attr);

    if (init_status == dnnl_unimplemented)
        return r->state = UNIMPLEMENTED, OK;
    else
        SAFE(init_status, WARN);

    r->impl_name = query_impl_info(epd);
    if (maybe_skip(r->impl_name)) {
        BENCHDNN_PRINT(2, "SKIPPED: oneDNN implementation: %s\n",
                r->impl_name.c_str());
        DNN_SAFE(dnnl_primitive_desc_destroy(epd), WARN);
        return r->state = SKIPPED, r->reason = SKIP_IMPL_HIT, OK;
    } else {
        BENCHDNN_PRINT(5, "oneDNN implementation: %s\n", r->impl_name.c_str());
    }

    return OK;
}

// Check that on a given input specific alg may return NaN or inf.
// Used in other drivers supporting eltwise post_ops.
bool check_extreme_values(const float &a, const float &b, alg_t alg) {
    switch (alg) {
        case alg_t::EXP:
        case alg_t::EXP_DST:
        case alg_t::LOG:
        case alg_t::POW:
        case alg_t::SQRT:
        case alg_t::SQRT_DST:
            if (std::isnan(a) && std::isnan(b)) return true;
            if (std::isinf(a) && std::isinf(b)
                    && std::signbit(a) == std::signbit(b))
                return true;
        default: break;
    }
    return false;
}

static bool check_abs_err(const prb_t *p, const float &s, const float &trh) {
    const float approx_machine_eps = 2 * epsilon_dt(dnnl_f32);
    const float comp_err = approx_machine_eps / trh;

    switch (p->alg) {
        case alg_t::ELU:
        case alg_t::ELU_DST:
            // catch catastrophic cancellation when (exp(s) - 1), s < 0 and
            // s is close to zero.
            return (p->dir & FLAG_FWD) && std::signbit(s)
                    && (fabsf(expf(s) - 1.f) <= comp_err);
        case alg_t::GELU_TANH: {
            // catch catastrophic cancellation
            // (4.f is magic scale for f32)
            const float sqrt_2_over_pi = 0.797884;
            const float fitting_const = 0.044715;
            float v = tanhf(sqrt_2_over_pi * s * (1 + fitting_const * s * s));
            float dg = sqrt_2_over_pi * (1 + 3 * fitting_const * s * s);
            if (fabsf(1.f + v) <= comp_err) return true;
            return (p->dir & FLAG_BWD) && std::signbit(s)
                    && fabsf(1.f + s * (1.f - v) * dg) <= 4.f * comp_err;
        }
        case alg_t::GELU_ERF: {
            // catch catastrophic cancellation
            // which occurs at large negative s
            const float sqrt_2_over_2 = 0.707106769084930419921875f;
            const float two_over_sqrt_pi = 1.12837922573089599609375f;
            float v = s * sqrt_2_over_2;
            if (p->dir & FLAG_FWD)
                return fabsf(1.f + erff(v)) <= comp_err;
            else
                return fabsf(1.f + erff(v)
                               + v * two_over_sqrt_pi * expf(-v * v))
                        <= comp_err;
        }
        case alg_t::TANH:
            // catch catastrophic cancellation, which occurs when err in tanh(s)
            // is high and tanh(s) is close to 1.
            return (p->dir & FLAG_BWD) && (1.f - tanhf(fabsf(s))) <= comp_err;
        case alg_t::TANH_DST: // sse41 can't do fma
            // catch catastrophic cancellation, which occurs when err in tanh(s)
            // is high and tanh(s) is close to 1.
            return (p->dir & FLAG_BWD) && (1.f - s * s) <= comp_err;
        case alg_t::SRELU:
            // when s is negative, expf(s) -> 0 rapidly
            // which leads to log1pf(expf(s)) -> 0
            // which leads to high relative error,
            // while abs error is still low.
            // (10.f is magic scale for bf16)
            return (p->dir & FLAG_FWD) && std::signbit(s)
                    && log1pf(expf(s)) <= 10.f * comp_err;
        case alg_t::LOGISTIC:
            // when s >= 4, logistic(s) -> 0 rapidly, which leads to high
            // relative error of logistic(s) * (1 - logistic(s)) due to
            // catastrohic cancellation.
            return (p->dir & FLAG_BWD) && !std::signbit(s)
                    && (1.f / (1.f + expf(s))) <= comp_err;
        case alg_t::SWISH:
            // catch cancellation happening when W(s) ~~ -1 in (1 + W(s))
            // formula part on backward.
            return (p->dir & FLAG_BWD)
                    && (p->alpha * s * (1.f - 1.f / (1.f + expf(-p->alpha * s)))
                            <= comp_err);
        default: return false;
    }
}

static int compare(const prb_t *p, const dnn_mem_t &mem_arg_fp,
        const dnn_mem_t &mem_fp, const dnn_mem_t &mem_dt, res_t *r) {
    const bool is_fwd = p->dir & FLAG_FWD;

    const auto nelems = mem_dt.nelems();
    if (nelems == 0) return r->state = PASSED, OK;

    r->total = nelems;

    // Tolerate only rounding error (1 ulp) for other than fp32 precisions.
    float trh = epsilon_dt(p->dt);
    if (p->dt == dnnl_f32) {
        // Tolerate bigger compute errors for complex algorithms.
        if (p->alg == alg_t::GELU_TANH || p->alg == alg_t::ELU
                || p->alg == alg_t::SWISH || p->alg == alg_t::TANH
                || p->alg == alg_t::SRELU || p->alg == alg_t::LOG
                || (is_fwd && p->alg == alg_t::ELU_DST)
                || (is_fwd && p->alg == alg_t::TANH_DST))
            trh = 4e-5;
        else
            trh = 4e-6;
    }

    for (int64_t i = 0; i < nelems; i++) {
        const float dt = mem_dt.get_elem(i);
        const float src = mem_arg_fp.get_elem(i);
        const float fp0 = mem_fp.get_elem(i);
        const float fp = round_to_nearest_representable(p->dt, fp0);

        const float diff = fabsf(fp - dt);
        const float rel_diff = diff / (fabsf(fp) > FLT_MIN ? fabsf(fp) : 1);

        bool ok = (fabsf(fp) > 1e-5 ? rel_diff : diff) <= trh;

        if (!ok) ok = check_extreme_values(fp, dt, p->alg);

        if (!ok && check_abs_err(p, src, trh)) ok = diff <= trh;

        r->errors += !ok;

        const bool dump = false || (!ok && (r->errors < 10 || verbose >= 10))
                || (verbose >= 50 && i < 30) || (verbose >= 99);
        if (dump) {
            std::stringstream ss;
            dims_t dims_idx = off2dims_idx(p->dims, i);
            ss << dims_idx;
            std::string ind_str = ss.str();

            BENCHDNN_PRINT(0,
                    "[%4ld][%s] src:% 9.6g fp0:% 9.6g fp:% 9.6g dt:% 9.6g "
                    "diff:%8.3g rdiff:%8.3g\n",
                    (long)i, ind_str.c_str(), src, fp0, fp, dt, diff, rel_diff);
        }
    }

    if (r->errors) r->state = FAILED;

    if (r->state == UNTESTED) r->state = PASSED; /* optimism */

    return r->state == FAILED ? FAIL : OK;
}

static int compare_padded_area_for_zeros(
        const prb_t *p, const dnn_mem_t &mem_dt, res_t *r) {
    const auto nelems = mem_dt.nelems();
    const auto nelems_padded = mem_dt.nelems(true);
    if (nelems == nelems_padded) return OK; // no padding - no worries

    const auto md = mem_dt.md_;
    const dnnl_dim_t *padded_dims = md.padded_dims;

    // Create memory with dims = md.padded_dims with same format.
    // This way reorder to plain format keeps padding values.
    dnnl_memory_desc_t pad_data_d;
    DNN_SAFE(dnnl_memory_desc_init_by_tag(&pad_data_d, md.ndims, padded_dims,
                     md.data_type, convert_tag(p->tag, p->ndims)),
            WARN);
    dnn_mem_t padded_mem_dt(pad_data_d, get_test_engine());
    for (int64_t i = 0; i < nelems_padded; i++)
        padded_mem_dt.set_elem(i, mem_dt.get_elem(i));

    const auto tag = get_abx_tag(md.ndims);
    dnn_mem_t plain_padded_mem_dt(
            padded_mem_dt, md.data_type, tag, get_test_engine());

    r->errors = 0;
    r->total = nelems_padded - nelems;

    const auto bd = md.format_desc.blocking;
    int in_blk = bd.inner_nblks;

    // TODO: temporary don't test layouts w/ double and more blocking
    if (in_blk > 1) return OK;

    int64_t idx = bd.inner_idxs[in_blk - 1];
    int64_t outer = 1, inner = 1;
    for (int64_t i = 0; i < idx; i++)
        outer *= md.dims[i];

    for (int64_t i = idx + 1; i < md.ndims; i++)
        inner *= md.dims[i];

    dnnl::impl::parallel_nd(outer, [&](int64_t ou) {
        int64_t offt = (ou * md.padded_dims[idx] + md.dims[idx]) * inner;
        for (int64_t ax = 0; ax < md.padded_dims[idx] - md.dims[idx]; ++ax) {
            for (int64_t in = offt; in < inner + offt; ++in) {
                auto i = ax * inner + in;
                auto dt = plain_padded_mem_dt.get_elem(i);

                bool ok = dt == 0;
                r->errors += !ok;

                const bool dump = false
                        || (!ok && (r->errors < 10 || verbose >= 10))
                        || (verbose >= 50 && i < 30) || (verbose >= 99);
                if (dump) {
                    BENCHDNN_PRINT(
                            0, "[%4ld] fp:  0.f dt:% 9.6g \n", (long)i, dt);
                }
            }
        }
    });

    if (r->errors) r->state = FAILED;

    return r->state == FAILED ? FAIL : OK;
}

int fill_data(const prb_t *p, data_kind_t kind, dnn_mem_t &mem_dt,
        dnn_mem_t &mem_fp) {
    const auto nelems = mem_fp.nelems();
    if (nelems == 0) return OK;

    /* Do fixed partitioning to have same filling for any number of threads */
    const int64_t n_chunks = 16;
    const int64_t chunk_size = div_up(nelems, n_chunks);

    dnnl::impl::parallel_nd(n_chunks, [&](int idx_chunk) {
        int64_t idx_start = idx_chunk * chunk_size;
        int64_t idx_end = MIN2(idx_start + chunk_size, nelems);
        // Note 1: we use a different seed for each chunk to avoid
        // repeating patterns. We could use discard(idx_start) too but
        // we avoid it for two reasons:
        //   a. it has a complexity in O(idx_start).
        //   b. igen and fgen below might require more than 1 sample
        //   per idx, so the we cannot deterministically compute the
        //   number of states we need to discard
        // Note 2: We also advance the state to avoid having only
        // small values as first chunk input.  The +1 is necessary to
        // avoid generating zeros in first chunk.
        // Note 3: we multiply by kind + 1 to have different values in
        // src/dst and diff_dst. The +1 is to avoid 0 again.
        std::minstd_rand msr((idx_start + 1) * (kind + 1));
        msr.discard(1);
        std::uniform_int_distribution<> igen(0, 10);
        // TODO: 0.09 due to log impl doesn't give good accuracy in 0.99 points
        std::uniform_real_distribution<> fgen(0.f, 0.09f);

        for (int64_t idx = idx_start; idx < idx_end; ++idx) {
            float value = FLT_MAX;
            switch (idx % 8) {
                case 0: value = (float)igen(msr); break; // [0-10] pos
                case 1: value = -(float)igen(msr); break; // [0-10] neg
                case 2: value = fgen(msr); break; // [0.-0.1) pos
                case 3: value = -fgen(msr); break; // [0.-0.1) neg
                case 4: value = 10 * (float)igen(msr); break; // [0-100] pos
                case 5: value = -10 * (float)igen(msr); break; // [0-100] neg
                case 6: value = 10.f * fgen(msr); break; // [0.-1.) pos
                case 7: value = -10.f * fgen(msr); break; // [0.-1.) neg
            }
            value = round_to_nearest_representable(p->dt, value);

            // Hack: -0 may lead to different sign in the answer since input
            // passes through simple reorder which converts -0 into +0.
            if (value == -0.f) value = 0.f;

            mem_fp.set_elem(idx, value);
        }
    });

    SAFE(mem_dt.reorder(mem_fp), WARN);

    return OK;
}

void check_known_skipped_case(const prb_t *p, res_t *r) {
    check_known_skipped_case_common({p->dt}, p->dir, r);
    if (r->state == SKIPPED) return;

    bool is_invalid = false;
    switch (p->alg) {
        case alg_t::CLIP: is_invalid = p->beta < p->alpha; break;
        case alg_t::BRELU:
        case alg_t::ELU_DST:
        case alg_t::RELU_DST: is_invalid = p->alpha < 0; break;
        case alg_t::ROUND:
            is_invalid = p->dt != dnnl_f32 || p->dir & FLAG_BWD;
            break;
        default: break;
    };
    if (is_invalid) r->state = SKIPPED, r->reason = INVALID_CASE;

    // TODO: temporary disable binary post-op on GPU
    if (engine_tgt_kind == dnnl_gpu && p->attr.post_ops.binary_index() != -1) {
        r->state = SKIPPED, r->reason = CASE_NOT_SUPPORTED;
        return;
    }
}

int doit(const prb_t *p, res_t *r) {
    if (bench_mode == LIST) return r->state = LISTED, OK;

    check_known_skipped_case(p, r);
    if (r->state == SKIPPED) return OK;

    dnnl_primitive_t e {};
    SAFE(init_prim(&e, init_pd, p, r), WARN);
    if (r->state == SKIPPED || r->state == UNIMPLEMENTED) return OK;

    const_dnnl_primitive_desc_t const_pd;
    DNN_SAFE(dnnl_primitive_get_primitive_desc(e, &const_pd), CRIT);

    if (dnn_mem_t::check_mem_size(const_pd) != OK) {
        DNN_SAFE_V(dnnl_primitive_destroy(e));
        return r->state = SKIPPED, r->reason = NOT_ENOUGH_RAM, OK;
    }

    const auto q = [&](int index = 0) -> const dnnl_memory_desc_t & {
        return *dnnl_primitive_desc_query_md(
                const_pd, dnnl_query_exec_arg_md, index);
    };

    const auto &data_md = q(DNNL_ARG_SRC);
    const auto &scratchpad_md = q(DNNL_ARG_SCRATCHPAD);

    const auto fp = dnnl_f32;
    const auto tag = get_abx_tag(p->ndims);

    const auto &test_engine = get_test_engine();

    dnn_mem_t src_fp(data_md, fp, tag, test_engine);
    dnn_mem_t src_dt(data_md, test_engine);

    // we need src_fp for proper comparison, => no in-place reference
    dnn_mem_t dst_fp(data_md, fp, tag, test_engine);
    dnn_mem_t placeholder_dst_dt;
    if (!p->inplace) { placeholder_dst_dt = dnn_mem_t(data_md, test_engine); }
    dnn_mem_t &dst_dt = p->inplace ? src_dt : placeholder_dst_dt;

    dnn_mem_t scratchpad_dt(scratchpad_md, test_engine);
    std::vector<dnn_mem_t> binary_po_fp, binary_po_dt;
    std::vector<int> binary_po_args;
    SAFE(binary::setup_binary_po(
                 const_pd, binary_po_args, binary_po_dt, binary_po_fp),
            WARN);

    dnn_mem_t d_dst_dt, placeholder_d_src_dt;

    SAFE(fill_data(p, SRC, src_dt, src_fp), WARN);

    args_t args;

    if (p->dir & FLAG_FWD) {
        args.set(DNNL_ARG_SRC, src_dt);
        args.set(DNNL_ARG_DST, dst_dt);
        args.set(DNNL_ARG_SCRATCHPAD, scratchpad_dt);
        args.set(binary_po_args, binary_po_dt);

        SAFE(execute_and_wait(e, args), WARN);

        if (bench_mode & CORR) {
            compute_ref_fwd(p, src_fp, binary_po_fp, dst_fp);
            dnn_mem_t dst(dst_dt, fp, tag, test_engine);
            SAFE(compare(p, src_fp, dst_fp, dst, r), WARN);
            SAFE(compare_padded_area_for_zeros(p, dst_dt, r), WARN);
        }
    } else {
        const auto &d_data_md = q(DNNL_ARG_DIFF_DST);

        dnn_mem_t d_dst_fp = dnn_mem_t(d_data_md, fp, tag, test_engine);
        d_dst_dt = dnn_mem_t(d_data_md, test_engine);

        dnn_mem_t &d_src_fp = d_dst_fp; // in-place reference
        if (!p->inplace) {
            placeholder_d_src_dt = dnn_mem_t(d_data_md, test_engine);
        }
        dnn_mem_t &d_src_dt = p->inplace ? d_dst_dt : placeholder_d_src_dt;

        SAFE(fill_data(p, DST, d_dst_dt, d_dst_fp), WARN);

        args.set(DNNL_ARG_DIFF_DST, d_dst_dt);
        args.set(DNNL_ARG_DIFF_SRC, d_src_dt);
        args.set(DNNL_ARG_SCRATCHPAD, scratchpad_dt);

        if (p->use_dst()) {
            if (bench_mode & CORR)
                compute_ref_fwd(p, src_fp, binary_po_fp, dst_fp);
            SAFE(dst_dt.reorder(dst_fp), WARN);
            // make dst_fp of same values as for bf16, otherwise there are high
            // relative and absolute errors due to initial difference in source
            // values which become worse particularly when (1 - x) is used.
            SAFE(dst_fp.reorder(dst_dt), WARN);
            args.set(DNNL_ARG_DST, dst_dt);
        } else {
            args.set(DNNL_ARG_SRC, src_dt);
        }
        SAFE(execute_and_wait(e, args), WARN);

        if (bench_mode & CORR) {
            dnn_mem_t &arg_fp = p->use_dst() ? dst_fp : src_fp;
            compute_ref_bwd(p, arg_fp, d_dst_fp, d_src_fp);
            dnn_mem_t d_src(d_src_dt, fp, tag, test_engine);
            SAFE(compare(p, arg_fp, d_src_fp, d_src, r), WARN);
            SAFE(compare_padded_area_for_zeros(p, d_src_dt, r), WARN);
        }
    }

    measure_perf(r->timer, e, args);

    DNN_SAFE_V(dnnl_primitive_destroy(e));

    return OK;
}

} // namespace eltwise<|MERGE_RESOLUTION|>--- conflicted
+++ resolved
@@ -60,13 +60,9 @@
                 WARN);
     }
 
-<<<<<<< HEAD
-    auto dnnl_attr = create_dnnl_attr_v2(p->attr, attr_args_t());
-=======
     attr_args_t attr_args;
     attr_args.prepare_binary_post_op_mds(p->attr, p->ndims, p->dims.data());
     auto dnnl_attr = create_dnnl_attr(p->attr, attr_args);
->>>>>>> be499680
 
     dnnl_status_t init_status
             = dnnl_primitive_desc_create(&epd, &ed, dnnl_attr, engine, NULL);
