/*******************************************************************************
* Copyright 2019-2020 Intel Corporation
*
* Licensed under the Apache License, Version 2.0 (the "License");
* you may not use this file except in compliance with the License.
* You may obtain a copy of the License at
*
*     http://www.apache.org/licenses/LICENSE-2.0
*
* Unless required by applicable law or agreed to in writing, software
* distributed under the License is distributed on an "AS IS" BASIS,
* WITHOUT WARRANTIES OR CONDITIONS OF ANY KIND, either express or implied.
* See the License for the specific language governing permissions and
* limitations under the License.
*******************************************************************************/

#include <math.h>
#include <random>
#include <stdio.h>
#include <stdlib.h>

#include "dnnl.h"

#include "tests/test_thread.hpp"

#include "dnnl_common.hpp"
#include "dnnl_memory.hpp"

#include "eltwise/eltwise.hpp"

namespace eltwise {

static int init_pd(dnnl_engine_t engine, const prb_t *p,
        dnnl_primitive_desc_t &epd, res_t *r, dir_t dir,
        const_dnnl_primitive_desc_t hint) {
    dnnl_eltwise_desc_t ed;
    dnnl_memory_desc_t data_d;

    DNN_SAFE(dnnl_memory_desc_init_by_tag(&data_d, p->ndims, p->dims.data(),
                     p->dt, convert_tag(p->tag, p->ndims)),
            WARN);

    dnnl_alg_kind_t alg = attr_t::post_ops_t::kind2dnnl_kind(p->alg);

    if (p->dir & FLAG_FWD) {
        auto prop = p->dir & FLAG_INF ? dnnl_forward_inference
                                      : dnnl_forward_training;

        DNN_SAFE(dnnl_eltwise_forward_desc_init(
                         &ed, prop, alg, &data_d, p->alpha, p->beta),
                WARN);
    } else {
        dnnl_memory_desc_t diff_data_d;
        DNN_SAFE(dnnl_memory_desc_init_by_tag(&diff_data_d, p->ndims,
                         p->dims.data(), p->dt, dnnl_format_tag_any),
                WARN);
        DNN_SAFE(dnnl_eltwise_backward_desc_init(
                         &ed, alg, &diff_data_d, &data_d, p->alpha, p->beta),
                WARN);
    }

    auto dnnl_attr = create_dnnl_attr_v2(attr_t(), attr_args_t());

    dnnl_status_t init_status
            = dnnl_primitive_desc_create(&epd, &ed, dnnl_attr, engine, NULL);

    dnnl_primitive_attr_destroy(dnnl_attr);

    if (init_status == dnnl_unimplemented)
        return r->state = UNIMPLEMENTED, OK;
    else
        SAFE(init_status, WARN);

    r->impl_name = query_impl_info(epd);
    if (maybe_skip(r->impl_name)) {
        BENCHDNN_PRINT(2, "SKIPPED: oneDNN implementation: %s\n",
                r->impl_name.c_str());
        DNN_SAFE(dnnl_primitive_desc_destroy(epd), WARN);
        return r->state = SKIPPED, r->reason = SKIP_IMPL_HIT, OK;
    } else {
        BENCHDNN_PRINT(5, "oneDNN implementation: %s\n", r->impl_name.c_str());
    }

    return OK;
}

// Check that on a given input specific alg may return NaN or inf.
// Used in other drivers supporting eltwise post_ops.
bool check_extreme_values(const float &a, const float &b, alg_t alg) {
    switch (alg) {
        case alg_t::EXP:
        case alg_t::EXP_DST:
        case alg_t::LOG:
        case alg_t::POW:
        case alg_t::SQRT:
        case alg_t::SQRT_DST:
            if (std::isnan(a) && std::isnan(b)) return true;
            if (std::isinf(a) && std::isinf(b)
                    && std::signbit(a) == std::signbit(b))
                return true;
        default: break;
    }
    return false;
}

static bool check_abs_err(const prb_t *p, const float &s, const float &trh) {
    const float approx_machine_eps = 2 * epsilon_dt(dnnl_f32);
    const float comp_err = approx_machine_eps / trh;

    switch (p->alg) {
        case alg_t::ELU:
        case alg_t::ELU_DST:
            // catch catastrophic cancellation when (exp(s) - 1), s < 0 and
            // s is close to zero.
            return (p->dir & FLAG_FWD) && std::signbit(s)
                    && (fabsf(expf(s) - 1.f) <= comp_err);
        case alg_t::GELU_TANH: {
            // catch catastrophic cancellation
            // (4.f is magic scale for f32)
            const float sqrt_2_over_pi = 0.797884;
            const float fitting_const = 0.044715;
            float v = tanhf(sqrt_2_over_pi * s * (1 + fitting_const * s * s));
            float dg = sqrt_2_over_pi * (1 + 3 * fitting_const * s * s);
            if (fabsf(1.f + v) <= comp_err) return true;
            return (p->dir & FLAG_BWD) && std::signbit(s)
                    && fabsf(1.f + s * (1.f - v) * dg) <= 4.f * comp_err;
        }
        case alg_t::GELU_ERF: {
            // catch catastrophic cancellation
            // which occurs at large negative s
            const float sqrt_2_over_2 = 0.707106769084930419921875f;
            const float two_over_sqrt_pi = 1.12837922573089599609375f;
            float v = s * sqrt_2_over_2;
            if (p->dir & FLAG_FWD)
                return fabsf(1.f + erff(v)) <= comp_err;
            else
                return fabsf(1.f + erff(v)
                               + v * two_over_sqrt_pi * expf(-v * v))
                        <= comp_err;
        }
        case alg_t::TANH:
            // catch catastrophic cancellation, which occurs when err in tanh(s)
            // is high and tanh(s) is close to 1.
            return (p->dir & FLAG_BWD) && (1.f - tanhf(fabsf(s))) <= comp_err;
        case alg_t::TANH_DST: // sse41 can't do fma
            // catch catastrophic cancellation, which occurs when err in tanh(s)
            // is high and tanh(s) is close to 1.
            return (p->dir & FLAG_BWD) && (1.f - s * s) <= comp_err;
        case alg_t::SRELU:
            // when s is negative, expf(s) -> 0 rapidly
            // which leads to log1pf(expf(s)) -> 0
            // which leads to high relative error,
            // while abs error is still low.
            // (10.f is magic scale for bf16)
            return (p->dir & FLAG_FWD) && std::signbit(s)
                    && log1pf(expf(s)) <= 10.f * comp_err;
        case alg_t::LOGISTIC:
            // when s >= 4, logistic(s) -> 0 rapidly, which leads to high
            // relative error of logistic(s) * (1 - logistic(s)) due to
            // catastrohic cancellation.
            return (p->dir & FLAG_BWD) && !std::signbit(s)
                    && (1.f / (1.f + expf(s))) <= comp_err;
        default: return false;
    }
}

static int compare(const prb_t *p, const dnn_mem_t &mem_arg_fp,
        const dnn_mem_t &mem_fp, const dnn_mem_t &mem_dt, res_t *r) {
    const bool is_fwd = p->dir & FLAG_FWD;

    // Tolerate only rounding error (1 ulp) for other than fp32 precisions.
    float trh = epsilon_dt(p->dt);
    if (p->dt == dnnl_f32) {
        // Tolerate bigger compute errors for complex algorithms.
        if (p->alg == alg_t::GELU_TANH || p->alg == alg_t::ELU
                || p->alg == alg_t::SWISH || p->alg == alg_t::TANH
                || p->alg == alg_t::SRELU || p->alg == alg_t::LOG
                || (is_fwd && p->alg == alg_t::ELU_DST)
                || (is_fwd && p->alg == alg_t::TANH_DST))
            trh = 4e-5;
        else
            trh = 4e-6;
    }

    const auto nelems = mem_dt.nelems();
    r->errors = 0;
    r->total = nelems;

    for (int64_t i = 0; i < nelems; i++) {
        const float dt = mem_dt.get_elem(i);
        const float src = mem_arg_fp.get_elem(i);
        const float fp0 = mem_fp.get_elem(i);
        const float fp = round_to_nearest_representable(p->dt, fp0);

        const float diff = fabsf(fp - dt);
        const float rel_diff = diff / (fabsf(fp) > FLT_MIN ? fabsf(fp) : 1);

        bool ok = (fabsf(fp) > 1e-5 ? rel_diff : diff) <= trh;

        if (!ok) ok = check_extreme_values(fp, dt, p->alg);

        if (!ok && check_abs_err(p, src, trh)) ok = diff <= trh;

        r->errors += !ok;

        const bool dump = false || (!ok && (r->errors < 10 || verbose >= 10))
                || (verbose >= 50 && i < 30) || (verbose >= 99);
        if (dump) {
            std::stringstream ss;
            dims_t dims_idx = off2dims_idx(p->dims, i);
            ss << dims_idx;
            std::string ind_str = ss.str();

            BENCHDNN_PRINT(0,
                    "[%4ld][%s] src:% 9.6g fp0:% 9.6g fp:% 9.6g dt:% 9.6g "
                    "diff:%8.3g rdiff:%8.3g\n",
                    (long)i, ind_str.c_str(), src, fp0, fp, dt, diff, rel_diff);
        }
    }

    if (r->errors) r->state = FAILED;

    if (r->state == UNTESTED) r->state = PASSED; /* optimism */

    return r->state == FAILED ? FAIL : OK;
}

<<<<<<< HEAD
static int compare_padded_area_for_zeros(
        const prb_t *p, const dnn_mem_t &mem_dt, res_t *r) {
    const auto nelems = mem_dt.nelems();
    const auto nelems_padded = mem_dt.nelems(true);
    if (nelems == nelems_padded) return OK; // no padding - no worries

    const auto md = mem_dt.md_;
    const dnnl_dim_t *padded_dims = md.padded_dims;

    // Create memory with dims = md.padded_dims with same format.
    // This way reorder to plain format keeps padding values.
    dnnl_memory_desc_t pad_data_d;
    DNN_SAFE(dnnl_memory_desc_init_by_tag(&pad_data_d, md.ndims, padded_dims,
                     md.data_type, convert_tag(p->tag, p->ndims)),
            WARN);
    dnn_mem_t padded_mem_dt(pad_data_d, get_test_engine());
    for (int64_t i = 0; i < nelems_padded; i++)
        padded_mem_dt.set_elem(i, mem_dt.get_elem(i));

    const auto tag = get_abx_tag(md.ndims);
    dnn_mem_t plain_padded_mem_dt(
            padded_mem_dt, md.data_type, tag, get_test_engine());

    r->errors = 0;
    r->total = nelems_padded - nelems;

    const auto bd = md.format_desc.blocking;
    int in_blk = bd.inner_nblks;

    // TODO: temporary don't test layouts w/ double and more blocking
    if (in_blk > 1) return OK;

    int64_t idx = bd.inner_idxs[in_blk - 1];
    int64_t outer = 1, inner = 1;
    for (int64_t i = 0; i < idx; i++)
        outer *= md.dims[i];

    for (int64_t i = idx + 1; i < md.ndims; i++)
        inner *= md.dims[i];

    dnnl::impl::parallel_nd(outer, [&](int64_t ou) {
        int64_t offt = (ou * md.padded_dims[idx] + md.dims[idx]) * inner;
        for (int64_t ax = 0; ax < md.padded_dims[idx] - md.dims[idx]; ++ax) {
            for (int64_t in = offt; in < inner + offt; ++in) {
                auto i = ax * inner + in;
                auto dt = plain_padded_mem_dt.get_elem(i);

                bool ok = dt == 0;
                r->errors += !ok;

                const bool dump = false
                        || (!ok && (r->errors < 10 || verbose >= 10))
                        || (verbose >= 50 && i < 30) || (verbose >= 99);
                if (dump) {
                    BENCHDNN_PRINT(
                            0, "[%4ld] fp:  0.f dt:% 9.6g \n", (long)i, dt);
                }
            }
        }
    });

    if (r->errors) r->state = FAILED;

    return r->state == FAILED ? FAIL : OK;
}

=======
>>>>>>> 6478ab6b
int fill_data(const prb_t *p, data_kind_t kind, dnn_mem_t &mem_dt,
        dnn_mem_t &mem_fp) {
    const auto nelems = mem_fp.nelems();
    if (nelems == 0) return OK;

    /* Do fixed partitioning to have same filling for any number of threads */
    const int64_t n_chunks = 16;
    const int64_t chunk_size = div_up(nelems, n_chunks);

    dnnl::impl::parallel_nd(n_chunks, [&](int idx_chunk) {
        int64_t idx_start = idx_chunk * chunk_size;
        int64_t idx_end = MIN2(idx_start + chunk_size, nelems);
        // Note 1: we use a different seed for each chunk to avoid
        // repeating patterns. We could use discard(idx_start) too but
        // we avoid it for two reasons:
        //   a. it has a complexity in O(idx_start).
        //   b. igen and fgen below might require more than 1 sample
        //   per idx, so the we cannot deterministically compute the
        //   number of states we need to discard
        // Note 2: We also advance the state to avoid having only
        // small values as first chunk input.  The +1 is necessary to
        // avoid generating zeros in first chunk.
        // Note 3: we multiply by kind + 1 to have different values in
        // src/dst and diff_dst. The +1 is to avoid 0 again.
        std::minstd_rand msr((idx_start + 1) * (kind + 1));
        msr.discard(1);
        std::uniform_int_distribution<> igen(0, 10);
        // TODO: 0.09 due to log impl doesn't give good accuracy in 0.99 points
        std::uniform_real_distribution<> fgen(0.f, 0.09f);

        for (int64_t idx = idx_start; idx < idx_end; ++idx) {
            float value = FLT_MAX;
            switch (idx % 8) {
                case 0: value = (float)igen(msr); break; // [0-10] pos
                case 1: value = -(float)igen(msr); break; // [0-10] neg
                case 2: value = fgen(msr); break; // [0.-0.1) pos
                case 3: value = -fgen(msr); break; // [0.-0.1) neg
                case 4: value = 10 * (float)igen(msr); break; // [0-100] pos
                case 5: value = -10 * (float)igen(msr); break; // [0-100] neg
                case 6: value = 10.f * fgen(msr); break; // [0.-1.) pos
                case 7: value = -10.f * fgen(msr); break; // [0.-1.) neg
            }
            value = round_to_nearest_representable(p->dt, value);

            // Hack: -0 may lead to different sign in the answer since input
            // passes through simple reorder which converts -0 into +0.
            if (value == -0.f) value = 0.f;

            mem_fp.set_elem(idx, maybe_saturate(p->dt, value));
        }
    });

    SAFE(mem_dt.reorder(mem_fp), WARN);

    return OK;
}

void check_known_skipped_case(const prb_t *p, res_t *r) {
    check_known_skipped_case_common({p->dt}, r);
    if (r->state == SKIPPED) return;

    bool is_invalid = false;
    switch (p->alg) {
<<<<<<< HEAD
        case alg_t::CLIP:
            if (p->beta < p->alpha) is_invalid = true;
            break;
        case alg_t::BRELU:
        case alg_t::ELU_DST:
        case alg_t::RELU_DST:
            if (p->alpha < 0) is_invalid = true;
=======
        case alg_t::CLIP: is_invalid = p->beta < p->alpha; break;
        case alg_t::BRELU:
        case alg_t::ELU_DST:
        case alg_t::RELU_DST: is_invalid = p->alpha < 0; break;
        case alg_t::ROUND:
            is_invalid = p->dt != dnnl_f32 || p->dir & FLAG_BWD;
>>>>>>> 6478ab6b
            break;
        default: break;
    };
    if (is_invalid) r->state = SKIPPED, r->reason = INVALID_CASE;
}

int doit(const prb_t *p, res_t *r) {
    if (bench_mode == LIST) return r->state = LISTED, OK;

    check_known_skipped_case(p, r);
    if (r->state == SKIPPED) return OK;

    dnnl_primitive_t e {};
    SAFE(init_prim(&e, init_pd, p, r), WARN);
    if (r->state == SKIPPED || r->state == UNIMPLEMENTED) return OK;

    const_dnnl_primitive_desc_t const_pd;
    DNN_SAFE(dnnl_primitive_get_primitive_desc(e, &const_pd), CRIT);

    if (dnn_mem_t::check_mem_size(const_pd) != OK) {
        DNN_SAFE_V(dnnl_primitive_destroy(e));
        return r->state = SKIPPED, r->reason = NOT_ENOUGH_RAM, OK;
    }

    const auto q = [&](int index = 0) -> const dnnl_memory_desc_t & {
        return *dnnl_primitive_desc_query_md(
                const_pd, dnnl_query_exec_arg_md, index);
    };

    const auto &data_md = q(DNNL_ARG_SRC);
    const auto &scratchpad_md = q(DNNL_ARG_SCRATCHPAD);

    const auto fp = dnnl_f32;
    const auto tag = get_abx_tag(p->ndims);

    const auto &test_engine = get_test_engine();

    dnn_mem_t src_fp(data_md, fp, tag, test_engine);
    dnn_mem_t src_dt(data_md, test_engine);

    // we need src_fp for proper comparison, => no in-place reference
    dnn_mem_t dst_fp(data_md, fp, tag, test_engine);
    dnn_mem_t placeholder_dst_dt;
    if (!p->inplace) { placeholder_dst_dt = dnn_mem_t(data_md, test_engine); }
    dnn_mem_t &dst_dt = p->inplace ? src_dt : placeholder_dst_dt;

    dnn_mem_t scratchpad_dt(scratchpad_md, test_engine);

    dnn_mem_t d_dst_dt, placeholder_d_src_dt;

    SAFE(fill_data(p, SRC, src_dt, src_fp), WARN);

    args_t args;

    if (p->dir & FLAG_FWD) {
        args.set(DNNL_ARG_SRC, src_dt);
        args.set(DNNL_ARG_DST, dst_dt);
        args.set(DNNL_ARG_SCRATCHPAD, scratchpad_dt);

<<<<<<< HEAD
        DNN_SAFE(execute_and_wait(e, args), WARN);
=======
        SAFE(execute_and_wait(e, args), WARN);
>>>>>>> 6478ab6b

        if (bench_mode & CORR) {
            compute_ref_fwd(p, src_fp, dst_fp);
            dnn_mem_t dst(dst_dt, fp, tag, test_engine);
            SAFE(compare(p, src_fp, dst_fp, dst, r), WARN);
<<<<<<< HEAD
            SAFE(compare_padded_area_for_zeros(p, dst_dt, r), WARN);
=======
>>>>>>> 6478ab6b
        }
    } else {
        const auto &d_data_md = q(DNNL_ARG_DIFF_DST);

        dnn_mem_t d_dst_fp = dnn_mem_t(d_data_md, fp, tag, test_engine);
        d_dst_dt = dnn_mem_t(d_data_md, test_engine);

        dnn_mem_t &d_src_fp = d_dst_fp; // in-place reference
        if (!p->inplace) {
            placeholder_d_src_dt = dnn_mem_t(d_data_md, test_engine);
        }
        dnn_mem_t &d_src_dt = p->inplace ? d_dst_dt : placeholder_d_src_dt;

        SAFE(fill_data(p, DST, d_dst_dt, d_dst_fp), WARN);

        args.set(DNNL_ARG_DIFF_DST, d_dst_dt);
        args.set(DNNL_ARG_DIFF_SRC, d_src_dt);
        args.set(DNNL_ARG_SCRATCHPAD, scratchpad_dt);

        if (p->use_dst()) {
            if (bench_mode & CORR) compute_ref_fwd(p, src_fp, dst_fp);
            SAFE(dst_dt.reorder(dst_fp), WARN);
            // make dst_fp of same values as for bf16, otherwise there are high
            // relative and absolute errors due to initial difference in source
            // values which become worse particularly when (1 - x) is used.
            SAFE(dst_fp.reorder(dst_dt), WARN);
            args.set(DNNL_ARG_DST, dst_dt);
        } else {
            args.set(DNNL_ARG_SRC, src_dt);
        }
<<<<<<< HEAD
        DNN_SAFE(execute_and_wait(e, args), WARN);
=======
        SAFE(execute_and_wait(e, args), WARN);
>>>>>>> 6478ab6b

        if (bench_mode & CORR) {
            dnn_mem_t &arg_fp = p->use_dst() ? dst_fp : src_fp;
            compute_ref_bwd(p, arg_fp, d_dst_fp, d_src_fp);
            dnn_mem_t d_src(d_src_dt, fp, tag, test_engine);
            SAFE(compare(p, arg_fp, d_src_fp, d_src, r), WARN);
<<<<<<< HEAD
            SAFE(compare_padded_area_for_zeros(p, d_src_dt, r), WARN);
=======
>>>>>>> 6478ab6b
        }
    }

    measure_perf(r->timer, e, args);

    DNN_SAFE_V(dnnl_primitive_destroy(e));

    return OK;
}

} // namespace eltwise<|MERGE_RESOLUTION|>--- conflicted
+++ resolved
@@ -225,7 +225,6 @@
     return r->state == FAILED ? FAIL : OK;
 }
 
-<<<<<<< HEAD
 static int compare_padded_area_for_zeros(
         const prb_t *p, const dnn_mem_t &mem_dt, res_t *r) {
     const auto nelems = mem_dt.nelems();
@@ -292,8 +291,6 @@
     return r->state == FAILED ? FAIL : OK;
 }
 
-=======
->>>>>>> 6478ab6b
 int fill_data(const prb_t *p, data_kind_t kind, dnn_mem_t &mem_dt,
         dnn_mem_t &mem_fp) {
     const auto nelems = mem_fp.nelems();
@@ -357,22 +354,12 @@
 
     bool is_invalid = false;
     switch (p->alg) {
-<<<<<<< HEAD
-        case alg_t::CLIP:
-            if (p->beta < p->alpha) is_invalid = true;
-            break;
-        case alg_t::BRELU:
-        case alg_t::ELU_DST:
-        case alg_t::RELU_DST:
-            if (p->alpha < 0) is_invalid = true;
-=======
         case alg_t::CLIP: is_invalid = p->beta < p->alpha; break;
         case alg_t::BRELU:
         case alg_t::ELU_DST:
         case alg_t::RELU_DST: is_invalid = p->alpha < 0; break;
         case alg_t::ROUND:
             is_invalid = p->dt != dnnl_f32 || p->dir & FLAG_BWD;
->>>>>>> 6478ab6b
             break;
         default: break;
     };
@@ -432,20 +419,13 @@
         args.set(DNNL_ARG_DST, dst_dt);
         args.set(DNNL_ARG_SCRATCHPAD, scratchpad_dt);
 
-<<<<<<< HEAD
-        DNN_SAFE(execute_and_wait(e, args), WARN);
-=======
         SAFE(execute_and_wait(e, args), WARN);
->>>>>>> 6478ab6b
 
         if (bench_mode & CORR) {
             compute_ref_fwd(p, src_fp, dst_fp);
             dnn_mem_t dst(dst_dt, fp, tag, test_engine);
             SAFE(compare(p, src_fp, dst_fp, dst, r), WARN);
-<<<<<<< HEAD
             SAFE(compare_padded_area_for_zeros(p, dst_dt, r), WARN);
-=======
->>>>>>> 6478ab6b
         }
     } else {
         const auto &d_data_md = q(DNNL_ARG_DIFF_DST);
@@ -476,21 +456,14 @@
         } else {
             args.set(DNNL_ARG_SRC, src_dt);
         }
-<<<<<<< HEAD
-        DNN_SAFE(execute_and_wait(e, args), WARN);
-=======
         SAFE(execute_and_wait(e, args), WARN);
->>>>>>> 6478ab6b
 
         if (bench_mode & CORR) {
             dnn_mem_t &arg_fp = p->use_dst() ? dst_fp : src_fp;
             compute_ref_bwd(p, arg_fp, d_dst_fp, d_src_fp);
             dnn_mem_t d_src(d_src_dt, fp, tag, test_engine);
             SAFE(compare(p, arg_fp, d_src_fp, d_src, r), WARN);
-<<<<<<< HEAD
             SAFE(compare_padded_area_for_zeros(p, d_src_dt, r), WARN);
-=======
->>>>>>> 6478ab6b
         }
     }
 
