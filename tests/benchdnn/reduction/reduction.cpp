/*******************************************************************************
* Copyright 2020 Intel Corporation
*
* Licensed under the Apache License, Version 2.0 (the "License");
* you may not use this file except in compliance with the License.
* You may obtain a copy of the License at
*
*     http://www.apache.org/licenses/LICENSE-2.0
*
* Unless required by applicable law or agreed to in writing, software
* distributed under the License is distributed on an "AS IS" BASIS,
* WITHOUT WARRANTIES OR CONDITIONS OF ANY KIND, either express or implied.
* See the License for the specific language governing permissions and
* limitations under the License.
*******************************************************************************/

#include <math.h>

#include <sstream>

#include "tests/test_thread.hpp"

#include "dnnl_common.hpp"
#include "dnnl_memory.hpp"

#include "reduction/reduction.hpp"

namespace reduction {

int init_pd(dnnl_engine_t engine, const prb_t *prb, dnnl_primitive_desc_t &rpd,
        res_t *res, dir_t dir, const_dnnl_primitive_desc_t hint) {
    dnnl_reduction_desc_t rd;
    dnnl_memory_desc_t src_desc, dst_desc;

    SAFE(init_md(&src_desc, prb->ndims, prb->src_dims.data(), prb->sdt,
                 prb->stag),
            WARN);

    SAFE(init_md(&dst_desc, prb->ndims, prb->dst_dims.data(), prb->ddt,
                 prb->dtag),
            WARN);

    DNN_SAFE(dnnl_reduction_desc_init(&rd, alg2alg_kind(prb->alg), &src_desc,
                     &dst_desc, prb->p, prb->eps),
            WARN);

    attr_args_t attr_args;
    const auto dnnl_attr = create_dnnl_attr(prb->attr, attr_args);

    dnnl_status_t init_status
            = dnnl_primitive_desc_create(&rpd, &rd, dnnl_attr, engine, nullptr);

    DNN_SAFE(dnnl_primitive_attr_destroy(dnnl_attr), WARN);

    if (init_status == dnnl_unimplemented)
        return res->state = UNIMPLEMENTED, OK;
    else
        SAFE(init_status, WARN);

    res->impl_name = query_impl_info(rpd);
    BENCHDNN_PRINT(5, "oneDNN implementation: %s\n", res->impl_name.c_str());

    return OK;
}

int fill_src(const prb_t *prb, dnn_mem_t &mem_dt, dnn_mem_t &mem_fp) {
    const auto nelems = mem_fp.nelems();
    const auto dt = mem_dt.dt();
    const int range = prb->alg == alg_t::MUL
            ? (dt == dnnl_u8 || dt == dnnl_s8) ? 1024 : 4
            : 16;
    const int f_min = dt == dnnl_u8 ? 1 : -range / 2;

    int nelems_to_reduce = 1;
    for (int dim = 0; dim < prb->ndims; dim++) {
        if (prb->src_dims.at(dim) != prb->dst_dims.at(dim)) {
            nelems_to_reduce *= prb->src_dims.at(dim);
        }
    }

    dnnl::impl::parallel_nd(nelems, [&](int64_t i) {
        const float gen = ((97 * i) + 101) % (range + 1);
        float value = 0.0f;
        if (prb->alg == alg_t::MUL) {
            if (dt == dnnl_s8 || dt == dnnl_u8) {
                // generate {1, 2}, but probability of 2 is 1/range
                value = gen == range ? 2.0f : 1.0f;
            } else {
                // generate {-2, -0.5, 1, 0.5, 2} to avoid underflow/overflow
                value = powf(f_min + gen, 2.0f) / 2;
                if (f_min + gen != 0.0f) {
                    const float sign = fabs(f_min + gen) / (f_min + gen);
                    value *= sign;
                } else {
                    value = 1.0f;
                }
            }
        } else if (prb->alg == alg_t::MEAN && dt == dnnl_f16
                && nelems_to_reduce <= 2e6) {
            // Shift the mean to value different than 0 as results equal
            // to 0 may be treated as mistrusted.
            // This shift is done only up to some numbers of reduced
            // elements, so nelems_to_reduce * mean_shift (expected
            // value of linear sum) has to have sufficient precision on
            // float (used in ref calculation) to represent the sum
            // without precision issues.
            float mean_shift = 0.5;
            value = (f_min + gen) / range + mean_shift;
        } else {
            value = (dt == dnnl_bf16 || dt == dnnl_f16)
                    ? (f_min + gen) / range
                    : (f_min + gen) * (1.0f + 4.0f / range);
        }
        mem_fp.set_elem(i, round_to_nearest_representable(dt, value));
    });

    SAFE(mem_dt.reorder(mem_fp), WARN);

    return OK;
}

int compare(const prb_t *prb, const dnn_mem_t &fp_mem, const dnn_mem_t &dt_mem,
        res_t *res) {
    const auto nelems = dt_mem.nelems();
    if (nelems == 0) return res->state = PASSED, OK;

    res->total = nelems;

    int non_zero = 0;
    const double trust_nz_level = 0.5;

    // `5` is a temporary magic const for GPU to pass norm algs. TODO: consider
    // change the filling with power-of-two values for better answer precision.
    const float trh = 5 * epsilon_dt(prb->ddt);

    for (int64_t i = 0; i < nelems; i++) {
        const float dt = dt_mem.get_elem(i);
        const float fp0 = fp_mem.get_elem(i);
        const float fp = round_to_nearest_representable(prb->ddt, fp0);

        const float diff = fabsf(fp - dt);
        const float rel_diff = diff / (fabsf(fp) > FLT_MIN ? fabsf(fp) : 1);
        bool ok = (fabsf(fp) > 1e-5 ? rel_diff : diff) <= trh;

        res->errors += !ok;

        const bool dump = (!ok && (res->errors < 10 || verbose >= 10))
                || (verbose >= 50 && i < 30) || (verbose >= 99);
        if (dump) {
            std::stringstream ss;
            dims_t dims_idx = off2dims_idx(prb->dst_dims, i);
            ss << dims_idx;
            std::string ind_str = ss.str();

            BENCHDNN_PRINT(0,
                    "[%4ld][%s] fp0:%8g fp:%8g dt:%8g diff:%8g rdiff:%8g\n",
                    (long)i, ind_str.c_str(), fp0, fp, dt, diff, rel_diff);
        }

        non_zero += fp != 0.0f;
    }

    if (res->errors) res->state = FAILED;

    const double trust_nz = (double)non_zero / res->total;
    if (trust_nz < trust_nz_level) {
        if (res->state != FAILED) res->state = MISTRUSTED;
    }

    if (res->state == UNTESTED) res->state = PASSED; /* optimism */

    return res->state == FAILED ? FAIL : OK;
}

void check_known_skipped_case(const prb_t *prb, res_t *res) {
    check_known_skipped_case_common({prb->sdt, prb->ddt}, FWD_D, res);
    if (res->state == SKIPPED) return;

    bool is_invalid = false;
    switch (prb->alg) {
<<<<<<< HEAD
        case alg_t::MEAN:
            is_invalid = prb->sdt != dnnl_f32 && prb->sdt != dnnl_bf16
                    && prb->sdt != dnnl_f16;
            break;
=======
        case alg_t::MEAN: is_invalid = is_integral_dt(prb->sdt); break;
>>>>>>> d33607d7
        case alg_t::NORM_LP_MAX:
        case alg_t::NORM_LP_SUM:
        case alg_t::NORM_LP_POWER_P_MAX:
        case alg_t::NORM_LP_POWER_P_SUM:
<<<<<<< HEAD
            is_invalid = (prb->sdt != dnnl_f32 && prb->sdt != dnnl_bf16
                                 && prb->sdt != dnnl_f16)
                    || prb->p < 1.f;
=======
            is_invalid = is_integral_dt(prb->sdt) || prb->p < 1.f;
>>>>>>> d33607d7
            break;
        default: break;
    }
    if (is_invalid) {
        res->state = SKIPPED, res->reason = INVALID_CASE;
        return;
    }

    if (is_nvidia_gpu()) {
        res->state = SKIPPED, res->reason = CASE_NOT_SUPPORTED;
        return;
    }
}

int doit(const prb_t *prb, res_t *res) {
    if (bench_mode == LIST) return res->state = LISTED, OK;

    check_known_skipped_case(prb, res);
    if (res->state == SKIPPED) return OK;

    dnnl_primitive_t reduction {};
    SAFE(init_prim(&reduction, init_pd, prb, res), WARN);
    if (res->state == SKIPPED || res->state == UNIMPLEMENTED) return OK;

    const_dnnl_primitive_desc_t const_pd;
    DNN_SAFE(dnnl_primitive_get_primitive_desc(reduction, &const_pd), CRIT);

    if (dnn_mem_t::check_mem_size(const_pd) != OK) {
        DNN_SAFE_V(dnnl_primitive_destroy(reduction));
        return res->state = SKIPPED, res->reason = NOT_ENOUGH_RAM, OK;
    }

    const auto q = [&](int index = 0) -> const dnnl_memory_desc_t & {
        return *dnnl_primitive_desc_query_md(
                const_pd, dnnl_query_exec_arg_md, index);
    };

    const auto fp_dt = dnnl_f32;
    const auto abx_tag = tag::abx;

    const auto &test_engine = get_test_engine();

    const auto &src_md = q(DNNL_ARG_SRC);
    dnn_mem_t src_fp(src_md, fp_dt, abx_tag, test_engine);
    dnn_mem_t src_dt(src_md, test_engine);
    SAFE(fill_src(prb, src_dt, src_fp), WARN);

    const auto &dst_md = q(DNNL_ARG_DST);
    dnn_mem_t dst_fp(dst_md, fp_dt, abx_tag, test_engine);
    dnn_mem_t dst_dt(dst_md, test_engine);

    args_t args;
    args.set(DNNL_ARG_SRC, src_dt);
    args.set(DNNL_ARG_DST, dst_dt);

    SAFE(execute_and_wait(reduction, args), WARN);

    if (bench_mode & CORR) {
        compute_ref(prb, src_fp, dst_fp);
        dnn_mem_t dst(dst_dt, fp_dt, abx_tag, test_engine);
        SAFE(compare(prb, dst_fp, dst, res), WARN);
    }

    measure_perf(res->timer, reduction, args);

    DNN_SAFE_V(dnnl_primitive_destroy(reduction));

    return OK;
}

} // namespace reduction<|MERGE_RESOLUTION|>--- conflicted
+++ resolved
@@ -178,25 +178,12 @@
 
     bool is_invalid = false;
     switch (prb->alg) {
-<<<<<<< HEAD
-        case alg_t::MEAN:
-            is_invalid = prb->sdt != dnnl_f32 && prb->sdt != dnnl_bf16
-                    && prb->sdt != dnnl_f16;
-            break;
-=======
         case alg_t::MEAN: is_invalid = is_integral_dt(prb->sdt); break;
->>>>>>> d33607d7
         case alg_t::NORM_LP_MAX:
         case alg_t::NORM_LP_SUM:
         case alg_t::NORM_LP_POWER_P_MAX:
         case alg_t::NORM_LP_POWER_P_SUM:
-<<<<<<< HEAD
-            is_invalid = (prb->sdt != dnnl_f32 && prb->sdt != dnnl_bf16
-                                 && prb->sdt != dnnl_f16)
-                    || prb->p < 1.f;
-=======
             is_invalid = is_integral_dt(prb->sdt) || prb->p < 1.f;
->>>>>>> d33607d7
             break;
         default: break;
     }
