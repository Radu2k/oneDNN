--- conflicted
+++ resolved
@@ -159,10 +159,9 @@
                --attr-oscale=common:0.5 --batch=inputs/conv/conv_all
 ```
 
-<<<<<<< HEAD
-More examples with different driver options can be found at
-inputs/conv/test_*** or inputs/conv/harness_***. Examples with different
-driver descriptors can be found at inputs/conv/shapes_***.
+More examples with different driver options can be found at inputs/conv/test_***
+or inputs/conv/harness_***. Examples with different problem descriptors can be
+found at inputs/conv/shapes_***.
 
 ## Naming
 
@@ -185,8 +184,3 @@
 
 * **test_conv_\<label\>**: These files are used for deploying testing
 via command-line `make <test>`.
-=======
-More examples with different driver options can be found at inputs/conv/test_***
-or inputs/conv/harness_***. Examples with different problem descriptors can be
-found at inputs/conv/shapes_***.
->>>>>>> 249db585
