# Pooling Driver

## Usage
``` sh
    ./benchdnn --pool [benchdnn-knobs] [pool-knobs] [pool-desc] ...
```

where *pool-knobs* are:

 - `--dir={FWD_D [default], FWD_I, BWD_D}` -- dnnl_prop_kind_t.
            Refer to [direction](knobs_dir.md) for details.
 - `--cfg={f32 [default], ...}` -- Refer to ``Configurations`` below.
 - `--tag={nchw [default], ...}` -- physical src and dst memory layout.
            Refer to [tags](knobs_tag.md) for details.
 - `--alg={MAX [default], AVG_NP, AVG_P}` -- pooling algorithm.
            `MAX` is dnnl_pooling_max;
            `AVG_NP` is dnnl_pooling_avg_exclude_padding;
            `AVG_P` is dnnl_pooling_avg_include_padding;
            Refer to [pooling primitive](https://oneapi-src.github.io/oneDNN/dev_guide_pooling.html)
            for details.
 - `--attr-post-ops="STRING"` -- post operation primitive attribute. No post
            operations are set by default. Refer to [attributes](knobs_attr.md)
            for details.
 - `--mb=INT` -- override minibatch size specified in the problem description.
             When set to `0`, use minibatch size as defined by the individual
             problem descriptor. The default is `0`.

and *pool-desc* is a problem descriptor. The canonical form is:
```
    mbXicX_idXihXiwX_odXohXowX_kdXkhXkwX_sdXshXswX_pdXphXpwX_ddXdhXdwX_nS
```
Refer to [descriptor](knobs_desc.md) for details. Input shape and kernel size
are mandatory inputs. Output shape and padding may be deduced based on the
values provided.

## Precision Configurations

`--cfg` option specifies what [data types](knobs_dt.md) will be used for a
problem. It is implicit for the integer type saturation. This option also
defines the threshold for computation errors.

The table below shows supported name configurations for this driver:

<<<<<<< HEAD
| src/dst | cfg   | notes
|:---     |:---   |:---
| f32     | f32   | TBA.
| s32     | s32   |
| f16     | f16   |
| bf16    | bf16  |
| s8      | s8    |
| u8      | u8    |
| s8/f32  | s8f32 |
| f32/s8  | f32s8 |
| u8/f32  | u8f32 |
| f32/u8  | f32u8 |
=======
| src   | dst   | cfg   | notes
|:---   |:---   |:---   |:---
| f32   | f32   | f32   | TBA.
| s32   | s32   | s32   |
| f16   | f16   | f16   |
| bf16  | bf16  | bf16  |
| s8    | s8    | s8    |
| u8    | u8    | u8    |
| s8    | f32   | s8f32 |
| f32   | s8    | f32s8 |
| u8    | f32   | u8f32 |
| f32   | u8    | f32u8 |
>>>>>>> 9e7b3904


## Essence of Testing
MAX algorithm: Fill input data with integers and expect an integer answer.
AVG_P algorithm: Fill input data with integers, divisible by the kernel size,
            and expect an integer answer.
AVG_NP algorithm: Fill input data with integers, divisible by the kernel size,
            but expect a float answer due to boarder points have different
            kernel shapes applied to the same point.


## Examples

Run a set of poolings from an input file with the default settings:
``` sh
    ./benchdnn --pool --batch=inputs/pool/pool_2d_all
```

Run a named problem with single precision src/dst, iterating by:
1) both blocked memory layouts, where channel blocking equals 8 and 16,
2) both forward training, inference and backward by data prop_kind,
3) all algorithm combinations,
4) using default minibatch of 96 and 5:
``` sh
    ./benchdnn --pool --cfg=f32 --tag=nChw8c,nChw16c \
               --dir=FWD_D,FWD_I,BWD_D --alg=MAX,AVG_NP,AVG_P --mb=0,5 \
               mb96ic768_ih17oh17_kh3sh1ph1n"googlenet_v3:ave_pool_mixed_4_pool"
```

More examples with different driver options can be found at
inputs/pool/test_pool_all. Examples with different driver descriptors can be
found at inputs/pool/pool_***. Examples with different benchdnn options can be
found at driver_conv.md.<|MERGE_RESOLUTION|>--- conflicted
+++ resolved
@@ -41,20 +41,6 @@
 
 The table below shows supported name configurations for this driver:
 
-<<<<<<< HEAD
-| src/dst | cfg   | notes
-|:---     |:---   |:---
-| f32     | f32   | TBA.
-| s32     | s32   |
-| f16     | f16   |
-| bf16    | bf16  |
-| s8      | s8    |
-| u8      | u8    |
-| s8/f32  | s8f32 |
-| f32/s8  | f32s8 |
-| u8/f32  | u8f32 |
-| f32/u8  | f32u8 |
-=======
 | src   | dst   | cfg   | notes
 |:---   |:---   |:---   |:---
 | f32   | f32   | f32   | TBA.
@@ -67,7 +53,6 @@
 | f32   | s8    | f32s8 |
 | u8    | f32   | u8f32 |
 | f32   | u8    | f32u8 |
->>>>>>> 9e7b3904
 
 
 ## Essence of Testing
