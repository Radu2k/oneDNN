--- conflicted
+++ resolved
@@ -358,11 +358,7 @@
         p = ::testing::TestWithParam<eltwise_test_params>::GetParam();
 
         eng = get_test_engine();
-<<<<<<< HEAD
-        strm = stream(eng);
-=======
         strm = make_stream(eng);
->>>>>>> eab9060c
 
         Forward();
         if (data_type == memory::data_type::f32
