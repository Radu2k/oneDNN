/*******************************************************************************
* Copyright 2019-2020 Intel Corporation
*
* Licensed under the Apache License, Version 2.0 (the "License");
* you may not use this file except in compliance with the License.
* You may obtain a copy of the License at
*
*     http://www.apache.org/licenses/LICENSE-2.0
*
* Unless required by applicable law or agreed to in writing, software
* distributed under the License is distributed on an "AS IS" BASIS,
* WITHOUT WARRANTIES OR CONDITIONS OF ANY KIND, either express or implied.
* See the License for the specific language governing permissions and
* limitations under the License.
*******************************************************************************/

#include <cmath>

#include "dnnl_test_common.hpp"
#include "gtest/gtest.h"

#include "cpu_isa_traits.hpp"
#include "dnnl.hpp"

namespace dnnl {

struct test_lrn_desc_t {
    memory::dim mb, c;
    memory::dim h, w;
    memory::dim local_size;
    float alpha, beta, k;
};

struct lrn_params {
    prop_kind aprop_kind;
    algorithm aalgorithm;
    memory::format_tag src_format;
    memory::format_tag dst_format;
    test_lrn_desc_t test_ld;
    bool expect_to_fail;
    dnnl_status_t expected_status;
};

template <typename data_t, typename acc_data_t = data_t>
void check_lrn_fwd(const lrn_params &p, const memory::desc &src_d,
        const memory::desc &dst_d, const memory &src, const memory &dst) {
    auto src_ptr = map_memory<data_t>(src);
    auto dst_ptr = map_memory<data_t>(dst);

    const test_lrn_desc_t &ld = p.test_ld;

    const memory::dim C = ld.c;
    const memory::dim H = ld.h;
    const memory::dim W = ld.w;
    const memory::dim size = ld.local_size;
    const memory::dim CSIZE
            = p.aalgorithm == algorithm::lrn_across_channels ? size : 1;
    const memory::dim HWSIZE = size + 1 - CSIZE;
    const memory::dim summands = p.aalgorithm == algorithm::lrn_across_channels
            ? size
            : size * size;
    const auto padded_c = src.get_desc().data.padded_dims[1];

    const dnnl::impl::memory_desc_wrapper src_mdw(src_d.data);
    const dnnl::impl::memory_desc_wrapper dst_mdw(dst_d.data);

    auto off = [=](memory::dim n, memory::dim c, memory::dim h, memory::dim w) {
        return ((n * padded_c + c) * ld.h + h) * ld.w + w;
    };

    auto ker = [&](data_t *d, memory::dim n, memory::dim oc, memory::dim oh,
                       memory::dim ow) {
        acc_data_t sum = 0.0;
        for (memory::dim c = oc; c < oc + CSIZE; ++c) {
            if (c < (CSIZE - 1) / 2) continue;
            if (c >= C + (CSIZE - 1) / 2) continue;
            for (memory::dim h = oh; h < oh + HWSIZE; ++h) {
                if (h < (HWSIZE - 1) / 2) continue;
                if (h >= H + (HWSIZE - 1) / 2) continue;
                for (memory::dim w = ow; w < ow + HWSIZE; ++w) {
                    if (w < (HWSIZE - 1) / 2) continue;
                    if (w >= W + (HWSIZE - 1) / 2) continue;
                    acc_data_t s = src_ptr[src_mdw.off_l(
                            off(n, c - (CSIZE - 1) / 2, h - (HWSIZE - 1) / 2,
                                    w - (HWSIZE - 1) / 2),
                            true)];
                    sum += s * s;
                }
            }
        }
        acc_data_t norm_coef
                = powf(static_cast<float>(ld.k + ld.alpha * sum / summands),
                        static_cast<float>(ld.beta));
        acc_data_t ref_out
                = src_ptr[src_mdw.off_l(off(n, oc, oh, ow), true)] / norm_coef;
        acc_data_t eps = static_cast<acc_data_t>(1.e-7f * (2 * summands + 5));

        memory::data_type data_type = data_traits<data_t>::data_type;
        if (data_type == dnnl::memory::data_type::f16)
            eps = static_cast<acc_data_t>(1.e-4f * 2 * summands);
        else if (data_type == dnnl::memory::data_type::bf16)
            eps = static_cast<acc_data_t>(1.e-3f * 2 * summands);

        acc_data_t out = d[0];
        acc_data_t norm_max = (std::max)(fabs(out), fabs(ref_out));
        if (norm_max < eps) norm_max = 1.;
        ASSERT_NEAR(out, ref_out, eps * norm_max);
    };

    const memory::dim N = ld.mb;
    dnnl::impl::parallel_nd(N, padded_c, H, W,
            [&](memory::dim n, memory::dim c, memory::dim h, memory::dim w) {
                ker(&dst_ptr[dst_mdw.off_l(off(n, c, h, w), true)], n, c, h, w);
            });
}

template <typename data_t>
class lrn_forward_test : public ::testing::TestWithParam<lrn_params> {
    lrn_params p;

protected:
    virtual void SetUp() {
        memory::data_type data_type = data_traits<data_t>::data_type;
        SKIP_IF(data_type == memory::data_type::f16
                        && get_test_engine_kind() == engine::kind::cpu,
                "CPU does not support f16 data type.");
        SKIP_IF(data_type == memory::data_type::bf16
                        && get_test_engine_kind() == engine::kind::cpu
                        && !dnnl::impl::cpu::mayiuse(
                                dnnl::impl::cpu::avx512_core),
                "ISA does not support bf16 data type.");
        p = ::testing::TestWithParam<decltype(p)>::GetParam();
        catch_expected_failures(
                [=]() { Test(); }, p.expect_to_fail, p.expected_status);
    }

    void Test() {
        ASSERT_TRUE(p.aprop_kind == prop_kind::forward_training
                || p.aprop_kind == prop_kind::forward_scoring);
        auto eng = get_test_engine();
<<<<<<< HEAD
        auto strm = stream(eng);
=======
        auto strm = make_stream(eng);
>>>>>>> eab9060c
        memory::data_type data_type = data_traits<data_t>::data_type;

        test_lrn_desc_t ld = p.test_ld;
        bool with_workspace = p.aprop_kind == prop_kind::forward_training;

        auto l_src_desc
                = create_md({ld.mb, ld.c, ld.h, ld.w}, data_type, p.src_format);
        auto l_dst_desc
                = create_md({ld.mb, ld.c, ld.h, ld.w}, data_type, p.dst_format);

        auto lrn_desc = lrn_forward::desc(p.aprop_kind, p.aalgorithm,
                l_src_desc, ld.local_size, ld.alpha, ld.beta, ld.k);
        auto lrn_prim_desc = lrn_forward::primitive_desc(lrn_desc, eng);
        // test construction from a C pd
        lrn_prim_desc = lrn_forward::primitive_desc(lrn_prim_desc.get());

        ASSERT_TRUE(lrn_prim_desc.query_md(query::exec_arg_md, DNNL_ARG_SRC)
                == lrn_prim_desc.src_desc());
        ASSERT_TRUE(lrn_prim_desc.query_md(query::exec_arg_md, DNNL_ARG_DST)
                == lrn_prim_desc.dst_desc());
        ASSERT_TRUE(
                lrn_prim_desc.query_md(query::exec_arg_md, DNNL_ARG_WORKSPACE)
                == lrn_prim_desc.workspace_desc());

        auto l_src = test_memory(l_src_desc, eng);
        auto l_dst = test_memory(l_dst_desc, eng);

        // Only true for dense format
        fill_data<data_t>(l_src.get_size() / sizeof(data_t), l_src.get());
        fill_data<data_t>(l_dst.get_size() / sizeof(data_t), l_dst.get());
        check_zero_tail<data_t>(1, l_src.get());
        check_zero_tail<data_t>(1, l_dst.get());

        memory workspace;

        // Execute
        auto l = lrn_forward(lrn_prim_desc);
        std::unordered_map<int, memory> args
                = {{DNNL_ARG_SRC, l_src.get()}, {DNNL_ARG_DST, l_dst.get()}};
        if (with_workspace) {
            auto workspace_md = lrn_prim_desc.workspace_desc();
            workspace = memory(workspace_md, eng);
            args.insert({DNNL_ARG_WORKSPACE, workspace});
        }
        l.execute(strm, args);
        strm.wait();

        check_zero_tail<data_t>(0, l_dst.get());

        if (data_type == dnnl::memory::data_type::bf16)
            check_lrn_fwd<data_t, float>(
                    p, l_src_desc, l_dst_desc, l_src.get(), l_dst.get());
        else
            check_lrn_fwd<data_t>(
                    p, l_src_desc, l_dst_desc, l_src.get(), l_dst.get());
    }
};

using lrn_f32 = lrn_forward_test<float>;
using lrn_bf16 = lrn_forward_test<bfloat16_t>;
using lrn_fp16 = lrn_forward_test<float16_t>;

using fmt = memory::format_tag;
const prop_kind fwd_training = prop_kind::forward_training;
const prop_kind fwd_scoring = prop_kind::forward_scoring;
const algorithm across = algorithm::lrn_across_channels;
const algorithm within = algorithm::lrn_within_channel;

static auto ForwardZeroDim_cases = []() {
    return ::testing::Values(
            lrn_params {fwd_training, across, fmt::nchw, fmt::nchw,
                    {0, 10, 4, 4, 5, 1.0e-4f, 0.75f, 1.0f}},
            lrn_params {fwd_scoring, across, fmt::nChw16c, fmt::nChw16c,
                    {2, 0, 4, 4, 5, 1.0e-4f, 0.75f, 1.0f}},
            lrn_params {fwd_training, across, fmt::nchw, fmt::nChw16c,
                    {2, 16, 0, 4, 5, 1.0e-4f, 0.75f, 3.0f}});
};

static auto ForwardEF_cases = []() {
    return ::testing::Values(
            lrn_params {fwd_training, across, fmt::nchw, fmt::nchw,
                    {-1, 10, 4, 4, 5, 1.0e-4f, 0.75f, 1.0f}, true,
                    dnnl_invalid_arguments},
            lrn_params {fwd_scoring, across, fmt::nchw, fmt::nchw,
                    {2, -10, 4, 4, 5, 1.0e-4f, 0.75f, 1.0f}, true,
                    dnnl_invalid_arguments},
            lrn_params {fwd_training, across, fmt::nchw, fmt::nchw,
                    {2, 10, -4, 4, 5, 1.0e-4f, 0.75f, 3.0f}, true,
                    dnnl_invalid_arguments});
};

static auto Forward_nChw16c_padded_cases = []() {
    return ::testing::Values(
            lrn_params {fwd_training, across, fmt::nChw16c, fmt::nChw16c,
                    {2, 17, 4, 4, 5, 1.0e-4f, 0.75f, 1.0f}},
            lrn_params {fwd_scoring, across, fmt::nChw16c, fmt::nChw16c,
                    {2, 19, 4, 4, 5, 1.0e-4f, 0.75f, 1.0f}},
            lrn_params {fwd_training, across, fmt::nChw16c, fmt::nChw16c,
                    {2, 26, 4, 4, 5, 1.0e-4f, 0.75f, 5.7f}},
            lrn_params {fwd_scoring, across, fmt::nChw16c, fmt::nChw16c,
                    {2, 12, 4, 4, 5, 1.0e-4f, 0.75f, 5.7f}});
};

static auto Forward_nChw8c_padded_cases = []() {
    return ::testing::Values(
            lrn_params {fwd_training, across, fmt::nChw8c, fmt::nChw8c,
                    {2, 7, 4, 4, 5, 1.0e-4f, 0.75f, 1.0f}},
            lrn_params {fwd_scoring, across, fmt::nChw8c, fmt::nChw8c,
                    {2, 9, 4, 4, 5, 1.0e-4f, 0.75f, 1.0f}},
            lrn_params {fwd_training, across, fmt::nChw8c, fmt::nChw8c,
                    {2, 26, 4, 4, 5, 1.0e-4f, 0.75f, 5.7f}},
            lrn_params {fwd_scoring, across, fmt::nChw8c, fmt::nChw8c,
                    {2, 12, 4, 4, 5, 1.0e-4f, 0.75f, 5.7f}});
};

static auto Forward_cases = []() {
    return ::testing::Values(
            lrn_params {fwd_training, across, fmt::nchw, fmt::nchw,
                    {2, 10, 4, 4, 5, 1.0e-4f, 0.75f, 1.0f}},
            lrn_params {fwd_scoring, across, fmt::nchw, fmt::nchw,
                    {2, 10, 4, 4, 5, 1.0e-4f, 0.75f, 1.0f}},
            lrn_params {fwd_training, across, fmt::nchw, fmt::nchw,
                    {2, 10, 4, 4, 5, 1.0e-4f, 0.75f, 3.0f}},
            lrn_params {fwd_scoring, across, fmt::nchw, fmt::nchw,
                    {2, 10, 4, 4, 5, 1.0e-4f, 0.75f, 3.0f}});
};

static auto ForwardNHWC_cases = []() {
    return ::testing::Values(
            lrn_params {fwd_training, across, fmt::nhwc, fmt::nhwc,
                    {2, 10, 4, 4, 5, 1.0e-4f, 0.75f, 1.0f}},
            lrn_params {fwd_scoring, across, fmt::nhwc, fmt::nhwc,
                    {2, 10, 4, 4, 5, 1.0e-4f, 0.75f, 1.0f}},
            lrn_params {fwd_training, across, fmt::nhwc, fmt::nhwc,
                    {2, 10, 4, 4, 5, 1.0e-4f, 0.75f, 4.85f}},
            lrn_params {fwd_scoring, across, fmt::nhwc, fmt::nhwc,
                    {2, 10, 4, 4, 5, 1.0e-4f, 0.75f, 4.85f}});
};

static auto Forward_nChw8c_cases = []() {
    return ::testing::Values(
            lrn_params {fwd_training, across, fmt::nChw8c, fmt::nChw8c,
                    {2, 16, 4, 4, 5, 1.0e-4f, 0.75f, 1.0f}},
            lrn_params {fwd_scoring, across, fmt::nChw8c, fmt::nChw8c,
                    {2, 16, 4, 4, 5, 1.0e-4f, 0.75f, 1.0f}},
            lrn_params {fwd_training, across, fmt::nChw8c, fmt::nChw8c,
                    {2, 16, 4, 4, 5, 1.0e-4f, 0.75f, 5.7f}},
            lrn_params {fwd_scoring, across, fmt::nChw8c, fmt::nChw8c,
                    {2, 16, 4, 4, 5, 1.0e-4f, 0.75f, 5.7f}});
};

static auto Forward_nChw16c_cases = []() {
    return ::testing::Values(
            lrn_params {fwd_training, across, fmt::nChw16c, fmt::nChw16c,
                    {2, 16, 4, 4, 5, 1.0e-4f, 0.75f, 1.0f}},
            lrn_params {fwd_scoring, across, fmt::nChw16c, fmt::nChw16c,
                    {2, 16, 4, 4, 5, 1.0e-4f, 0.75f, 1.0f}},
            lrn_params {fwd_training, across, fmt::nChw16c, fmt::nChw16c,
                    {2, 16, 4, 4, 5, 1.0e-4f, 0.75f, 5.7f}},
            lrn_params {fwd_scoring, across, fmt::nChw16c, fmt::nChw16c,
                    {2, 16, 4, 4, 5, 1.0e-4f, 0.75f, 5.7f}});
};

static auto AlexnetForwardNCHW_cases = []() {
    return ::testing::Values(
            lrn_params {fwd_training, across, fmt::nchw, fmt::nchw,
                    {2, 96, 55, 55, 5, 1.0e-4f, 0.75f, 1.0f}},
            lrn_params {fwd_scoring, across, fmt::nchw, fmt::nchw,
                    {2, 96, 55, 55, 5, 1.0e-4f, 0.75f, 1.0f}},
            lrn_params {fwd_training, across, fmt::nchw, fmt::nchw,
                    {2, 256, 27, 27, 5, 1.0e-4f, 0.75f, 1.0f}},
            lrn_params {fwd_scoring, across, fmt::nchw, fmt::nchw,
                    {2, 256, 27, 27, 5, 1.0e-4f, 0.75f, 1.0f}});
};

static auto AlexnetForwardNHWC_cases = []() {
    return ::testing::Values(
            lrn_params {fwd_training, across, fmt::nhwc, fmt::nhwc,
                    {2, 96, 55, 55, 5, 1.0e-4f, 0.75f, 1.0f}},
            lrn_params {fwd_scoring, across, fmt::nhwc, fmt::nhwc,
                    {2, 96, 55, 55, 5, 1.0e-4f, 0.75f, 1.0f}},
            lrn_params {fwd_training, across, fmt::nhwc, fmt::nhwc,
                    {2, 256, 27, 27, 5, 1.0e-4f, 0.75f, 1.0f}},
            lrn_params {fwd_scoring, across, fmt::nhwc, fmt::nhwc,
                    {2, 256, 27, 27, 5, 1.0e-4f, 0.75f, 1.0f}});
};

static auto AlexnetForward_nChw8c_cases = []() {
    return ::testing::Values(
            lrn_params {fwd_training, across, fmt::nChw8c, fmt::nChw8c,
                    {2, 96, 55, 55, 5, 1.0e-4f, 0.75f, 1.0f}},
            lrn_params {fwd_scoring, across, fmt::nChw8c, fmt::nChw8c,
                    {2, 96, 55, 55, 5, 1.0e-4f, 0.75f, 1.0f}},
            lrn_params {fwd_training, across, fmt::nChw8c, fmt::nChw8c,
                    {2, 256, 27, 27, 5, 1.0e-4f, 0.75f, 1.0f}},
            lrn_params {fwd_scoring, across, fmt::nChw8c, fmt::nChw8c,
                    {2, 256, 27, 27, 5, 1.0e-4f, 0.75f, 1.0f}});
};

static auto AlexnetForward_nChw16c_cases = []() {
    return ::testing::Values(
            lrn_params {fwd_training, across, fmt::nChw16c, fmt::nChw16c,
                    {2, 96, 55, 55, 5, 1.0e-4f, 0.75f, 1.0f}},
            lrn_params {fwd_scoring, across, fmt::nChw16c, fmt::nChw16c,
                    {2, 96, 55, 55, 5, 1.0e-4f, 0.75f, 1.0f}},
            lrn_params {fwd_training, across, fmt::nChw16c, fmt::nChw16c,
                    {2, 256, 27, 27, 5, 1.0e-4f, 0.75f, 1.0f}},
            lrn_params {fwd_scoring, across, fmt::nChw16c, fmt::nChw16c,
                    {2, 256, 27, 27, 5, 1.0e-4f, 0.75f, 1.0f}});
};

static auto GoogleNetV1ForwardNCHW_cases = []() {
    return ::testing::Values(
            lrn_params {fwd_training, across, fmt::nchw, fmt::nchw,
                    {2, 64, 56, 56, 5, 1.0e-4f, 0.75f, 1.0f}},
            lrn_params {fwd_scoring, across, fmt::nchw, fmt::nchw,
                    {2, 64, 56, 56, 5, 1.0e-4f, 0.75f, 1.0f}},
            lrn_params {fwd_training, across, fmt::nchw, fmt::nchw,
                    {2, 192, 56, 56, 5, 1.0e-4f, 0.75f, 1.0f}},
            lrn_params {fwd_scoring, across, fmt::nchw, fmt::nchw,
                    {2, 192, 56, 56, 5, 1.0e-4f, 0.75f, 1.0f}});
};

static auto GoogleNetV1Forward_nChw8c_cases = []() {
    return ::testing::Values(
            lrn_params {fwd_training, across, fmt::nChw8c, fmt::nChw8c,
                    {2, 64, 56, 56, 5, 1.0e-4f, 0.75f, 1.0f}},
            lrn_params {fwd_scoring, across, fmt::nChw8c, fmt::nChw8c,
                    {2, 64, 56, 56, 5, 1.0e-4f, 0.75f, 1.0f}},
            lrn_params {fwd_training, across, fmt::nChw8c, fmt::nChw8c,
                    {2, 192, 56, 56, 5, 1.0e-4f, 0.75f, 1.0f}},
            lrn_params {fwd_scoring, across, fmt::nChw8c, fmt::nChw8c,
                    {2, 192, 56, 56, 5, 1.0e-4f, 0.75f, 1.0f}});
};

static auto GoogleNetV1Forward_nChw16c_cases = []() {
    return ::testing::Values(
            lrn_params {fwd_training, across, fmt::nChw16c, fmt::nChw16c,
                    {2, 64, 56, 56, 5, 1.0e-4f, 0.75f, 1.0f}},
            lrn_params {fwd_scoring, across, fmt::nChw16c, fmt::nChw16c,
                    {2, 64, 56, 56, 5, 1.0e-4f, 0.75f, 1.0f}},
            lrn_params {fwd_training, across, fmt::nChw16c, fmt::nChw16c,
                    {2, 192, 56, 56, 5, 1.0e-4f, 0.75f, 1.0f}},
            lrn_params {fwd_scoring, across, fmt::nChw16c, fmt::nChw16c,
                    {2, 192, 56, 56, 5, 1.0e-4f, 0.75f, 1.0f}});
};

static auto RCNNForwardBlocked_cases = []() {
    return ::testing::Values(
            lrn_params {fwd_training, within, fmt::nChw8c, fmt::nChw8c,
                    {2, 96, 55, 55, 3, 1.0e-4f, 0.75f, 1.0f}},
            lrn_params {fwd_scoring, within, fmt::nChw8c, fmt::nChw8c,
                    {2, 96, 55, 55, 3, 1.0e-4f, 0.75f, 1.0f}},
            lrn_params {fwd_training, within, fmt::nChw8c, fmt::nChw8c,
                    {2, 256, 27, 27, 3, 1.0e-4f, 0.75f, 1.0f}},
            lrn_params {fwd_scoring, within, fmt::nChw8c, fmt::nChw8c,
                    {2, 256, 27, 27, 3, 1.0e-4f, 0.75f, 1.0f}},
            lrn_params {fwd_training, within, fmt::nChw8c, fmt::nChw8c,
                    {2, 96, 55, 55, 5, 1.0e-4f, 0.75f, 1.0f}},
            lrn_params {fwd_scoring, within, fmt::nChw8c, fmt::nChw8c,
                    {2, 96, 55, 55, 5, 1.0e-4f, 0.75f, 1.0f}},
            lrn_params {fwd_training, within, fmt::nChw8c, fmt::nChw8c,
                    {2, 256, 27, 27, 5, 1.0e-4f, 0.75f, 1.0f}},
            lrn_params {fwd_scoring, within, fmt::nChw8c, fmt::nChw8c,
                    {2, 256, 27, 27, 5, 1.0e-4f, 0.75f, 1.0f}});
};

// This tests compatibility with Intel MKL-DNN v0.14
static auto RegressionWeightFormat_cases = []() {
    return ::testing::Values(lrn_params {fwd_training, across, fmt::oihw,
            fmt::oihw, {2, 64, 56, 56, 5, 1.0e-4f, 0.75f, 1.0f}});
};

static auto ForwardNCHWTail_cases = []() {
    return ::testing::Values(
            lrn_params {fwd_training, across, fmt::nchw, fmt::nchw,
                    {1, 64, 1, 9, 5, 1.0e-4f, 0.75f, 1.0f}},
            lrn_params {fwd_training, across, fmt::nchw, fmt::nchw,
                    {1, 64, 2, 9, 5, 1.0e-4f, 0.75f, 1.0f}},
            lrn_params {fwd_training, across, fmt::nchw, fmt::nchw,
                    {1, 64, 3, 9, 5, 1.0e-4f, 0.75f, 1.0f}},
            lrn_params {fwd_training, across, fmt::nchw, fmt::nchw,
                    {1, 64, 4, 9, 5, 1.0e-4f, 0.75f, 1.0f}},
            lrn_params {fwd_training, across, fmt::nchw, fmt::nchw,
                    {1, 64, 5, 9, 5, 1.0e-4f, 0.75f, 1.0f}},
            lrn_params {fwd_training, across, fmt::nchw, fmt::nchw,
                    {1, 64, 9, 6, 5, 1.0e-4f, 0.75f, 1.0f}},
            lrn_params {fwd_training, across, fmt::nchw, fmt::nchw,
                    {1, 64, 7, 9, 5, 1.0e-4f, 0.75f, 1.0f}},
            lrn_params {fwd_training, algorithm::lrn_across_channels, fmt::nchw,
                    fmt::nchw, {1, 64, 8, 9, 5, 1.0e-4f, 0.75f, 1.0f}});
};

// ------------- f32 ----------------------
TEST_P(lrn_f32, TestsLRN) {}
INSTANTIATE_TEST_SUITE_P(
        TestLRNForwardZeroDim, lrn_f32, ForwardZeroDim_cases());
INSTANTIATE_TEST_SUITE_P(TestLRNForwardEF, lrn_f32, ForwardEF_cases());
INSTANTIATE_TEST_SUITE_P(
        TestLRNForward_nChw16c_padded, lrn_f32, Forward_nChw16c_padded_cases());
INSTANTIATE_TEST_SUITE_P(
        TestLRNForward_nChw8c_padded, lrn_f32, Forward_nChw8c_padded_cases());
INSTANTIATE_TEST_SUITE_P(TestLRNForward, lrn_f32, Forward_cases());
INSTANTIATE_TEST_SUITE_P(TestLRNForwardNHWC, lrn_f32, ForwardNHWC_cases());
INSTANTIATE_TEST_SUITE_P(
        TestLRNForward_nChw8c, lrn_f32, Forward_nChw8c_cases());
INSTANTIATE_TEST_SUITE_P(
        TestLRNForward_nChw16c, lrn_f32, Forward_nChw16c_cases());
INSTANTIATE_TEST_SUITE_P(
        TestLRNAlexnetForwardNCHW, lrn_f32, AlexnetForwardNCHW_cases());
INSTANTIATE_TEST_SUITE_P(
        TestLRNAlexnetForwardNHWC, lrn_f32, AlexnetForwardNHWC_cases());
INSTANTIATE_TEST_SUITE_P(
        TestLRNAlexnetForward_nChw8c, lrn_f32, AlexnetForward_nChw8c_cases());
INSTANTIATE_TEST_SUITE_P(
        TestLRNAlexnetForward_nChw16c, lrn_f32, AlexnetForward_nChw16c_cases());
INSTANTIATE_TEST_SUITE_P(
        TestLRNGoogleNetV1ForwardNCHW, lrn_f32, GoogleNetV1ForwardNCHW_cases());
INSTANTIATE_TEST_SUITE_P(TestLRNGoogleNetV1Forward_nChw8c, lrn_f32,
        GoogleNetV1Forward_nChw8c_cases());
INSTANTIATE_TEST_SUITE_P(TestLRNGoogleNetV1Forward_nChw16c, lrn_f32,
        GoogleNetV1Forward_nChw16c_cases());
INSTANTIATE_TEST_SUITE_P(
        TestLRNRCNNForwardBlocked, lrn_f32, RCNNForwardBlocked_cases());
// This tests compatibility with Intel MKL-DNN v0.14
INSTANTIATE_TEST_SUITE_P(
        TestLRNRegressionWeightFormat, lrn_f32, RegressionWeightFormat_cases());
INSTANTIATE_TEST_SUITE_P(
        TestLRNForwardNCHWTail, lrn_f32, ForwardNCHWTail_cases());

// ------------- bf16 ----------------------
TEST_P(lrn_bf16, TestsLRN) {}
INSTANTIATE_TEST_SUITE_P(
        TestLRNForwardZeroDim, lrn_bf16, ForwardZeroDim_cases());
INSTANTIATE_TEST_SUITE_P(TestLRNForwardEF, lrn_bf16, ForwardEF_cases());
INSTANTIATE_TEST_SUITE_P(TestLRNForward_nChw16c_padded, lrn_bf16,
        Forward_nChw16c_padded_cases());
INSTANTIATE_TEST_SUITE_P(
        TestLRNForward_nChw8c_padded, lrn_bf16, Forward_nChw8c_padded_cases());
INSTANTIATE_TEST_SUITE_P(TestLRNForward, lrn_bf16, Forward_cases());
INSTANTIATE_TEST_SUITE_P(TestLRNForwardNHWC, lrn_bf16, ForwardNHWC_cases());
INSTANTIATE_TEST_SUITE_P(
        TestLRNForward_nChw8c, lrn_bf16, Forward_nChw8c_cases());
INSTANTIATE_TEST_SUITE_P(
        TestLRNForward_nChw16c, lrn_bf16, Forward_nChw16c_cases());
INSTANTIATE_TEST_SUITE_P(
        TestLRNAlexnetForwardNCHW, lrn_bf16, AlexnetForwardNCHW_cases());
INSTANTIATE_TEST_SUITE_P(
        TestLRNAlexnetForwardNHWC, lrn_bf16, AlexnetForwardNHWC_cases());
INSTANTIATE_TEST_SUITE_P(TestLRNAlexnetForward_nChw16c, lrn_bf16,
        AlexnetForward_nChw16c_cases());
INSTANTIATE_TEST_SUITE_P(TestLRNGoogleNetV1ForwardNCHW, lrn_bf16,
        GoogleNetV1ForwardNCHW_cases());
INSTANTIATE_TEST_SUITE_P(TestLRNGoogleNetV1Forward_nChw16c, lrn_bf16,
        GoogleNetV1Forward_nChw16c_cases());
INSTANTIATE_TEST_SUITE_P(
        TestLRNRCNNForwardBlocked, lrn_bf16, RCNNForwardBlocked_cases());

// ------------- fp16 ----------------------
TEST_P(lrn_fp16, TestsLRN) {}
GPU_INSTANTIATE_TEST_SUITE_P(
        TestLRNForwardZeroDim, lrn_fp16, ForwardZeroDim_cases());
GPU_INSTANTIATE_TEST_SUITE_P(TestLRNForwardEF, lrn_fp16, ForwardEF_cases());
GPU_INSTANTIATE_TEST_SUITE_P(TestLRNForward_nChw16c_padded, lrn_fp16,
        Forward_nChw16c_padded_cases());
GPU_INSTANTIATE_TEST_SUITE_P(
        TestLRNForward_nChw8c_padded, lrn_fp16, Forward_nChw8c_padded_cases());
GPU_INSTANTIATE_TEST_SUITE_P(TestLRNForward, lrn_fp16, Forward_cases());
GPU_INSTANTIATE_TEST_SUITE_P(TestLRNForwardNHWC, lrn_fp16, ForwardNHWC_cases());
GPU_INSTANTIATE_TEST_SUITE_P(
        TestLRNForward_nChw8c, lrn_fp16, Forward_nChw8c_cases());
GPU_INSTANTIATE_TEST_SUITE_P(
        TestLRNForward_nChw16c, lrn_fp16, Forward_nChw16c_cases());
GPU_INSTANTIATE_TEST_SUITE_P(
        TestLRNAlexnetForwardNCHW, lrn_fp16, AlexnetForwardNCHW_cases());
GPU_INSTANTIATE_TEST_SUITE_P(
        TestLRNAlexnetForwardNHWC, lrn_fp16, AlexnetForwardNHWC_cases());
GPU_INSTANTIATE_TEST_SUITE_P(
        TestLRNAlexnetForward_nChw8c, lrn_fp16, AlexnetForward_nChw8c_cases());
GPU_INSTANTIATE_TEST_SUITE_P(TestLRNAlexnetForward_nChw16c, lrn_fp16,
        AlexnetForward_nChw16c_cases());
GPU_INSTANTIATE_TEST_SUITE_P(TestLRNGoogleNetV1ForwardNCHW, lrn_fp16,
        GoogleNetV1ForwardNCHW_cases());
GPU_INSTANTIATE_TEST_SUITE_P(TestLRNGoogleNetV1Forward_nChw8c, lrn_fp16,
        GoogleNetV1Forward_nChw8c_cases());
GPU_INSTANTIATE_TEST_SUITE_P(TestLRNGoogleNetV1Forward_nChw16c, lrn_fp16,
        GoogleNetV1Forward_nChw16c_cases());
GPU_INSTANTIATE_TEST_SUITE_P(
        TestLRNRCNNForwardBlocked, lrn_fp16, RCNNForwardBlocked_cases());
// This tests compatibility with Intel MKL-DNN v0.14
GPU_INSTANTIATE_TEST_SUITE_P(TestLRNRegressionWeightFormat, lrn_fp16,
        RegressionWeightFormat_cases());
GPU_INSTANTIATE_TEST_SUITE_P(
        TestLRNForwardNCHWTail, lrn_fp16, ForwardNCHWTail_cases());

} // namespace dnnl<|MERGE_RESOLUTION|>--- conflicted
+++ resolved
@@ -138,11 +138,7 @@
         ASSERT_TRUE(p.aprop_kind == prop_kind::forward_training
                 || p.aprop_kind == prop_kind::forward_scoring);
         auto eng = get_test_engine();
-<<<<<<< HEAD
-        auto strm = stream(eng);
-=======
         auto strm = make_stream(eng);
->>>>>>> eab9060c
         memory::data_type data_type = data_traits<data_t>::data_type;
 
         test_lrn_desc_t ld = p.test_ld;
