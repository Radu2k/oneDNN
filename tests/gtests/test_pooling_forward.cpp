--- conflicted
+++ resolved
@@ -94,54 +94,6 @@
                 bool is_initialized = false;
                 int num_summands = 0;
 
-<<<<<<< HEAD
-                for (memory::dim kd = 0; kd < pd.kd; ++kd)
-                    for (memory::dim kh = 0; kh < pd.kh; ++kh)
-                        for (memory::dim kw = 0; kw < pd.kw; ++kw) {
-                            const memory::dim id = od * pd.strd - pd.padf + kd;
-                            const memory::dim ih = oh * pd.strh - pd.padt + kh;
-                            const memory::dim iw = ow * pd.strw - pd.padl + kw;
-
-                            if (id < 0 || id >= pd.id) continue;
-                            if (ih < 0 || ih >= pd.ih) continue;
-                            if (iw < 0 || iw >= pd.iw) continue;
-
-                            size_t iidx = (size_t)n * padded_c * pd.id * pd.ih
-                                            * pd.iw
-                                    + (size_t)c * pd.id * pd.ih * pd.iw
-                                    + (size_t)id * pd.ih * pd.iw
-                                    + (size_t)ih * pd.iw + iw;
-
-                            data_t d = src_data[src_mdw.off_l(iidx, true)];
-                            if (p.aalgorithm == algorithm::pooling_max) {
-                                if (!is_initialized) {
-                                    acc_ref = d;
-                                    out_ref_index = (int)(kd * pd.kw * pd.kh
-                                            + kh * pd.kw + kw);
-                                    is_initialized = true;
-                                } else {
-                                    if (acc_ref < d) {
-                                        acc_ref = d;
-                                        out_ref_index = (int)(kd * pd.kw * pd.kh
-                                                + kh * pd.kw + kw);
-                                    }
-                                }
-                            } else if (p.aalgorithm
-                                            == algorithm::
-                                                    pooling_avg_include_padding
-                                    || p.aalgorithm
-                                            == algorithm::
-                                                    pooling_avg_exclude_padding) {
-                                acc_ref += d;
-                                num_summands++;
-                            }
-                        }
-
-                if (p.aalgorithm == algorithm::pooling_avg_include_padding) {
-                    num_summands = pd.kw * pd.kh * pd.kd;
-                }
-
-=======
                 for_(memory::dim kd = 0; kd < pd.kd; ++kd)
                 for_(memory::dim kh = 0; kh < pd.kh; ++kh)
                 for (memory::dim kw = 0; kw < pd.kw; ++kw) {
@@ -185,7 +137,6 @@
                     num_summands = pd.kw * pd.kh * pd.kd;
                 }
 
->>>>>>> 56ef626d
                 if ((p.aalgorithm == algorithm::pooling_avg_include_padding
                             || p.aalgorithm
                                     == algorithm::pooling_avg_exclude_padding)
@@ -760,11 +711,7 @@
                         EXPAND_SIZES_2D(
                                 1, 16, 10, 10, 6, 6, 5, 5, 10, 10, 5, 5)}));
 
-<<<<<<< HEAD
-INSTANTIATE_TEST_SUITE_P(TestPooling3D_nCdhw16c, pooling_test_float,
-=======
 CPU_INSTANTIATE_TEST_SUITE_P(TestPooling3D_nCdhw16c, pooling_test_float,
->>>>>>> 56ef626d
         ::testing::Values(
                 pool_test_params {prop_kind::forward_training,
                         algorithm::pooling_max, memory::format_tag::nCdhw16c,
@@ -801,11 +748,7 @@
                         EXPAND_SIZES_3D(2, 32, 60, 60, 60, 31, 31, 31, 3, 4, 2,
                                 1, 1, 1, 2, 2, 2)}));
 
-<<<<<<< HEAD
-INSTANTIATE_TEST_SUITE_P(TestPooling3D_nCdhw8c, pooling_test_float,
-=======
 CPU_INSTANTIATE_TEST_SUITE_P(TestPooling3D_nCdhw8c, pooling_test_float,
->>>>>>> 56ef626d
         ::testing::Values(
                 pool_test_params {prop_kind::forward_training,
                         algorithm::pooling_max, memory::format_tag::nCdhw8c,
@@ -875,11 +818,7 @@
                         EXPAND_SIZES_3D(2, 32, 60, 60, 60, 31, 31, 31, 3, 4, 2,
                                 1, 1, 1, 2, 2, 2)}));
 
-<<<<<<< HEAD
-INSTANTIATE_TEST_SUITE_P(TestPooling3D_ncdhw, pooling_test_float,
-=======
 CPU_INSTANTIATE_TEST_SUITE_P(TestPooling3D_ncdhw, pooling_test_float,
->>>>>>> 56ef626d
         ::testing::Values(
                 pool_test_params {prop_kind::forward_training,
                         algorithm::pooling_max, memory::format_tag::ncdhw,
@@ -912,11 +851,7 @@
                         EXPAND_SIZES_3D(2, 32, 60, 60, 60, 31, 31, 31, 3, 4, 2,
                                 1, 1, 1, 2, 2, 2)}));
 
-<<<<<<< HEAD
-INSTANTIATE_TEST_SUITE_P(TestPooling3Dunet_ncdhw, pooling_test_float,
-=======
 CPU_INSTANTIATE_TEST_SUITE_P(TestPooling3Dunet_ncdhw, pooling_test_float,
->>>>>>> 56ef626d
         ::testing::Values(
                 pool_test_params {prop_kind::forward_inference,
                         algorithm::pooling_max, memory::format_tag::ncdhw,
@@ -934,11 +869,7 @@
                         EXPAND_SIZES_3D(1, 256, 12, 12, 12, 12, 12, 12, 2, 2, 2,
                                 0, 0, 0, 1, 1, 1)}));
 
-<<<<<<< HEAD
-INSTANTIATE_TEST_SUITE_P(TestPooling3Dunet_ndhwc, pooling_test_float,
-=======
 CPU_INSTANTIATE_TEST_SUITE_P(TestPooling3Dunet_ndhwc, pooling_test_float,
->>>>>>> 56ef626d
         ::testing::Values(
                 pool_test_params {prop_kind::forward_inference,
                         algorithm::pooling_max, memory::format_tag::ndhwc,
@@ -956,11 +887,7 @@
                         EXPAND_SIZES_3D(1, 256, 12, 12, 12, 12, 12, 12, 2, 2, 2,
                                 0, 0, 0, 1, 1, 1)}));
 
-<<<<<<< HEAD
-INSTANTIATE_TEST_SUITE_P(TestPooling3Dunet_blocked, pooling_test_float,
-=======
 CPU_INSTANTIATE_TEST_SUITE_P(TestPooling3Dunet_blocked, pooling_test_float,
->>>>>>> 56ef626d
         ::testing::Values(
                 pool_test_params {prop_kind::forward_inference,
                         algorithm::pooling_max, memory::format_tag::nCdhw16c,
@@ -978,11 +905,7 @@
                         EXPAND_SIZES_3D(1, 256, 12, 12, 12, 12, 12, 12, 2, 2, 2,
                                 0, 0, 0, 1, 1, 1)}));
 
-<<<<<<< HEAD
-INSTANTIATE_TEST_SUITE_P(TestPoolingForwardMax, pooling_test_float,
-=======
 CPU_INSTANTIATE_TEST_SUITE_P(TestPoolingForwardMax, pooling_test_float,
->>>>>>> 56ef626d
         ::testing::Values(
                 pool_test_params_float {prop_kind::forward_training,
                         algorithm::pooling_max, memory::format_tag::nchw,
@@ -1001,21 +924,13 @@
                         memory::format_tag::nchw,
                         EXPAND_SIZES_2D(2, 4, 4, 4, 2, 2, 3, 3, 0, 0, 1, 1)}));
 
-<<<<<<< HEAD
-INSTANTIATE_TEST_SUITE_P(TestPoolingForwardMaxNHWC, pooling_test_float,
-=======
 CPU_INSTANTIATE_TEST_SUITE_P(TestPoolingForwardMaxNHWC, pooling_test_float,
->>>>>>> 56ef626d
         ::testing::Values(pool_test_params_float {prop_kind::forward_training,
                 algorithm::pooling_max, memory::format_tag::nhwc,
                 memory::format_tag::nhwc,
                 EXPAND_SIZES_2D(2, 4, 4, 4, 2, 2, 3, 3, 0, 0, 1, 1)}));
 
-<<<<<<< HEAD
-INSTANTIATE_TEST_SUITE_P(TestPoolingForwardMaxBlocked, pooling_test_float,
-=======
 CPU_INSTANTIATE_TEST_SUITE_P(TestPoolingForwardMaxBlocked, pooling_test_float,
->>>>>>> 56ef626d
         ::testing::Values(
                 pool_test_params_float {prop_kind::forward_training,
                         algorithm::pooling_max, memory::format_tag::nChw8c,
@@ -1046,12 +961,8 @@
 
                 ));
 
-<<<<<<< HEAD
-INSTANTIATE_TEST_SUITE_P(TestPoolingForwardMaxBlockedPerf, pooling_test_float,
-=======
 CPU_INSTANTIATE_TEST_SUITE_P(TestPoolingForwardMaxBlockedPerf,
         pooling_test_float,
->>>>>>> 56ef626d
         ::testing::Values(
                 pool_test_params_float {prop_kind::forward_training,
                         algorithm::pooling_max, memory::format_tag::nChw8c,
@@ -1064,12 +975,8 @@
                         EXPAND_SIZES_2D(
                                 16, 64, 32, 32, 16, 16, 3, 3, 0, 0, 2, 2)}));
 
-<<<<<<< HEAD
-INSTANTIATE_TEST_SUITE_P(TestPoolingForwardAvgBlockedPerf, pooling_test_float,
-=======
 CPU_INSTANTIATE_TEST_SUITE_P(TestPoolingForwardAvgBlockedPerf,
         pooling_test_float,
->>>>>>> 56ef626d
         ::testing::Values(
                 pool_test_params_float {prop_kind::forward_training,
                         algorithm::pooling_avg_exclude_padding,
@@ -1096,11 +1003,7 @@
                         EXPAND_SIZES_2D(
                                 16, 64, 32, 32, 16, 16, 3, 3, 0, 0, 2, 2)}));
 
-<<<<<<< HEAD
-INSTANTIATE_TEST_SUITE_P(TestPoolingForwardMaxBlocked16, pooling_test_float,
-=======
 CPU_INSTANTIATE_TEST_SUITE_P(TestPoolingForwardMaxBlocked16, pooling_test_float,
->>>>>>> 56ef626d
         ::testing::Values(
                 pool_test_params_float {prop_kind::forward_training,
                         algorithm::pooling_max, memory::format_tag::nChw16c,
@@ -1131,12 +1034,8 @@
 
                 ));
 
-<<<<<<< HEAD
-INSTANTIATE_TEST_SUITE_P(TestPoolingForwardMaxBlocked16Perf, pooling_test_float,
-=======
 CPU_INSTANTIATE_TEST_SUITE_P(TestPoolingForwardMaxBlocked16Perf,
         pooling_test_float,
->>>>>>> 56ef626d
         ::testing::Values(
                 pool_test_params_float {prop_kind::forward_training,
                         algorithm::pooling_max, memory::format_tag::nChw16c,
@@ -1149,12 +1048,8 @@
                         EXPAND_SIZES_2D(
                                 16, 64, 32, 32, 16, 16, 3, 3, 0, 0, 2, 2)}));
 
-<<<<<<< HEAD
-INSTANTIATE_TEST_SUITE_P(TestPoolingForwardAvgBlocked16Perf, pooling_test_float,
-=======
 CPU_INSTANTIATE_TEST_SUITE_P(TestPoolingForwardAvgBlocked16Perf,
         pooling_test_float,
->>>>>>> 56ef626d
         ::testing::Values(pool_test_params_float {prop_kind::forward_training,
                                   algorithm::pooling_avg_include_padding,
                                   memory::format_tag::nChw16c,
@@ -1180,12 +1075,8 @@
                         EXPAND_SIZES_2D(
                                 16, 64, 32, 32, 16, 16, 3, 3, 0, 0, 2, 2)}));
 
-<<<<<<< HEAD
-INSTANTIATE_TEST_SUITE_P(TestPoolingAlexnetForwardMaxNCHW, pooling_test_float,
-=======
 CPU_INSTANTIATE_TEST_SUITE_P(TestPoolingAlexnetForwardMaxNCHW,
         pooling_test_float,
->>>>>>> 56ef626d
         ::testing::Values(
                 pool_test_params_float {prop_kind::forward_training,
                         algorithm::pooling_max, memory::format_tag::nchw,
@@ -1217,11 +1108,7 @@
                         EXPAND_SIZES_2D(
                                 2, 16, 13, 13, 6, 6, 3, 3, 0, 0, 2, 2)}));
 
-<<<<<<< HEAD
-INSTANTIATE_TEST_SUITE_P(TestPoolingAlexnetForwardMaxBlocked,
-=======
 CPU_INSTANTIATE_TEST_SUITE_P(TestPoolingAlexnetForwardMaxBlocked,
->>>>>>> 56ef626d
         pooling_test_float,
         ::testing::Values(
                 pool_test_params_float {prop_kind::forward_training,
@@ -1254,11 +1141,7 @@
                         EXPAND_SIZES_2D(
                                 2, 16, 13, 13, 6, 6, 3, 3, 0, 0, 2, 2)}));
 
-<<<<<<< HEAD
-INSTANTIATE_TEST_SUITE_P(TestPoolingAlexnetForwardMaxBlocked16,
-=======
 CPU_INSTANTIATE_TEST_SUITE_P(TestPoolingAlexnetForwardMaxBlocked16,
->>>>>>> 56ef626d
         pooling_test_float,
         ::testing::Values(
                 pool_test_params_float {prop_kind::forward_training,
@@ -1291,11 +1174,7 @@
                         EXPAND_SIZES_2D(
                                 2, 16, 13, 13, 6, 6, 3, 3, 0, 0, 2, 2)}));
 
-<<<<<<< HEAD
-INSTANTIATE_TEST_SUITE_P(TestPoolingMaxBlockedStride1, pooling_test_float,
-=======
 CPU_INSTANTIATE_TEST_SUITE_P(TestPoolingMaxBlockedStride1, pooling_test_float,
->>>>>>> 56ef626d
         ::testing::Values(
                 pool_test_params_float {prop_kind::forward_training,
                         algorithm::pooling_max, memory::format_tag::nChw8c,
@@ -1328,11 +1207,7 @@
                         EXPAND_SIZES_2D(
                                 2, 16, 13, 13, 11, 11, 3, 3, 0, 0, 1, 1)}));
 
-<<<<<<< HEAD
-INSTANTIATE_TEST_SUITE_P(TestPoolingMaxCIFAR10NCHW, pooling_test_float,
-=======
 CPU_INSTANTIATE_TEST_SUITE_P(TestPoolingMaxCIFAR10NCHW, pooling_test_float,
->>>>>>> 56ef626d
         ::testing::Values(
                 pool_test_params_float {prop_kind::forward_training,
                         algorithm::pooling_max, memory::format_tag::nchw,
@@ -1345,11 +1220,7 @@
                         EXPAND_SIZES_2D(
                                 2, 32, 32, 32, 16, 16, 3, 3, 0, 0, 2, 2)}));
 
-<<<<<<< HEAD
-INSTANTIATE_TEST_SUITE_P(TestPoolingAvgCIFAR10NCHW, pooling_test_float,
-=======
 CPU_INSTANTIATE_TEST_SUITE_P(TestPoolingAvgCIFAR10NCHW, pooling_test_float,
->>>>>>> 56ef626d
         ::testing::Values(
                 pool_test_params_float {prop_kind::forward_training,
                         algorithm::pooling_avg_include_padding,
@@ -1384,11 +1255,7 @@
                         memory::format_tag::nchw, memory::format_tag::nchw,
                         EXPAND_SIZES_2D(2, 64, 8, 8, 4, 4, 3, 3, 0, 0, 2, 2)}));
 
-<<<<<<< HEAD
-INSTANTIATE_TEST_SUITE_P(TestPoolingMaxCIFAR10Blocked, pooling_test_float,
-=======
 CPU_INSTANTIATE_TEST_SUITE_P(TestPoolingMaxCIFAR10Blocked, pooling_test_float,
->>>>>>> 56ef626d
         ::testing::Values(
                 pool_test_params_float {prop_kind::forward_training,
                         algorithm::pooling_max, memory::format_tag::nChw8c,
@@ -1401,11 +1268,7 @@
                         EXPAND_SIZES_2D(
                                 2, 32, 32, 32, 16, 16, 3, 3, 0, 0, 2, 2)}));
 
-<<<<<<< HEAD
-INSTANTIATE_TEST_SUITE_P(TestPoolingAvgCIFAR10Blocked, pooling_test_float,
-=======
 CPU_INSTANTIATE_TEST_SUITE_P(TestPoolingAvgCIFAR10Blocked, pooling_test_float,
->>>>>>> 56ef626d
         ::testing::Values(
                 pool_test_params_float {prop_kind::forward_training,
                         algorithm::pooling_avg_include_padding,
@@ -1440,11 +1303,7 @@
                         memory::format_tag::nChw8c, memory::format_tag::nChw8c,
                         EXPAND_SIZES_2D(2, 64, 8, 8, 4, 4, 3, 3, 0, 0, 2, 2)}));
 
-<<<<<<< HEAD
-INSTANTIATE_TEST_SUITE_P(TestPoolingMaxCIFAR10Blocked16, pooling_test_float,
-=======
 CPU_INSTANTIATE_TEST_SUITE_P(TestPoolingMaxCIFAR10Blocked16, pooling_test_float,
->>>>>>> 56ef626d
         ::testing::Values(
                 pool_test_params_float {prop_kind::forward_training,
                         algorithm::pooling_max, memory::format_tag::nChw16c,
@@ -1457,11 +1316,7 @@
                         EXPAND_SIZES_2D(
                                 2, 32, 32, 32, 16, 16, 3, 3, 0, 0, 2, 2)}));
 
-<<<<<<< HEAD
-INSTANTIATE_TEST_SUITE_P(TestPoolingAvgCIFAR10Blocked16, pooling_test_float,
-=======
 CPU_INSTANTIATE_TEST_SUITE_P(TestPoolingAvgCIFAR10Blocked16, pooling_test_float,
->>>>>>> 56ef626d
         ::testing::Values(
                 pool_test_params_float {prop_kind::forward_training,
                         algorithm::pooling_avg_include_padding,
@@ -1504,11 +1359,7 @@
                         memory::format_tag::nChw16c,
                         EXPAND_SIZES_2D(2, 64, 8, 8, 4, 4, 3, 3, 0, 0, 2, 2)}));
 
-<<<<<<< HEAD
-INSTANTIATE_TEST_SUITE_P(TestPoolingMaxGoogleNetV1NCHW, pooling_test_float,
-=======
 CPU_INSTANTIATE_TEST_SUITE_P(TestPoolingMaxGoogleNetV1NCHW, pooling_test_float,
->>>>>>> 56ef626d
         ::testing::Values(
                 pool_test_params_float {prop_kind::forward_training,
                         algorithm::pooling_max, memory::format_tag::nchw,
@@ -1540,12 +1391,8 @@
                         EXPAND_SIZES_2D(
                                 2, 1024, 7, 7, 1, 1, 7, 7, 0, 0, 1, 1)}));
 
-<<<<<<< HEAD
-INSTANTIATE_TEST_SUITE_P(TestPoolingMaxGoogleNetV1Blocked, pooling_test_float,
-=======
 CPU_INSTANTIATE_TEST_SUITE_P(TestPoolingMaxGoogleNetV1Blocked,
         pooling_test_float,
->>>>>>> 56ef626d
         ::testing::Values(
                 pool_test_params_float {prop_kind::forward_training,
                         algorithm::pooling_max, memory::format_tag::nChw8c,
@@ -1577,12 +1424,8 @@
                         EXPAND_SIZES_2D(
                                 2, 1024, 7, 7, 1, 1, 7, 7, 0, 0, 1, 1)}));
 
-<<<<<<< HEAD
-INSTANTIATE_TEST_SUITE_P(TestPoolingMaxGoogleNetV1Blocked16, pooling_test_float,
-=======
 CPU_INSTANTIATE_TEST_SUITE_P(TestPoolingMaxGoogleNetV1Blocked16,
         pooling_test_float,
->>>>>>> 56ef626d
         ::testing::Values(
                 pool_test_params_float {prop_kind::forward_training,
                         algorithm::pooling_max, memory::format_tag::nChw16c,
@@ -1614,11 +1457,7 @@
                         EXPAND_SIZES_2D(
                                 2, 1024, 7, 7, 1, 1, 7, 7, 0, 0, 1, 1)}));
 
-<<<<<<< HEAD
-INSTANTIATE_TEST_SUITE_P(TestPoolingMaxResnet50NCHW, pooling_test_float,
-=======
 CPU_INSTANTIATE_TEST_SUITE_P(TestPoolingMaxResnet50NCHW, pooling_test_float,
->>>>>>> 56ef626d
         ::testing::Values(
                 pool_test_params_float {prop_kind::forward_training,
                         algorithm::pooling_max, memory::format_tag::nchw,
@@ -1630,11 +1469,7 @@
                         EXPAND_SIZES_2D(
                                 2, 512, 7, 7, 1, 1, 7, 7, 0, 0, 1, 1)}));
 
-<<<<<<< HEAD
-INSTANTIATE_TEST_SUITE_P(TestPoolingMaxResnet50Blocked, pooling_test_float,
-=======
 CPU_INSTANTIATE_TEST_SUITE_P(TestPoolingMaxResnet50Blocked, pooling_test_float,
->>>>>>> 56ef626d
         ::testing::Values(
                 pool_test_params_float {prop_kind::forward_training,
                         algorithm::pooling_max, memory::format_tag::nChw8c,
@@ -1646,12 +1481,8 @@
                         EXPAND_SIZES_2D(
                                 2, 512, 7, 7, 1, 1, 7, 7, 0, 0, 1, 1)}));
 
-<<<<<<< HEAD
-INSTANTIATE_TEST_SUITE_P(TestPoolingMaxResnet50Blocked16, pooling_test_float,
-=======
 CPU_INSTANTIATE_TEST_SUITE_P(TestPoolingMaxResnet50Blocked16,
         pooling_test_float,
->>>>>>> 56ef626d
         ::testing::Values(
                 pool_test_params_float {prop_kind::forward_training,
                         algorithm::pooling_max, memory::format_tag::nChw16c,
@@ -1663,11 +1494,7 @@
                         EXPAND_SIZES_2D(
                                 2, 512, 7, 7, 1, 1, 7, 7, 0, 0, 1, 1)}));
 
-<<<<<<< HEAD
-INSTANTIATE_TEST_SUITE_P(TestPoolingAvgGoogleNetV1NCHW, pooling_test_float,
-=======
 CPU_INSTANTIATE_TEST_SUITE_P(TestPoolingAvgGoogleNetV1NCHW, pooling_test_float,
->>>>>>> 56ef626d
         ::testing::Values(
                 pool_test_params_float {prop_kind::forward_training,
                         algorithm::pooling_avg_include_padding,
@@ -1727,12 +1554,8 @@
                         EXPAND_SIZES_2D(
                                 2, 1024, 7, 7, 1, 1, 7, 7, 0, 0, 1, 1)}));
 
-<<<<<<< HEAD
-INSTANTIATE_TEST_SUITE_P(TestPoolingAvgGoogleNetV1Blocked, pooling_test_float,
-=======
 CPU_INSTANTIATE_TEST_SUITE_P(TestPoolingAvgGoogleNetV1Blocked,
         pooling_test_float,
->>>>>>> 56ef626d
         ::testing::Values(
                 pool_test_params_float {prop_kind::forward_training,
                         algorithm::pooling_avg_include_padding,
@@ -1792,12 +1615,8 @@
                         EXPAND_SIZES_2D(
                                 2, 1024, 7, 7, 1, 1, 7, 7, 0, 0, 1, 1)}));
 
-<<<<<<< HEAD
-INSTANTIATE_TEST_SUITE_P(TestPoolingAvgGoogleNetV1Blocked16, pooling_test_float,
-=======
 CPU_INSTANTIATE_TEST_SUITE_P(TestPoolingAvgGoogleNetV1Blocked16,
         pooling_test_float,
->>>>>>> 56ef626d
         ::testing::Values(pool_test_params_float {prop_kind::forward_training,
                                   algorithm::pooling_avg_include_padding,
                                   memory::format_tag::nChw16c,
@@ -1868,11 +1687,7 @@
                         EXPAND_SIZES_2D(
                                 2, 1024, 7, 7, 1, 1, 7, 7, 0, 0, 1, 1)}));
 
-<<<<<<< HEAD
-INSTANTIATE_TEST_SUITE_P(TestPoolingAvgResnet50NCHW, pooling_test_float,
-=======
 CPU_INSTANTIATE_TEST_SUITE_P(TestPoolingAvgResnet50NCHW, pooling_test_float,
->>>>>>> 56ef626d
         ::testing::Values(
                 pool_test_params_float {prop_kind::forward_training,
                         algorithm::pooling_avg_include_padding,
@@ -1892,11 +1707,7 @@
                         EXPAND_SIZES_2D(
                                 2, 512, 7, 7, 1, 1, 7, 7, 0, 0, 1, 1)}));
 
-<<<<<<< HEAD
-INSTANTIATE_TEST_SUITE_P(TestPoolingAvgResnet50Blocked, pooling_test_float,
-=======
 CPU_INSTANTIATE_TEST_SUITE_P(TestPoolingAvgResnet50Blocked, pooling_test_float,
->>>>>>> 56ef626d
         ::testing::Values(
                 pool_test_params_float {prop_kind::forward_training,
                         algorithm::pooling_avg_include_padding,
@@ -1916,12 +1727,8 @@
                         EXPAND_SIZES_2D(
                                 2, 512, 7, 7, 1, 1, 7, 7, 0, 0, 1, 1)}));
 
-<<<<<<< HEAD
-INSTANTIATE_TEST_SUITE_P(TestPoolingAvgResnet50Blocked16, pooling_test_float,
-=======
 CPU_INSTANTIATE_TEST_SUITE_P(TestPoolingAvgResnet50Blocked16,
         pooling_test_float,
->>>>>>> 56ef626d
         ::testing::Values(
                 pool_test_params_float {prop_kind::forward_training,
                         algorithm::pooling_avg_include_padding,
@@ -1945,11 +1752,7 @@
                         EXPAND_SIZES_2D(
                                 2, 512, 7, 7, 1, 1, 7, 7, 0, 0, 1, 1)}));
 
-<<<<<<< HEAD
-INSTANTIATE_TEST_SUITE_P(TestPoolingAsymmPadding, pooling_test_float,
-=======
 CPU_INSTANTIATE_TEST_SUITE_P(TestPoolingAsymmPadding, pooling_test_float,
->>>>>>> 56ef626d
         ::testing::Values(
                 pool_test_params_float {prop_kind::forward_inference,
                         algorithm::pooling_max, memory::format_tag::nChw8c,
