--- conflicted
+++ resolved
@@ -229,11 +229,7 @@
         p = ::testing::TestWithParam<decltype(p)>::GetParam();
 
         eng = get_test_engine();
-<<<<<<< HEAD
-        strm = stream(eng);
-=======
         strm = make_stream(eng);
->>>>>>> eab9060c
         ASSERT_EQ(true,
                 dnnl::impl::utils::one_of(data_type,
                         dnnl::memory::data_type::f32,
