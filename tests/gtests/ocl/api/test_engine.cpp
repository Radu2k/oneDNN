/*******************************************************************************
* Copyright 2019-2021 Intel Corporation
*
* Licensed under the Apache License, Version 2.0 (the "License");
* you may not use this file except in compliance with the License.
* You may obtain a copy of the License at
*
*     http://www.apache.org/licenses/LICENSE-2.0
*
* Unless required by applicable law or agreed to in writing, software
* distributed under the License is distributed on an "AS IS" BASIS,
* WITHOUT WARRANTIES OR CONDITIONS OF ANY KIND, either express or implied.
* See the License for the specific language governing permissions and
* limitations under the License.
*******************************************************************************/

#include "dnnl_test_common.hpp"
#include "gtest/gtest.h"

#include "oneapi/dnnl/dnnl_ocl.h"
#include "oneapi/dnnl/dnnl_ocl.hpp"

#include <string>
#include <CL/cl.h>

extern "C" bool dnnl_impl_gpu_mayiuse_ngen_kernels(dnnl_engine_t engine);

namespace dnnl {
namespace {

enum class dev_kind { null, cpu, gpu };
enum class ctx_kind { null, cpu, gpu };

} // namespace

struct ocl_engine_test_t_params_t {
    dev_kind adev_kind;
    ctx_kind actx_kind;
    dnnl_status_t expected_status;
};

class ocl_engine_test_t
    : public ::testing::TestWithParam<ocl_engine_test_t_params_t> {
protected:
    void SetUp() override {
        gpu_ocl_dev = find_ocl_device(CL_DEVICE_TYPE_GPU);
        cpu_ocl_dev = find_ocl_device(CL_DEVICE_TYPE_CPU);

        cl_int err;
        if (gpu_ocl_dev) {
            gpu_ocl_ctx = clCreateContext(
                    nullptr, 1, &gpu_ocl_dev, nullptr, nullptr, &err);
            TEST_OCL_CHECK(err);
        }

        if (cpu_ocl_dev) {
            cpu_ocl_ctx = clCreateContext(
                    nullptr, 1, &cpu_ocl_dev, nullptr, nullptr, &err);
            TEST_OCL_CHECK(err);
        }
    }

    void TearDown() override {
        if (gpu_ocl_ctx) { clReleaseContext(gpu_ocl_ctx); }
        if (cpu_ocl_ctx) { clReleaseContext(cpu_ocl_ctx); }
    }

    cl_context gpu_ocl_ctx = nullptr;
    cl_device_id gpu_ocl_dev = nullptr;

    cl_context cpu_ocl_ctx = nullptr;
    cl_device_id cpu_ocl_dev = nullptr;
};

TEST_P(ocl_engine_test_t, BasicInteropC) {
    auto p = GetParam();
    cl_device_id ocl_dev = (p.adev_kind == dev_kind::gpu)
            ? gpu_ocl_dev
            : (p.adev_kind == dev_kind::cpu) ? cpu_ocl_dev : nullptr;

    cl_context ocl_ctx = (p.actx_kind == ctx_kind::gpu)
            ? gpu_ocl_ctx
            : (p.actx_kind == ctx_kind::cpu) ? cpu_ocl_ctx : nullptr;

    SKIP_IF(p.adev_kind != dev_kind::null && !ocl_dev,
            "Required OpenCL device not found.");
    SKIP_IF(p.actx_kind != ctx_kind::null && !ocl_ctx,
            "Required OpenCL context not found.");
    SKIP_IF(cpu_ocl_dev == gpu_ocl_dev
                    && (p.adev_kind == dev_kind::cpu
                            || p.actx_kind == ctx_kind::cpu),
            "OpenCL CPU-only device not found.");

    dnnl_engine_t eng = nullptr;
    dnnl_status_t s = dnnl_ocl_interop_engine_create(&eng, ocl_dev, ocl_ctx);

    ASSERT_EQ(s, p.expected_status);

    if (s == dnnl_success) {
        cl_device_id dev = nullptr;
        cl_context ctx = nullptr;

        DNNL_CHECK(dnnl_ocl_interop_get_device(eng, &dev));
        DNNL_CHECK(dnnl_ocl_interop_engine_get_context(eng, &ctx));

        ASSERT_EQ(dev, ocl_dev);
        ASSERT_EQ(ctx, ocl_ctx);

        cl_uint ref_count;
        TEST_OCL_CHECK(clGetContextInfo(ocl_ctx, CL_CONTEXT_REFERENCE_COUNT,
                sizeof(ref_count), &ref_count, nullptr));
        int i_ref_count = int(ref_count);
        ASSERT_EQ(i_ref_count, 2);

        DNNL_CHECK(dnnl_engine_destroy(eng));

        TEST_OCL_CHECK(clGetContextInfo(ocl_ctx, CL_CONTEXT_REFERENCE_COUNT,
                sizeof(ref_count), &ref_count, nullptr));
        i_ref_count = int(ref_count);
        ASSERT_EQ(i_ref_count, 1);

        // Check if device can be partitioned
        cl_uint max_sub_dev;
        TEST_OCL_CHECK(
                clGetDeviceInfo(ocl_dev, CL_DEVICE_PARTITION_MAX_SUB_DEVICES,
                        sizeof(max_sub_dev), &max_sub_dev, nullptr));
        if (max_sub_dev > 0) {
            std::vector<cl_device_id> sub_dev(max_sub_dev);

            // Only CL_DEVICE_PARTITION_BY_AFFINITY_DOMAIN partition type is
            // available for Gen12HP
            cl_device_partition_property properties[3]
                    = {CL_DEVICE_PARTITION_BY_AFFINITY_DOMAIN,
                            CL_DEVICE_AFFINITY_DOMAIN_NEXT_PARTITIONABLE, 0};

            TEST_OCL_CHECK(clCreateSubDevices(
                    ocl_dev, properties, max_sub_dev, sub_dev.data(), nullptr));

            cl_int err;
            // Use only first sub-device to create a context (and engine).
            cl_context sub_ctx = clCreateContext(
                    nullptr, 1, sub_dev.data(), nullptr, nullptr, &err);

            TEST_OCL_CHECK(err);

            dnnl_engine_t sub_eng = nullptr;
            DNNL_CHECK(dnnl_ocl_interop_engine_create(
                    &sub_eng, sub_dev[0], sub_ctx));

            TEST_OCL_CHECK(
                    clGetDeviceInfo(sub_dev[0], CL_DEVICE_REFERENCE_COUNT,
                            sizeof(ref_count), &ref_count, nullptr));
            i_ref_count = int(ref_count);
            ASSERT_EQ(i_ref_count, 2);

            DNNL_CHECK(dnnl_engine_destroy(sub_eng));

            TEST_OCL_CHECK(
                    clGetDeviceInfo(sub_dev[0], CL_DEVICE_REFERENCE_COUNT,
                            sizeof(ref_count), &ref_count, nullptr));
            i_ref_count = int(ref_count);
            ASSERT_EQ(i_ref_count, 1);

            for (auto dev : sub_dev)
                clReleaseDevice(dev);
        }
    }
}

TEST_P(ocl_engine_test_t, BasicInteropCpp) {
    auto p = GetParam();
    cl_device_id ocl_dev = (p.adev_kind == dev_kind::gpu)
            ? gpu_ocl_dev
            : (p.adev_kind == dev_kind::cpu) ? cpu_ocl_dev : nullptr;

    cl_context ocl_ctx = (p.actx_kind == ctx_kind::gpu)
            ? gpu_ocl_ctx
            : (p.actx_kind == ctx_kind::cpu) ? cpu_ocl_ctx : nullptr;

    SKIP_IF(p.adev_kind != dev_kind::null && !ocl_dev,
            "Required OpenCL device not found.");
    SKIP_IF(p.actx_kind != ctx_kind::null && !ocl_ctx,
            "Required OpenCL context not found.");
    SKIP_IF(cpu_ocl_dev == gpu_ocl_dev
                    && (p.adev_kind == dev_kind::cpu
                            || p.actx_kind == ctx_kind::cpu),
            "OpenCL CPU-only device not found.");

    catch_expected_failures(
            [&]() {
                {
                    auto eng = ocl_interop::make_engine(ocl_dev, ocl_ctx);
                    if (p.expected_status != dnnl_success) {
                        FAIL() << "Success not expected";
                    }

                    cl_device_id dev = ocl_interop::get_device(eng);
                    cl_context ctx = ocl_interop::get_context(eng);
                    ASSERT_EQ(dev, ocl_dev);
                    ASSERT_EQ(ctx, ocl_ctx);

                    cl_uint ref_count;
                    TEST_OCL_CHECK(clGetContextInfo(ocl_ctx,
                            CL_CONTEXT_REFERENCE_COUNT, sizeof(ref_count),
                            &ref_count, nullptr));
                    int i_ref_count = int(ref_count);
                    ASSERT_EQ(i_ref_count, 2);
                }

                cl_uint ref_count;
                TEST_OCL_CHECK(
                        clGetContextInfo(ocl_ctx, CL_CONTEXT_REFERENCE_COUNT,
                                sizeof(ref_count), &ref_count, nullptr));
                int i_ref_count = int(ref_count);
                ASSERT_EQ(i_ref_count, 1);

                // Check if device can be partitioned
                cl_uint max_sub_dev;
                TEST_OCL_CHECK(clGetDeviceInfo(ocl_dev,
                        CL_DEVICE_PARTITION_MAX_SUB_DEVICES,
                        sizeof(max_sub_dev), &max_sub_dev, nullptr));

                if (max_sub_dev > 0) {

                    // Only CL_DEVICE_PARTITION_BY_AFFINITY_DOMAIN partition
                    // type is available for Gen12HP
                    cl_device_partition_property properties[3] = {
                            CL_DEVICE_PARTITION_BY_AFFINITY_DOMAIN,
                            CL_DEVICE_AFFINITY_DOMAIN_NEXT_PARTITIONABLE, 0};

                    std::vector<cl_device_id> sub_dev(max_sub_dev);

                    TEST_OCL_CHECK(clCreateSubDevices(ocl_dev, properties,
                            max_sub_dev, sub_dev.data(), nullptr));

                    // Use only first sub-device to create a context (and
                    // engine).
                    cl_int err;
                    cl_context sub_ctx = clCreateContext(
                            nullptr, 1, sub_dev.data(), nullptr, nullptr, &err);
                    TEST_OCL_CHECK(err);
                    {
                        engine eng
                                = ocl_interop::make_engine(sub_dev[0], sub_ctx);
                        cl_uint ref_count;
                        TEST_OCL_CHECK(clGetDeviceInfo(sub_dev[0],
                                CL_DEVICE_REFERENCE_COUNT, sizeof(ref_count),
                                &ref_count, nullptr));
                        int i_ref_count = int(ref_count);
                        ASSERT_EQ(i_ref_count, 2);
                    }

                    cl_uint ref_count;
                    TEST_OCL_CHECK(clGetDeviceInfo(sub_dev[0],
                            CL_DEVICE_REFERENCE_COUNT, sizeof(ref_count),
                            &ref_count, nullptr));
                    int i_ref_count = int(ref_count);
                    ASSERT_EQ(i_ref_count, 1);

                    for (auto dev : sub_dev)
                        clReleaseDevice(dev);
                }
            },
            p.expected_status != dnnl_success, p.expected_status);
}

<<<<<<< HEAD
TEST_P(ocl_engine_test, BinaryKernels) {
    auto p = GetParam();
    cl_device_id ocl_dev = (p.adev_kind == dev_kind::gpu)
            ? gpu_ocl_dev
            : (p.adev_kind == dev_kind::cpu) ? cpu_ocl_dev : nullptr;

    cl_context ocl_ctx = (p.actx_kind == ctx_kind::gpu)
            ? gpu_ocl_ctx
            : (p.actx_kind == ctx_kind::cpu) ? cpu_ocl_ctx : nullptr;

    SKIP_IF(p.adev_kind != dev_kind::null && !ocl_dev,
            "Required OpenCL device not found.");
    SKIP_IF(p.actx_kind != ctx_kind::null && !ocl_ctx,
            "Required OpenCL context not found.");
    SKIP_IF(cpu_ocl_dev == gpu_ocl_dev
                    && (p.adev_kind == dev_kind::cpu
                            || p.actx_kind == ctx_kind::cpu),
            "OpenCL CPU-only device not found.");

    dnnl_engine_t eng = nullptr;
    dnnl_status_t s = dnnl_ocl_interop_engine_create(&eng, ocl_dev, ocl_ctx);

    ASSERT_EQ(s, p.expected_status);

//DNNL_ENABLE_MEM_DEBUG forces allocation fail, causing mayiuse to fail
#ifndef DNNL_ENABLE_MEM_DEBUG
    if (s == dnnl_success) {
        ASSERT_EQ(dnnl_impl_gpu_mayiuse_ngen_kernels(eng), true);
    }
#endif
}

INSTANTIATE_TEST_SUITE_P(Simple, ocl_engine_test,
        ::testing::Values(ocl_engine_test_params {
=======
INSTANTIATE_TEST_SUITE_P(Simple, ocl_engine_test_t,
        ::testing::Values(ocl_engine_test_t_params_t {
>>>>>>> 3178c7dd
                dev_kind::gpu, ctx_kind::gpu, dnnl_success}));

INSTANTIATE_TEST_SUITE_P(InvalidArgs, ocl_engine_test_t,
        ::testing::Values(ocl_engine_test_t_params_t {dev_kind::cpu,
                                  ctx_kind::cpu, dnnl_invalid_arguments},
                ocl_engine_test_t_params_t {
                        dev_kind::gpu, ctx_kind::cpu, dnnl_invalid_arguments},
                ocl_engine_test_t_params_t {
                        dev_kind::null, ctx_kind::gpu, dnnl_invalid_arguments},
                ocl_engine_test_t_params_t {dev_kind::gpu, ctx_kind::null,
                        dnnl_invalid_arguments}));

} // namespace dnnl<|MERGE_RESOLUTION|>--- conflicted
+++ resolved
@@ -264,8 +264,7 @@
             p.expected_status != dnnl_success, p.expected_status);
 }
 
-<<<<<<< HEAD
-TEST_P(ocl_engine_test, BinaryKernels) {
+TEST_P(ocl_engine_test_t, BinaryKernels) {
     auto p = GetParam();
     cl_device_id ocl_dev = (p.adev_kind == dev_kind::gpu)
             ? gpu_ocl_dev
@@ -297,12 +296,8 @@
 #endif
 }
 
-INSTANTIATE_TEST_SUITE_P(Simple, ocl_engine_test,
-        ::testing::Values(ocl_engine_test_params {
-=======
 INSTANTIATE_TEST_SUITE_P(Simple, ocl_engine_test_t,
         ::testing::Values(ocl_engine_test_t_params_t {
->>>>>>> 3178c7dd
                 dev_kind::gpu, ctx_kind::gpu, dnnl_success}));
 
 INSTANTIATE_TEST_SUITE_P(InvalidArgs, ocl_engine_test_t,
