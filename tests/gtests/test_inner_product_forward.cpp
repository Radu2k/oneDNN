--- conflicted
+++ resolved
@@ -100,11 +100,7 @@
 
         ASSERT_EQ(p.aprop_kind, prop_kind::forward);
         auto eng = get_test_engine();
-<<<<<<< HEAD
-        auto strm = stream(eng);
-=======
         auto strm = make_stream(eng);
->>>>>>> eab9060c
         memory::data_type data_type = data_traits<data_t>::data_type;
         ASSERT_EQ(data_type, dnnl::memory::data_type::f32);
 
