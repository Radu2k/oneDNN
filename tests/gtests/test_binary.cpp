--- conflicted
+++ resolved
@@ -58,21 +58,11 @@
         // binary specific types and values
         using op_desc_t = binary::desc;
         using pd_t = binary::primitive_desc;
-<<<<<<< HEAD
-        allows_attr_t aa {0};
-        aa.po_sum = 1;
-        aa.po_eltwise = 1;
-        aa.po_binary = 1;
-        aa.scales = 1;
-=======
         allows_attr_t aa {false};
         aa.po_sum = true;
         aa.po_eltwise = true;
-        if (get_test_engine_kind() == engine::kind::cpu) {
-            aa.po_binary = true;
-        }
+        aa.po_binary = true;
         aa.scales = true;
->>>>>>> 46c2c2e4
 
         auto eng = get_test_engine();
         auto strm = make_stream(eng);
