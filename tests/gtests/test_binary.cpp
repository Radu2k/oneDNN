--- conflicted
+++ resolved
@@ -70,11 +70,7 @@
         aa.scales = 1;
 
         auto eng = get_test_engine();
-<<<<<<< HEAD
-        auto strm = stream(eng);
-=======
         auto strm = make_stream(eng);
->>>>>>> eab9060c
 
         std::vector<memory::desc> srcs_md;
         std::vector<memory> srcs;
