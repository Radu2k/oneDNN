/*******************************************************************************
* Copyright 2017-2020 Intel Corporation
*
* Licensed under the Apache License, Version 2.0 (the "License");
* you may not use this file except in compliance with the License.
* You may obtain a copy of the License at
*
*     http://www.apache.org/licenses/LICENSE-2.0
*
* Unless required by applicable law or agreed to in writing, software
* distributed under the License is distributed on an "AS IS" BASIS,
* WITHOUT WARRANTIES OR CONDITIONS OF ANY KIND, either express or implied.
* See the License for the specific language governing permissions and
* limitations under the License.
*******************************************************************************/

#include <memory>

#include "engine.hpp"
#include "utils.hpp"

#include "cpu/cpu_engine.hpp"

#include "scratchpad.hpp"

namespace dnnl {
namespace impl {

namespace {

engine_t *get_cpu_engine() {
    static std::unique_ptr<engine_t> cpu_engine;
    static std::once_flag initialized;
    std::call_once(initialized, [&]() {
        engine_t *cpu_engine_ptr;
        cpu::cpu_engine_factory_t f;
        auto status = f.engine_create(&cpu_engine_ptr, 0);
        assert(status == status::success);
        MAYBE_UNUSED(status);
        cpu_engine.reset(cpu_engine_ptr);
    });
    return cpu_engine.get();
}

memory_storage_t *create_scratchpad_memory_storage(
        engine_t *engine, size_t size) {
<<<<<<< HEAD
    // XXX: if engine is a non-native CPU engine (read: SYCL) then create
    // scratchpad through other, native CPU engine.
    //
    // SYCL CPU engine has asynchronous execution, and the library has to
    // extend (if needed) primitive lifetime until a kernel is completed.
    // For that, the library implements a reference-counting mechanism for
    // primitives (including internal scratchpads). In some cases a
    // scratchpad has to be destroyed from inside a kernel. This doesn't
    // play well with SYCL runtime, so switching to native CPU engine for such
    // cases.
    engine_t *mem_engine
            = (engine->kind() == engine_kind::cpu
                      && !is_native_runtime(engine->runtime_kind()))
            ? get_cpu_engine()
            : engine;

    memory_storage_t *mem_storage;
    auto status = mem_engine->create_memory_storage(&mem_storage, size);
    assert(status == status::success);
    MAYBE_UNUSED(status);
=======
    memory_storage_t *mem_storage = nullptr;
    auto status = engine->create_memory_storage(&mem_storage, size);
    UNUSED(status);
>>>>>>> e2cf4939
    return mem_storage;
}

} // namespace

/*
  Implementation of the scratchpad_t interface that is compatible with
  a concurrent execution
*/
struct concurrent_scratchpad_t : public scratchpad_t {
    concurrent_scratchpad_t(engine_t *engine, size_t size) {
        auto *mem_storage = create_scratchpad_memory_storage(engine, size);
        size_ = size;
        if (mem_storage == nullptr) size_ = 0;

        mem_storage_.reset(mem_storage);
    }

    virtual const memory_storage_t *get_memory_storage() const override {
        return mem_storage_.get();
    }

    virtual size_t size() const override { return size_; }

private:
    std::unique_ptr<memory_storage_t> mem_storage_;
    size_t size_;

    DNNL_DISALLOW_COPY_AND_ASSIGN(concurrent_scratchpad_t);
};

/*
  Implementation of the scratchpad_t interface that uses a global
  scratchpad
*/

struct global_scratchpad_t : public scratchpad_t {
    global_scratchpad_t(engine_t *engine, size_t size) {
        // TODO: check if engine is the same
        if (size > size_) {
            delete mem_storage_;
            // Try to expand the global scratchpad to the necessary size
            mem_storage_ = create_scratchpad_memory_storage(engine, size);
            if (mem_storage_ == nullptr) {
                // Recreate scratchpad with original capacity
                mem_storage_ = create_scratchpad_memory_storage(engine, size_);
                if (mem_storage_ == nullptr) size_ = 0;
            } else
                size_ = size;
        }
        reference_count_++;
    }

    ~global_scratchpad_t() {
        reference_count_--;
        if (reference_count_ == 0) {
            delete mem_storage_;
            mem_storage_ = nullptr;
            size_ = 0;
        }
    }

    virtual const memory_storage_t *get_memory_storage() const override {
        return mem_storage_;
    }

    virtual size_t size() const override { return size_; }

private:
    thread_local static memory_storage_t *mem_storage_;
    thread_local static size_t size_;
    thread_local static unsigned int reference_count_;
};

// CAVEAT: avoid having non-trivially-constructed thread-local objects. Their
// construction order may depends on the program execution and the final
// destruction order may be such that a thread-local object is destroyed
// before all its users are destroyed thus causing a crash at exit.
// Tested by tests/gtests/test_global_scratchad.cpp
thread_local memory_storage_t *global_scratchpad_t::mem_storage_ = nullptr;
thread_local size_t global_scratchpad_t::size_ = 0;
thread_local unsigned int global_scratchpad_t::reference_count_ = 0;

/*
   Scratchpad creation routine
*/
scratchpad_t *create_scratchpad(
        engine_t *engine, size_t size, bool use_global_scratchpad) {
#ifndef DNNL_ENABLE_CONCURRENT_EXEC
    /*
     * TODO: global scratchpad should be able to handle memory
     * from different engines.
     * lock global scratchpad to work with CPU engine only.
     */
    if (use_global_scratchpad && engine->kind() == engine_kind_t::dnnl_cpu)
        return new global_scratchpad_t(engine, size);
    else
        return new concurrent_scratchpad_t(engine, size);
#else
    UNUSED(use_global_scratchpad);
    return new concurrent_scratchpad_t(engine, size);
#endif
}

} // namespace impl
} // namespace dnnl<|MERGE_RESOLUTION|>--- conflicted
+++ resolved
@@ -44,7 +44,6 @@
 
 memory_storage_t *create_scratchpad_memory_storage(
         engine_t *engine, size_t size) {
-<<<<<<< HEAD
     // XXX: if engine is a non-native CPU engine (read: SYCL) then create
     // scratchpad through other, native CPU engine.
     //
@@ -65,11 +64,6 @@
     auto status = mem_engine->create_memory_storage(&mem_storage, size);
     assert(status == status::success);
     MAYBE_UNUSED(status);
-=======
-    memory_storage_t *mem_storage = nullptr;
-    auto status = engine->create_memory_storage(&mem_storage, size);
-    UNUSED(status);
->>>>>>> e2cf4939
     return mem_storage;
 }
 
