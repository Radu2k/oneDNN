--- conflicted
+++ resolved
@@ -140,7 +140,6 @@
     if (v == dnnl_AB4b16a4b) return "AB4b16a4b";
     if (v == dnnl_AB4b32a4b) return "AB4b32a4b";
     if (v == dnnl_AB4b64a4b) return "AB4b64a4b";
-<<<<<<< HEAD
     if (v == dnnl_AB48a16b) return "AB48a16b";
     if (v == dnnl_AB48a32b) return "AB48a32b";
     if (v == dnnl_BA4b8a8b2a) return "BA4b8a8b2a";
@@ -149,9 +148,7 @@
     if (v == dnnl_aBC48b32c) return "aBC48b32c";
     if (v == dnnl_aCB4c8b8c2b) return "aCB4c8b8c2b";
     if (v == dnnl_aCB4c8b8c4b) return "aCB4c8b8c4b";
-=======
     if (v == dnnl_AB16b16a4b) return "AB16b16a4b";
->>>>>>> 1d031601
     if (v == dnnl_aBc8b) return "aBc8b";
     if (v == dnnl_ABc8b16a2b) return "ABc8b16a2b";
     if (v == dnnl_BAc8a16b2a) return "BAc8a16b2a";
