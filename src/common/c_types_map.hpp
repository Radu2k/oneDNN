/*******************************************************************************
* Copyright 2016-2018 Intel Corporation
*
* Licensed under the Apache License, Version 2.0 (the "License");
* you may not use this file except in compliance with the License.
* You may obtain a copy of the License at
*
*     http://www.apache.org/licenses/LICENSE-2.0
*
* Unless required by applicable law or agreed to in writing, software
* distributed under the License is distributed on an "AS IS" BASIS,
* WITHOUT WARRANTIES OR CONDITIONS OF ANY KIND, either express or implied.
* See the License for the specific language governing permissions and
* limitations under the License.
*******************************************************************************/

#ifndef TYPE_MAPPING_HPP
#define TYPE_MAPPING_HPP

#include "dnnl_types.h"
#include "gemm_types.hpp"
#include "internal_desc_types.hpp"
<<<<<<< HEAD
#include "mkldnn_types.h"
=======
>>>>>>> 98b0de90

namespace dnnl {
namespace impl {

// TODO: autogenerate this

using dim_t = dnnl_dim_t;
using dims_t = dnnl_dims_t;
using stride_t = dnnl_dim_t;
using strides_t = dnnl_dims_t;

using status_t = dnnl_status_t;
namespace status {
const status_t success = dnnl_success;
const status_t out_of_memory = dnnl_out_of_memory;
const status_t invalid_arguments = dnnl_invalid_arguments;
const status_t unimplemented = dnnl_unimplemented;
const status_t iterator_ends = dnnl_iterator_ends;
const status_t runtime_error = dnnl_runtime_error;
const status_t not_required = dnnl_not_required;
} // namespace status

using prop_kind_t = dnnl_prop_kind_t;
namespace prop_kind {
const prop_kind_t undef = dnnl_prop_kind_undef;
const prop_kind_t forward_training = dnnl_forward_training;
const prop_kind_t forward_inference = dnnl_forward_inference;
const prop_kind_t forward_scoring = dnnl_forward_scoring;
const prop_kind_t forward = dnnl_forward;
const prop_kind_t backward = dnnl_backward;
const prop_kind_t backward_data = dnnl_backward_data;
const prop_kind_t backward_weights = dnnl_backward_weights;
const prop_kind_t backward_bias = dnnl_backward_bias;
} // namespace prop_kind

using alg_kind_t = dnnl_alg_kind_t;
namespace alg_kind {
const alg_kind_t undef = dnnl_alg_kind_undef;
const alg_kind_t convolution_auto = dnnl_convolution_auto;
const alg_kind_t convolution_direct = dnnl_convolution_direct;
const alg_kind_t convolution_winograd = dnnl_convolution_winograd;
const alg_kind_t deconvolution_direct = dnnl_deconvolution_direct;
const alg_kind_t deconvolution_winograd = dnnl_deconvolution_winograd;
const alg_kind_t eltwise_relu = dnnl_eltwise_relu;
const alg_kind_t eltwise_tanh = dnnl_eltwise_tanh;
const alg_kind_t eltwise_elu = dnnl_eltwise_elu;
const alg_kind_t eltwise_square = dnnl_eltwise_square;
const alg_kind_t eltwise_abs = dnnl_eltwise_abs;
const alg_kind_t eltwise_sqrt = dnnl_eltwise_sqrt;
const alg_kind_t eltwise_swish = dnnl_eltwise_swish;
const alg_kind_t eltwise_linear = dnnl_eltwise_linear;
const alg_kind_t eltwise_bounded_relu = dnnl_eltwise_bounded_relu;
const alg_kind_t eltwise_soft_relu = dnnl_eltwise_soft_relu;
const alg_kind_t eltwise_logistic = dnnl_eltwise_logistic;
const alg_kind_t eltwise_exp = dnnl_eltwise_exp;
const alg_kind_t eltwise_gelu = dnnl_eltwise_gelu;
const alg_kind_t pooling_max = dnnl_pooling_max;
const alg_kind_t pooling_avg = dnnl_pooling_avg;
const alg_kind_t pooling_avg_include_padding = dnnl_pooling_avg_include_padding;
const alg_kind_t pooling_avg_exclude_padding = dnnl_pooling_avg_exclude_padding;
const alg_kind_t lrn_across_channels = dnnl_lrn_across_channels;
const alg_kind_t lrn_within_channel = dnnl_lrn_within_channel;
const alg_kind_t vanilla_rnn = dnnl_vanilla_rnn;
const alg_kind_t vanilla_lstm = dnnl_vanilla_lstm;
const alg_kind_t vanilla_gru = dnnl_vanilla_gru;
const alg_kind_t lbr_gru = dnnl_lbr_gru;
} // namespace alg_kind

using data_type_t = dnnl_data_type_t;
namespace data_type {
const data_type_t undef = dnnl_data_type_undef;
const data_type_t f16 = dnnl_f16;
const data_type_t bf16 = dnnl_bf16;
const data_type_t f32 = dnnl_f32;
const data_type_t s32 = dnnl_s32;
const data_type_t s8 = dnnl_s8;
const data_type_t u8 = dnnl_u8;
} // namespace data_type

using scratchpad_mode_t = dnnl_scratchpad_mode_t;
namespace scratchpad_mode {
const scratchpad_mode_t library = dnnl_scratchpad_mode_library;
const scratchpad_mode_t user = dnnl_scratchpad_mode_user;
} // namespace scratchpad_mode

using rnn_packed_format_t = dnnl_rnn_packed_memory_format_t;
namespace rnn_packed_format {
const rnn_packed_format_t undef = dnnl_packed_format_undef;
const rnn_packed_format_t ldigo_p = dnnl_ldigo_p;
const rnn_packed_format_t ldgoi_p = dnnl_ldgoi_p;
} // namespace rnn_packed_format

using format_kind_t = dnnl_format_kind_t;
namespace format_kind {
const format_kind_t undef = dnnl_format_kind_undef;
const format_kind_t any = dnnl_format_kind_any;
const format_kind_t blocked = dnnl_blocked;
const format_kind_t wino = dnnl_format_kind_wino;
const format_kind_t rnn_packed = dnnl_format_kind_rnn_packed;
} // namespace format_kind

using format_tag_t = dnnl_format_tag_t;
namespace format_tag {
<<<<<<< HEAD
const format_tag_t undef = mkldnn_format_tag_undef;
const format_tag_t any = mkldnn_format_tag_any;
const format_tag_t a = mkldnn_a;
const format_tag_t ab = mkldnn_ab;
const format_tag_t abc = mkldnn_abc;
const format_tag_t abcd = mkldnn_abcd;
const format_tag_t abcde = mkldnn_abcde;
const format_tag_t abcdef = mkldnn_abcdef;
const format_tag_t abdec = mkldnn_abdec;
const format_tag_t acb = mkldnn_acb;
const format_tag_t acbde = mkldnn_acbde;
const format_tag_t acdb = mkldnn_acdb;
const format_tag_t acdeb = mkldnn_acdeb;
const format_tag_t ba = mkldnn_ba;
const format_tag_t bac = mkldnn_bac;
const format_tag_t bacd = mkldnn_bacd;
const format_tag_t bca = mkldnn_bca;
const format_tag_t bcda = mkldnn_bcda;
const format_tag_t bcdea = mkldnn_bcdea;
const format_tag_t cba = mkldnn_cba;
const format_tag_t cdba = mkldnn_cdba;
const format_tag_t cdeba = mkldnn_cdeba;
const format_tag_t decab = mkldnn_decab;
const format_tag_t Abc16a = mkldnn_Abc16a;
const format_tag_t ABc16a16b = mkldnn_ABc16a16b;
const format_tag_t aBc16b = mkldnn_aBc16b;
const format_tag_t ABc16b16a = mkldnn_ABc16b16a;
const format_tag_t Abc4a = mkldnn_Abc4a;
const format_tag_t aBc4b = mkldnn_aBc4b;
const format_tag_t ABc4b16a4b = mkldnn_ABc4b16a4b;
const format_tag_t ABc4b4a = mkldnn_ABc4b4a;
const format_tag_t ABc8a16b2a = mkldnn_ABc8a16b2a;
const format_tag_t BAc8a16b2a = mkldnn_BAc8a16b2a;
const format_tag_t ABc8a8b = mkldnn_ABc8a8b;
const format_tag_t aBc8b = mkldnn_aBc8b;
const format_tag_t ABc8b16a2b = mkldnn_ABc8b16a2b;
const format_tag_t ABc8b8a = mkldnn_ABc8b8a;
const format_tag_t Abcd16a = mkldnn_Abcd16a;
const format_tag_t Abcd32a = mkldnn_Abcd32a;
const format_tag_t ABcd16a16b = mkldnn_ABcd16a16b;
const format_tag_t aBcd16b = mkldnn_aBcd16b;
const format_tag_t ABcd16b16a = mkldnn_ABcd16b16a;
const format_tag_t aBCd16b16c = mkldnn_aBCd16b16c;
const format_tag_t aBCd16c16b = mkldnn_aBCd16c16b;
const format_tag_t Abcd4a = mkldnn_Abcd4a;
const format_tag_t aBcd4b = mkldnn_aBcd4b;
const format_tag_t ABcd4b16a4b = mkldnn_ABcd4b16a4b;
const format_tag_t ABcd4b4a = mkldnn_ABcd4b4a;
const format_tag_t aBCd4c16b4c = mkldnn_aBCd4c16b4c;
const format_tag_t aBCd4c4b = mkldnn_aBCd4c4b;
const format_tag_t ABcd8a16b2a = mkldnn_ABcd8a16b2a;
const format_tag_t BAcd8a16b2a = mkldnn_BAcd8a16b2a;
const format_tag_t ABcd8a8b = mkldnn_ABcd8a8b;
const format_tag_t aBcd8b = mkldnn_aBcd8b;
const format_tag_t ABcd8b16a2b = mkldnn_ABcd8b16a2b;
const format_tag_t aBCd8b16c2b = mkldnn_aBCd8b16c2b;
const format_tag_t aCBd8b16c2b = mkldnn_aCBd8b16c2b;
const format_tag_t ABcd8b8a = mkldnn_ABcd8b8a;
const format_tag_t aBCd8b8c = mkldnn_aBCd8b8c;
const format_tag_t aBCd8c16b2c = mkldnn_aBCd8c16b2c;
const format_tag_t aBCd8c8b = mkldnn_aBCd8c8b;
const format_tag_t Abcde16a = mkldnn_Abcde16a;
const format_tag_t Abcde32a = mkldnn_Abcde32a;
const format_tag_t ABcde16a16b = mkldnn_ABcde16a16b;
const format_tag_t aBcde16b = mkldnn_aBcde16b;
const format_tag_t ABcde16b16a = mkldnn_ABcde16b16a;
const format_tag_t aBCde16b16c = mkldnn_aBCde16b16c;
const format_tag_t aBCde16c16b = mkldnn_aBCde16c16b;
const format_tag_t aBCde2c8b4c = mkldnn_aBCde2c8b4c;
const format_tag_t Abcde4a = mkldnn_Abcde4a;
const format_tag_t aBcde4b = mkldnn_aBcde4b;
const format_tag_t ABcde4b4a = mkldnn_ABcde4b4a;
const format_tag_t aBCde4b4c = mkldnn_aBCde4b4c;
const format_tag_t aBCde4c16b4c = mkldnn_aBCde4c16b4c;
const format_tag_t aBCde4c4b = mkldnn_aBCde4c4b;
const format_tag_t Abcde8a = mkldnn_Abcde8a;
const format_tag_t ABcde8a8b = mkldnn_ABcde8a8b;
const format_tag_t aBcde8b = mkldnn_aBcde8b;
const format_tag_t ABcde8b16a2b = mkldnn_ABcde8b16a2b;
const format_tag_t ABcde8a16b2a = mkldnn_ABcde8a16b2a;
const format_tag_t BAcde8a16b2a = mkldnn_BAcde8a16b2a;
const format_tag_t aBCde8b16c2b = mkldnn_aBCde8b16c2b;
const format_tag_t aCBde8b16c2b = mkldnn_aCBde8b16c2b;
const format_tag_t ABcde8b8a = mkldnn_ABcde8b8a;
const format_tag_t aBCde8b8c = mkldnn_aBCde8b8c;
const format_tag_t ABc4a8b8a4b = mkldnn_ABc4a8b8a4b;
const format_tag_t ABcd4a8b8a4b = mkldnn_ABcd4a8b8a4b;
const format_tag_t ABcde4a8b8a4b = mkldnn_ABcde4a8b8a4b;
const format_tag_t ABcd2a8b8a2b = mkldnn_ABcd2a8b8a2b;
const format_tag_t aBCd4b8c8b4c = mkldnn_aBCd4b8c8b4c;
const format_tag_t aBCde4b8c8b4c = mkldnn_aBCde4b8c8b4c;
const format_tag_t aBCdef4b8c8b4c = mkldnn_aBCdef4b8c8b4c;
const format_tag_t BAc4b8a8b4a = mkldnn_BAc4b8a8b4a;
const format_tag_t BAcd4b8a8b4a = mkldnn_BAcd4b8a8b4a;
const format_tag_t BAcde4b8a8b4a = mkldnn_BAcde4b8a8b4a;
const format_tag_t aCBd4c8b8c4b = mkldnn_aCBd4c8b8c4b;
const format_tag_t aCBde4c8b8c4b = mkldnn_aCBde4c8b8c4b;
const format_tag_t aCBdef4c8b8c4b = mkldnn_aCBdef4c8b8c4b;
const format_tag_t aBCde2b8c8b2c = mkldnn_aBCde2b8c8b2c;
const format_tag_t aBCde8c16b2c = mkldnn_aBCde8c16b2c;
const format_tag_t aBCde8c8b = mkldnn_aBCde8c8b;
const format_tag_t aBcdef16b = mkldnn_aBcdef16b;
const format_tag_t aBCdef16b16c = mkldnn_aBCdef16b16c;
const format_tag_t aBCdef16c16b = mkldnn_aBCdef16c16b;
const format_tag_t aBcdef4b = mkldnn_aBcdef4b;
const format_tag_t aBCdef4c4b = mkldnn_aBCdef4c4b;
const format_tag_t aBCdef8b8c = mkldnn_aBCdef8b8c;
const format_tag_t aBCdef8c16b2c = mkldnn_aBCdef8c16b2c;
const format_tag_t aBCdef8b16c2b = mkldnn_aBCdef8b16c2b;
const format_tag_t aCBdef8b16c2b = mkldnn_aCBdef8b16c2b;
const format_tag_t aBCdef8c8b = mkldnn_aBCdef8c8b;
const format_tag_t aBdc16b = mkldnn_aBdc16b;
const format_tag_t aBdc4b = mkldnn_aBdc4b;
const format_tag_t aBdc8b = mkldnn_aBdc8b;
const format_tag_t aBdec16b = mkldnn_aBdec16b;
const format_tag_t aBdec4b = mkldnn_aBdec4b;
const format_tag_t aBdec8b = mkldnn_aBdec8b;
const format_tag_t aBdefc16b = mkldnn_aBdefc16b;
const format_tag_t aCBdef16c16b = mkldnn_aCBdef16c16b;
const format_tag_t aBdefc4b = mkldnn_aBdefc4b;
const format_tag_t aBdefc8b = mkldnn_aBdefc8b;
const format_tag_t Acb16a = mkldnn_Acb16a;
const format_tag_t Acb4a = mkldnn_Acb4a;
const format_tag_t Acb8a = mkldnn_Acb8a;
const format_tag_t aCBd16b16c = mkldnn_aCBd16b16c;
const format_tag_t aCBd16c16b = mkldnn_aCBd16c16b;
const format_tag_t aCBde16b16c = mkldnn_aCBde16b16c;
const format_tag_t aCBde16c16b = mkldnn_aCBde16c16b;
const format_tag_t Acdb16a = mkldnn_Acdb16a;
const format_tag_t Acdb4a = mkldnn_Acdb4a;
const format_tag_t Acdb8a = mkldnn_Acdb8a;
const format_tag_t Acdeb16a = mkldnn_Acdeb16a;
const format_tag_t Acdeb4a = mkldnn_Acdeb4a;
const format_tag_t Acdeb8a = mkldnn_Acdeb8a;
const format_tag_t BAc16a16b = mkldnn_BAc16a16b;
const format_tag_t BAcd16a16b = mkldnn_BAcd16a16b;
const format_tag_t ABc32a32b = mkldnn_ABc32a32b;
const format_tag_t ABcd32a32b = mkldnn_ABcd32a32b;
const format_tag_t ABcde32a32b = mkldnn_ABcde32a32b;
const format_tag_t BAcde16b16a = mkldnn_BAcde16b16a;
const format_tag_t aBdec32b = mkldnn_aBdec32b;
const format_tag_t Abcdef16a = mkldnn_Abcdef16a;
const format_tag_t Abcdef32a = mkldnn_Abcdef32a;
const format_tag_t Acdb32a = mkldnn_Acdb32a;
const format_tag_t BAc16b16a = mkldnn_BAc16b16a;
const format_tag_t BAcd16b16a = mkldnn_BAcd16b16a;
const format_tag_t last = mkldnn_format_tag_last;

const format_tag_t x = mkldnn_x;
const format_tag_t nc = mkldnn_nc;
const format_tag_t cn = mkldnn_cn;
const format_tag_t ncw = mkldnn_ncw;
const format_tag_t nwc = mkldnn_nwc;
const format_tag_t nchw = mkldnn_nchw;
const format_tag_t nhwc = mkldnn_nhwc;
const format_tag_t chwn = mkldnn_chwn;
const format_tag_t ncdhw = mkldnn_ncdhw;
const format_tag_t ndhwc = mkldnn_ndhwc;
const format_tag_t oi = mkldnn_oi;
const format_tag_t io = mkldnn_io;
const format_tag_t oiw = mkldnn_oiw;
const format_tag_t wio = mkldnn_wio;
const format_tag_t owi = mkldnn_owi;
const format_tag_t iwo = mkldnn_iwo;
const format_tag_t oihw = mkldnn_oihw;
const format_tag_t hwio = mkldnn_hwio;
const format_tag_t ohwi = mkldnn_ohwi;
const format_tag_t ihwo = mkldnn_ihwo;
const format_tag_t iohw = mkldnn_iohw;
const format_tag_t oidhw = mkldnn_oidhw;
const format_tag_t dhwio = mkldnn_dhwio;
const format_tag_t odhwi = mkldnn_odhwi;
const format_tag_t idhwo = mkldnn_idhwo;
const format_tag_t goiw = mkldnn_goiw;
const format_tag_t goihw = mkldnn_goihw;
const format_tag_t hwigo = mkldnn_hwigo;
const format_tag_t giohw = mkldnn_giohw;
const format_tag_t goidhw = mkldnn_goidhw;
const format_tag_t tnc = mkldnn_tnc;
const format_tag_t ntc = mkldnn_ntc;
const format_tag_t ldnc = mkldnn_ldnc;
const format_tag_t ldigo = mkldnn_ldigo;
const format_tag_t ldgoi = mkldnn_ldgoi;
const format_tag_t ldgo = mkldnn_ldgo;
const format_tag_t nCdhw16c = mkldnn_nCdhw16c;
const format_tag_t nCdhw4c = mkldnn_nCdhw4c;
const format_tag_t nCdhw8c = mkldnn_nCdhw8c;
const format_tag_t nChw16c = mkldnn_nChw16c;
const format_tag_t nChw4c = mkldnn_nChw4c;
const format_tag_t nChw8c = mkldnn_nChw8c;
const format_tag_t nCw16c = mkldnn_nCw16c;
const format_tag_t nCw4c = mkldnn_nCw4c;
const format_tag_t nCw8c = mkldnn_nCw8c;
const format_tag_t NCw16n16c = mkldnn_NCw16n16c;
const format_tag_t NChw16n16c = mkldnn_NChw16n16c;
const format_tag_t NCdhw16n16c = mkldnn_NCdhw16n16c;
const format_tag_t NCw32n32c = mkldnn_NCw32n32c;
const format_tag_t NChw32n32c = mkldnn_NChw32n32c;
const format_tag_t NCdhw32n32c = mkldnn_NCdhw32n32c;
const format_tag_t IOdhw16i16o = mkldnn_IOdhw16i16o;
const format_tag_t IOhw16i16o = mkldnn_IOhw16i16o;
const format_tag_t Ohwi32o = mkldnn_Ohwi32o;
const format_tag_t gIOhw16i16o = mkldnn_gIOhw16i16o;
const format_tag_t gOhwi32o = mkldnn_gOhwi32o;
const format_tag_t Goidhw16g = mkldnn_Goidhw16g;
const format_tag_t IOw16o16i = mkldnn_IOw16o16i;
const format_tag_t IOw16i16o = mkldnn_IOw16i16o;
const format_tag_t gIOw16i16o = mkldnn_gIOw16i16o;
const format_tag_t OIw16i16o = mkldnn_OIw16i16o;
const format_tag_t OIw16o16i = mkldnn_OIw16o16i;
const format_tag_t Oiw16o = mkldnn_Oiw16o;
const format_tag_t OIw4i16o4i = mkldnn_OIw4i16o4i;
const format_tag_t OIw4i4o = mkldnn_OIw4i4o;
const format_tag_t Oiw4o = mkldnn_Oiw4o;
const format_tag_t OIw8i16o2i = mkldnn_OIw8i16o2i;
const format_tag_t OIw8i8o = mkldnn_OIw8i8o;
const format_tag_t OIw8o16i2o = mkldnn_OIw8o16i2o;
const format_tag_t IOw8o16i2o = mkldnn_IOw8o16i2o;
const format_tag_t OIw8o8i = mkldnn_OIw8o8i;
const format_tag_t Owi16o = mkldnn_Owi16o;
const format_tag_t Owi4o = mkldnn_Owi4o;
const format_tag_t Owi8o = mkldnn_Owi8o;
const format_tag_t IOhw16o16i = mkldnn_IOhw16o16i;
const format_tag_t Ohwi16o = mkldnn_Ohwi16o;
const format_tag_t Ohwi4o = mkldnn_Ohwi4o;
const format_tag_t Ohwi8o = mkldnn_Ohwi8o;
const format_tag_t OIhw16i16o = mkldnn_OIhw16i16o;
const format_tag_t OIhw16o16i = mkldnn_OIhw16o16i;
const format_tag_t Oihw16o = mkldnn_Oihw16o;
const format_tag_t OIhw4i16o4i = mkldnn_OIhw4i16o4i;
const format_tag_t OIhw4i4o = mkldnn_OIhw4i4o;
const format_tag_t Oihw4o = mkldnn_Oihw4o;
const format_tag_t OIhw8i16o2i = mkldnn_OIhw8i16o2i;
const format_tag_t OIhw8i8o = mkldnn_OIhw8i8o;
const format_tag_t OIhw8o16i2o = mkldnn_OIhw8o16i2o;
const format_tag_t IOhw8o16i2o = mkldnn_IOhw8o16i2o;
const format_tag_t OIhw8o8i = mkldnn_OIhw8o8i;
const format_tag_t Odhwi16o = mkldnn_Odhwi16o;
const format_tag_t Odhwi4o = mkldnn_Odhwi4o;
const format_tag_t Odhwi8o = mkldnn_Odhwi8o;
const format_tag_t OIdhw16i16o = mkldnn_OIdhw16i16o;
const format_tag_t OIdhw16o16i = mkldnn_OIdhw16o16i;
const format_tag_t Oidhw16o = mkldnn_Oidhw16o;
const format_tag_t OIdhw4i4o = mkldnn_OIdhw4i4o;
const format_tag_t Oidhw4o = mkldnn_Oidhw4o;
const format_tag_t OIdhw8i16o2i = mkldnn_OIdhw8i16o2i;
const format_tag_t OIdhw8o16i2o = mkldnn_OIdhw8o16i2o;
const format_tag_t IOdhw8o16i2o = mkldnn_IOdhw8o16i2o;
const format_tag_t OIdhw8i8o = mkldnn_OIdhw8i8o;
const format_tag_t OIdhw8o8i = mkldnn_OIdhw8o8i;
const format_tag_t gIOw16o16i = mkldnn_gIOw16o16i;
const format_tag_t Goiw16g = mkldnn_Goiw16g;
const format_tag_t gOIw16i16o = mkldnn_gOIw16i16o;
const format_tag_t gOIw16o16i = mkldnn_gOIw16o16i;
const format_tag_t gOiw16o = mkldnn_gOiw16o;
const format_tag_t gOIw4i16o4i = mkldnn_gOIw4i16o4i;
const format_tag_t gOIw4i4o = mkldnn_gOIw4i4o;
const format_tag_t gOiw4o = mkldnn_gOiw4o;
const format_tag_t gOIw8i16o2i = mkldnn_gOIw8i16o2i;
const format_tag_t gOIw8i8o = mkldnn_gOIw8i8o;
const format_tag_t gOIw8o16i2o = mkldnn_gOIw8o16i2o;
const format_tag_t gIOw8o16i2o = mkldnn_gIOw8o16i2o;
const format_tag_t gOIw8o8i = mkldnn_gOIw8o8i;
const format_tag_t gOwi16o = mkldnn_gOwi16o;
const format_tag_t gOwi4o = mkldnn_gOwi4o;
const format_tag_t gOwi8o = mkldnn_gOwi8o;
const format_tag_t gIOhw16o16i = mkldnn_gIOhw16o16i;
const format_tag_t gOhwi16o = mkldnn_gOhwi16o;
const format_tag_t gOhwi4o = mkldnn_gOhwi4o;
const format_tag_t gOhwi8o = mkldnn_gOhwi8o;
const format_tag_t Goihw16g = mkldnn_Goihw16g;
const format_tag_t gOIhw16i16o = mkldnn_gOIhw16i16o;
const format_tag_t gOIhw16o16i = mkldnn_gOIhw16o16i;
const format_tag_t gOihw16o = mkldnn_gOihw16o;
const format_tag_t gOIhw2i8o4i = mkldnn_gOIhw2i8o4i;
const format_tag_t gOIhw4i16o4i = mkldnn_gOIhw4i16o4i;
const format_tag_t gOIhw4i4o = mkldnn_gOIhw4i4o;
const format_tag_t gOIhw4o4i = mkldnn_gOIhw4o4i;
const format_tag_t gOihw4o = mkldnn_gOihw4o;
const format_tag_t Goihw8g = mkldnn_Goihw8g;
const format_tag_t gOIhw8i16o2i = mkldnn_gOIhw8i16o2i;
const format_tag_t gOIhw8i8o = mkldnn_gOIhw8i8o;
const format_tag_t gOIhw8o16i2o = mkldnn_gOIhw8o16i2o;
const format_tag_t OIw4o8i8o4i = mkldnn_OIw4o8i8o4i;
const format_tag_t gIOhw8o16i2o = mkldnn_gIOhw8o16i2o;
const format_tag_t OIhw4o8i8o4i = mkldnn_OIhw4o8i8o4i;
const format_tag_t OIdhw4o8i8o4i = mkldnn_OIdhw4o8i8o4i;
const format_tag_t IOw4i8o8i4o = mkldnn_IOw4i8o8i4o;
const format_tag_t IOhw4i8o8i4o = mkldnn_IOhw4i8o8i4o;
const format_tag_t IOdhw4i8o8i4o = mkldnn_IOdhw4i8o8i4o;
const format_tag_t gIOw4i8o8i4o = mkldnn_gIOw4i8o8i4o;
const format_tag_t gIOhw4i8o8i4o = mkldnn_gIOhw4i8o8i4o;
const format_tag_t gIOdhw4i8o8i4o = mkldnn_gIOdhw4i8o8i4o;
const format_tag_t OIhw2o8i8o2i = mkldnn_OIhw2o8i8o2i;
const format_tag_t gOIw4o8i8o4i = mkldnn_gOIw4o8i8o4i;
const format_tag_t gOIhw4o8i8o4i = mkldnn_gOIhw4o8i8o4i;
const format_tag_t gOIdhw4o8i8o4i = mkldnn_gOIdhw4o8i8o4i;
const format_tag_t gOIhw2o8i8o2i = mkldnn_gOIhw2o8i8o2i;
const format_tag_t gOIhw8o8i = mkldnn_gOIhw8o8i;
const format_tag_t gIOdhw16i16o = mkldnn_gIOdhw16i16o;
const format_tag_t gOdhwi16o = mkldnn_gOdhwi16o;
const format_tag_t gOdhwi4o = mkldnn_gOdhwi4o;
const format_tag_t gOdhwi8o = mkldnn_gOdhwi8o;
const format_tag_t gOIdhw16i16o = mkldnn_gOIdhw16i16o;
const format_tag_t gOIdhw16o16i = mkldnn_gOIdhw16o16i;
const format_tag_t gOidhw16o = mkldnn_gOidhw16o;
const format_tag_t gOIdhw4i4o = mkldnn_gOIdhw4i4o;
const format_tag_t gOidhw4o = mkldnn_gOidhw4o;
const format_tag_t gOIdhw8i16o2i = mkldnn_gOIdhw8i16o2i;
const format_tag_t gOIdhw8o16i2o = mkldnn_gOIdhw8o16i2o;
const format_tag_t gIOdhw8o16i2o = mkldnn_gIOdhw8o16i2o;
const format_tag_t gOIdhw8i8o = mkldnn_gOIdhw8i8o;
const format_tag_t gOIdhw8o8i = mkldnn_gOIdhw8o8i;
const format_tag_t Goiw32g = mkldnn_Goiw32g;
const format_tag_t Goihw32g = mkldnn_Goihw32g;
const format_tag_t Goidhw32g = mkldnn_Goidhw32g;
=======
const format_tag_t undef = dnnl_format_tag_undef;
const format_tag_t any = dnnl_format_tag_any;
const format_tag_t a = dnnl_a;
const format_tag_t ab = dnnl_ab;
const format_tag_t abc = dnnl_abc;
const format_tag_t abcd = dnnl_abcd;
const format_tag_t abcde = dnnl_abcde;
const format_tag_t abcdef = dnnl_abcdef;
const format_tag_t abdec = dnnl_abdec;
const format_tag_t acb = dnnl_acb;
const format_tag_t acbde = dnnl_acbde;
const format_tag_t acdb = dnnl_acdb;
const format_tag_t acdeb = dnnl_acdeb;
const format_tag_t ba = dnnl_ba;
const format_tag_t bac = dnnl_bac;
const format_tag_t bacd = dnnl_bacd;
const format_tag_t bca = dnnl_bca;
const format_tag_t bcda = dnnl_bcda;
const format_tag_t bcdea = dnnl_bcdea;
const format_tag_t cba = dnnl_cba;
const format_tag_t cdba = dnnl_cdba;
const format_tag_t cdeba = dnnl_cdeba;
const format_tag_t decab = dnnl_decab;
const format_tag_t Abc16a = dnnl_Abc16a;
const format_tag_t ABc16a16b = dnnl_ABc16a16b;
const format_tag_t aBc16b = dnnl_aBc16b;
const format_tag_t ABc16b16a = dnnl_ABc16b16a;
const format_tag_t Abc4a = dnnl_Abc4a;
const format_tag_t aBc4b = dnnl_aBc4b;
const format_tag_t ABc4b16a4b = dnnl_ABc4b16a4b;
const format_tag_t ABc4b4a = dnnl_ABc4b4a;
const format_tag_t ABc8a16b2a = dnnl_ABc8a16b2a;
const format_tag_t BAc8a16b2a = dnnl_BAc8a16b2a;
const format_tag_t ABc8a8b = dnnl_ABc8a8b;
const format_tag_t aBc8b = dnnl_aBc8b;
const format_tag_t ABc8b16a2b = dnnl_ABc8b16a2b;
const format_tag_t ABc8b8a = dnnl_ABc8b8a;
const format_tag_t Abcd16a = dnnl_Abcd16a;
const format_tag_t ABcd16a16b = dnnl_ABcd16a16b;
const format_tag_t aBcd16b = dnnl_aBcd16b;
const format_tag_t ABcd16b16a = dnnl_ABcd16b16a;
const format_tag_t aBCd16b16c = dnnl_aBCd16b16c;
const format_tag_t aBCd16c16b = dnnl_aBCd16c16b;
const format_tag_t Abcd4a = dnnl_Abcd4a;
const format_tag_t aBcd4b = dnnl_aBcd4b;
const format_tag_t ABcd4b16a4b = dnnl_ABcd4b16a4b;
const format_tag_t ABcd4b4a = dnnl_ABcd4b4a;
const format_tag_t aBCd4c16b4c = dnnl_aBCd4c16b4c;
const format_tag_t aBCd4c4b = dnnl_aBCd4c4b;
const format_tag_t ABcd8a16b2a = dnnl_ABcd8a16b2a;
const format_tag_t BAcd8a16b2a = dnnl_BAcd8a16b2a;
const format_tag_t ABcd8a8b = dnnl_ABcd8a8b;
const format_tag_t aBcd8b = dnnl_aBcd8b;
const format_tag_t ABcd8b16a2b = dnnl_ABcd8b16a2b;
const format_tag_t aBCd8b16c2b = dnnl_aBCd8b16c2b;
const format_tag_t aCBd8b16c2b = dnnl_aCBd8b16c2b;
const format_tag_t ABcd8b8a = dnnl_ABcd8b8a;
const format_tag_t aBCd8b8c = dnnl_aBCd8b8c;
const format_tag_t aBCd8c16b2c = dnnl_aBCd8c16b2c;
const format_tag_t aBCd8c8b = dnnl_aBCd8c8b;
const format_tag_t Abcde16a = dnnl_Abcde16a;
const format_tag_t ABcde16a16b = dnnl_ABcde16a16b;
const format_tag_t aBcde16b = dnnl_aBcde16b;
const format_tag_t ABcde16b16a = dnnl_ABcde16b16a;
const format_tag_t aBCde16b16c = dnnl_aBCde16b16c;
const format_tag_t aBCde16c16b = dnnl_aBCde16c16b;
const format_tag_t aBCde2c8b4c = dnnl_aBCde2c8b4c;
const format_tag_t Abcde4a = dnnl_Abcde4a;
const format_tag_t aBcde4b = dnnl_aBcde4b;
const format_tag_t ABcde4b4a = dnnl_ABcde4b4a;
const format_tag_t aBCde4b4c = dnnl_aBCde4b4c;
const format_tag_t aBCde4c16b4c = dnnl_aBCde4c16b4c;
const format_tag_t aBCde4c4b = dnnl_aBCde4c4b;
const format_tag_t Abcde8a = dnnl_Abcde8a;
const format_tag_t ABcde8a8b = dnnl_ABcde8a8b;
const format_tag_t aBcde8b = dnnl_aBcde8b;
const format_tag_t ABcde8b16a2b = dnnl_ABcde8b16a2b;
const format_tag_t ABcde8a16b2a = dnnl_ABcde8a16b2a;
const format_tag_t BAcde8a16b2a = dnnl_BAcde8a16b2a;
const format_tag_t aBCde8b16c2b = dnnl_aBCde8b16c2b;
const format_tag_t aCBde8b16c2b = dnnl_aCBde8b16c2b;
const format_tag_t ABcde8b8a = dnnl_ABcde8b8a;
const format_tag_t aBCde8b8c = dnnl_aBCde8b8c;
const format_tag_t ABcd4a8b8a4b = dnnl_ABcd4a8b8a4b;
const format_tag_t ABcd2a8b8a2b = dnnl_ABcd2a8b8a2b;
const format_tag_t aBCde4b8c8b4c = dnnl_aBCde4b8c8b4c;
const format_tag_t aBCde2b8c8b2c = dnnl_aBCde2b8c8b2c;
const format_tag_t aBCde8c16b2c = dnnl_aBCde8c16b2c;
const format_tag_t aBCde8c8b = dnnl_aBCde8c8b;
const format_tag_t aBcdef16b = dnnl_aBcdef16b;
const format_tag_t aBCdef16b16c = dnnl_aBCdef16b16c;
const format_tag_t aBCdef16c16b = dnnl_aBCdef16c16b;
const format_tag_t aBcdef4b = dnnl_aBcdef4b;
const format_tag_t aBCdef4c4b = dnnl_aBCdef4c4b;
const format_tag_t aBCdef8b8c = dnnl_aBCdef8b8c;
const format_tag_t aBCdef8c16b2c = dnnl_aBCdef8c16b2c;
const format_tag_t aBCdef8b16c2b = dnnl_aBCdef8b16c2b;
const format_tag_t aCBdef8b16c2b = dnnl_aCBdef8b16c2b;
const format_tag_t aBCdef8c8b = dnnl_aBCdef8c8b;
const format_tag_t aBdc16b = dnnl_aBdc16b;
const format_tag_t aBdc4b = dnnl_aBdc4b;
const format_tag_t aBdc8b = dnnl_aBdc8b;
const format_tag_t aBdec16b = dnnl_aBdec16b;
const format_tag_t aBdec4b = dnnl_aBdec4b;
const format_tag_t aBdec8b = dnnl_aBdec8b;
const format_tag_t aBdefc16b = dnnl_aBdefc16b;
const format_tag_t aCBdef16c16b = dnnl_aCBdef16c16b;
const format_tag_t aBdefc4b = dnnl_aBdefc4b;
const format_tag_t aBdefc8b = dnnl_aBdefc8b;
const format_tag_t Acb16a = dnnl_Acb16a;
const format_tag_t Acb4a = dnnl_Acb4a;
const format_tag_t Acb8a = dnnl_Acb8a;
const format_tag_t aCBd16b16c = dnnl_aCBd16b16c;
const format_tag_t aCBd16c16b = dnnl_aCBd16c16b;
const format_tag_t aCBde16b16c = dnnl_aCBde16b16c;
const format_tag_t aCBde16c16b = dnnl_aCBde16c16b;
const format_tag_t Acdb16a = dnnl_Acdb16a;
const format_tag_t Acdb4a = dnnl_Acdb4a;
const format_tag_t Acdb8a = dnnl_Acdb8a;
const format_tag_t Acdeb16a = dnnl_Acdeb16a;
const format_tag_t Acdeb4a = dnnl_Acdeb4a;
const format_tag_t Acdeb8a = dnnl_Acdeb8a;
const format_tag_t BAc16a16b = dnnl_BAc16a16b;
const format_tag_t BAcd16a16b = dnnl_BAcd16a16b;
const format_tag_t ABcd32a32b = dnnl_ABcd32a32b;
const format_tag_t BAcde16b16a = dnnl_BAcde16b16a;
const format_tag_t aBdec32b = dnnl_aBdec32b;
const format_tag_t Abcdef16a = dnnl_Abcdef16a;
const format_tag_t Acdb32a = dnnl_Acdb32a;
const format_tag_t BAc16b16a = dnnl_BAc16b16a;
const format_tag_t BAcd16b16a = dnnl_BAcd16b16a;
const format_tag_t last = dnnl_format_tag_last;

const format_tag_t x = dnnl_x;
const format_tag_t nc = dnnl_nc;
const format_tag_t cn = dnnl_cn;
const format_tag_t ncw = dnnl_ncw;
const format_tag_t nwc = dnnl_nwc;
const format_tag_t nchw = dnnl_nchw;
const format_tag_t nhwc = dnnl_nhwc;
const format_tag_t chwn = dnnl_chwn;
const format_tag_t ncdhw = dnnl_ncdhw;
const format_tag_t ndhwc = dnnl_ndhwc;
const format_tag_t oi = dnnl_oi;
const format_tag_t io = dnnl_io;
const format_tag_t oiw = dnnl_oiw;
const format_tag_t wio = dnnl_wio;
const format_tag_t owi = dnnl_owi;
const format_tag_t iwo = dnnl_iwo;
const format_tag_t oihw = dnnl_oihw;
const format_tag_t hwio = dnnl_hwio;
const format_tag_t ohwi = dnnl_ohwi;
const format_tag_t ihwo = dnnl_ihwo;
const format_tag_t iohw = dnnl_iohw;
const format_tag_t oidhw = dnnl_oidhw;
const format_tag_t dhwio = dnnl_dhwio;
const format_tag_t odhwi = dnnl_odhwi;
const format_tag_t idhwo = dnnl_idhwo;
const format_tag_t goiw = dnnl_goiw;
const format_tag_t goihw = dnnl_goihw;
const format_tag_t hwigo = dnnl_hwigo;
const format_tag_t giohw = dnnl_giohw;
const format_tag_t goidhw = dnnl_goidhw;
const format_tag_t tnc = dnnl_tnc;
const format_tag_t ntc = dnnl_ntc;
const format_tag_t ldnc = dnnl_ldnc;
const format_tag_t ldigo = dnnl_ldigo;
const format_tag_t ldgoi = dnnl_ldgoi;
const format_tag_t ldgo = dnnl_ldgo;
const format_tag_t nCdhw16c = dnnl_nCdhw16c;
const format_tag_t nCdhw4c = dnnl_nCdhw4c;
const format_tag_t nCdhw8c = dnnl_nCdhw8c;
const format_tag_t nChw16c = dnnl_nChw16c;
const format_tag_t nChw4c = dnnl_nChw4c;
const format_tag_t nChw8c = dnnl_nChw8c;
const format_tag_t nCw16c = dnnl_nCw16c;
const format_tag_t nCw4c = dnnl_nCw4c;
const format_tag_t nCw8c = dnnl_nCw8c;
const format_tag_t NCw16n16c = dnnl_NCw16n16c;
const format_tag_t NChw16n16c = dnnl_NChw16n16c;
const format_tag_t NCdhw16n16c = dnnl_NCdhw16n16c;
const format_tag_t NChw32n32c = dnnl_NChw32n32c;
const format_tag_t IOdhw16i16o = dnnl_IOdhw16i16o;
const format_tag_t IOhw16i16o = dnnl_IOhw16i16o;
const format_tag_t Ohwi32o = dnnl_Ohwi32o;
const format_tag_t gIOhw16i16o = dnnl_gIOhw16i16o;
const format_tag_t gOhwi32o = dnnl_gOhwi32o;
const format_tag_t Goidhw16g = dnnl_Goidhw16g;
const format_tag_t IOw16o16i = dnnl_IOw16o16i;
const format_tag_t IOw16i16o = dnnl_IOw16i16o;
const format_tag_t gIOw16i16o = dnnl_gIOw16i16o;
const format_tag_t OIw16i16o = dnnl_OIw16i16o;
const format_tag_t OIw16o16i = dnnl_OIw16o16i;
const format_tag_t Oiw16o = dnnl_Oiw16o;
const format_tag_t OIw4i16o4i = dnnl_OIw4i16o4i;
const format_tag_t OIw4i4o = dnnl_OIw4i4o;
const format_tag_t Oiw4o = dnnl_Oiw4o;
const format_tag_t OIw8i16o2i = dnnl_OIw8i16o2i;
const format_tag_t OIw8i8o = dnnl_OIw8i8o;
const format_tag_t OIw8o16i2o = dnnl_OIw8o16i2o;
const format_tag_t IOw8o16i2o = dnnl_IOw8o16i2o;
const format_tag_t OIw8o8i = dnnl_OIw8o8i;
const format_tag_t Owi16o = dnnl_Owi16o;
const format_tag_t Owi4o = dnnl_Owi4o;
const format_tag_t Owi8o = dnnl_Owi8o;
const format_tag_t IOhw16o16i = dnnl_IOhw16o16i;
const format_tag_t Ohwi16o = dnnl_Ohwi16o;
const format_tag_t Ohwi4o = dnnl_Ohwi4o;
const format_tag_t Ohwi8o = dnnl_Ohwi8o;
const format_tag_t OIhw16i16o = dnnl_OIhw16i16o;
const format_tag_t OIhw16o16i = dnnl_OIhw16o16i;
const format_tag_t Oihw16o = dnnl_Oihw16o;
const format_tag_t OIhw4i16o4i = dnnl_OIhw4i16o4i;
const format_tag_t OIhw4i4o = dnnl_OIhw4i4o;
const format_tag_t Oihw4o = dnnl_Oihw4o;
const format_tag_t OIhw8i16o2i = dnnl_OIhw8i16o2i;
const format_tag_t OIhw8i8o = dnnl_OIhw8i8o;
const format_tag_t OIhw8o16i2o = dnnl_OIhw8o16i2o;
const format_tag_t IOhw8o16i2o = dnnl_IOhw8o16i2o;
const format_tag_t OIhw8o8i = dnnl_OIhw8o8i;
const format_tag_t Odhwi16o = dnnl_Odhwi16o;
const format_tag_t Odhwi4o = dnnl_Odhwi4o;
const format_tag_t Odhwi8o = dnnl_Odhwi8o;
const format_tag_t OIdhw16i16o = dnnl_OIdhw16i16o;
const format_tag_t OIdhw16o16i = dnnl_OIdhw16o16i;
const format_tag_t Oidhw16o = dnnl_Oidhw16o;
const format_tag_t OIdhw4i4o = dnnl_OIdhw4i4o;
const format_tag_t Oidhw4o = dnnl_Oidhw4o;
const format_tag_t OIdhw8i16o2i = dnnl_OIdhw8i16o2i;
const format_tag_t OIdhw8o16i2o = dnnl_OIdhw8o16i2o;
const format_tag_t IOdhw8o16i2o = dnnl_IOdhw8o16i2o;
const format_tag_t OIdhw8i8o = dnnl_OIdhw8i8o;
const format_tag_t OIdhw8o8i = dnnl_OIdhw8o8i;
const format_tag_t gIOw16o16i = dnnl_gIOw16o16i;
const format_tag_t Goiw16g = dnnl_Goiw16g;
const format_tag_t gOIw16i16o = dnnl_gOIw16i16o;
const format_tag_t gOIw16o16i = dnnl_gOIw16o16i;
const format_tag_t gOiw16o = dnnl_gOiw16o;
const format_tag_t gOIw4i16o4i = dnnl_gOIw4i16o4i;
const format_tag_t gOIw4i4o = dnnl_gOIw4i4o;
const format_tag_t gOiw4o = dnnl_gOiw4o;
const format_tag_t gOIw8i16o2i = dnnl_gOIw8i16o2i;
const format_tag_t gOIw8i8o = dnnl_gOIw8i8o;
const format_tag_t gOIw8o16i2o = dnnl_gOIw8o16i2o;
const format_tag_t gIOw8o16i2o = dnnl_gIOw8o16i2o;
const format_tag_t gOIw8o8i = dnnl_gOIw8o8i;
const format_tag_t gOwi16o = dnnl_gOwi16o;
const format_tag_t gOwi4o = dnnl_gOwi4o;
const format_tag_t gOwi8o = dnnl_gOwi8o;
const format_tag_t gIOhw16o16i = dnnl_gIOhw16o16i;
const format_tag_t gOhwi16o = dnnl_gOhwi16o;
const format_tag_t gOhwi4o = dnnl_gOhwi4o;
const format_tag_t gOhwi8o = dnnl_gOhwi8o;
const format_tag_t Goihw16g = dnnl_Goihw16g;
const format_tag_t gOIhw16i16o = dnnl_gOIhw16i16o;
const format_tag_t gOIhw16o16i = dnnl_gOIhw16o16i;
const format_tag_t gOihw16o = dnnl_gOihw16o;
const format_tag_t gOIhw2i8o4i = dnnl_gOIhw2i8o4i;
const format_tag_t gOIhw4i16o4i = dnnl_gOIhw4i16o4i;
const format_tag_t gOIhw4i4o = dnnl_gOIhw4i4o;
const format_tag_t gOIhw4o4i = dnnl_gOIhw4o4i;
const format_tag_t gOihw4o = dnnl_gOihw4o;
const format_tag_t Goihw8g = dnnl_Goihw8g;
const format_tag_t gOIhw8i16o2i = dnnl_gOIhw8i16o2i;
const format_tag_t gOIhw8i8o = dnnl_gOIhw8i8o;
const format_tag_t gOIhw8o16i2o = dnnl_gOIhw8o16i2o;
const format_tag_t gIOhw8o16i2o = dnnl_gIOhw8o16i2o;
const format_tag_t OIhw4o8i8o4i = dnnl_OIhw4o8i8o4i;
const format_tag_t OIhw2o8i8o2i = dnnl_OIhw2o8i8o2i;
const format_tag_t gOIhw4o8i8o4i = dnnl_gOIhw4o8i8o4i;
const format_tag_t gOIhw2o8i8o2i = dnnl_gOIhw2o8i8o2i;
const format_tag_t gOIhw8o8i = dnnl_gOIhw8o8i;
const format_tag_t gIOdhw16i16o = dnnl_gIOdhw16i16o;
const format_tag_t gOdhwi16o = dnnl_gOdhwi16o;
const format_tag_t gOdhwi4o = dnnl_gOdhwi4o;
const format_tag_t gOdhwi8o = dnnl_gOdhwi8o;
const format_tag_t gOIdhw16i16o = dnnl_gOIdhw16i16o;
const format_tag_t gOIdhw16o16i = dnnl_gOIdhw16o16i;
const format_tag_t gOidhw16o = dnnl_gOidhw16o;
const format_tag_t gOIdhw4i4o = dnnl_gOIdhw4i4o;
const format_tag_t gOidhw4o = dnnl_gOidhw4o;
const format_tag_t gOIdhw8i16o2i = dnnl_gOIdhw8i16o2i;
const format_tag_t gOIdhw8o16i2o = dnnl_gOIdhw8o16i2o;
const format_tag_t gIOdhw8o16i2o = dnnl_gIOdhw8o16i2o;
const format_tag_t gOIdhw8i8o = dnnl_gOIdhw8i8o;
const format_tag_t gOIdhw8o8i = dnnl_gOIdhw8o8i;
>>>>>>> 98b0de90
} // namespace format_tag

using memory_extra_flags_t = dnnl_memory_extra_flags_t;
namespace memory_extra_flags {
const memory_extra_flags_t none = dnnl_memory_extra_flag_none;
const memory_extra_flags_t compensation_conv_s8s8
        = dnnl_memory_extra_flag_compensation_conv_s8s8;
const memory_extra_flags_t scale_adjust = dnnl_memory_extra_flag_scale_adjust;
} // namespace memory_extra_flags

using engine_kind_t = dnnl_engine_kind_t;
namespace engine_kind {
const engine_kind_t any_engine = dnnl_any_engine;
const engine_kind_t cpu = dnnl_cpu;
const engine_kind_t gpu = dnnl_gpu;
} // namespace engine_kind

enum backend_kind_t {
    dnnl_backend_native,
    dnnl_backend_ocl,
};

namespace backend_kind {
const backend_kind_t native = dnnl_backend_native;
const backend_kind_t ocl = dnnl_backend_ocl;
} // namespace backend_kind

using primitive_kind_t = dnnl_primitive_kind_t;
namespace primitive_kind {
const primitive_kind_t undefined = dnnl_undefined_primitive;
const primitive_kind_t reorder = dnnl_reorder;
const primitive_kind_t concat = dnnl_concat;
const primitive_kind_t sum = dnnl_sum;
const primitive_kind_t convolution = dnnl_convolution;
const primitive_kind_t deconvolution = dnnl_deconvolution;
const primitive_kind_t shuffle = dnnl_shuffle;
const primitive_kind_t eltwise = dnnl_eltwise;
const primitive_kind_t softmax = dnnl_softmax;
const primitive_kind_t pooling = dnnl_pooling;
const primitive_kind_t lrn = dnnl_lrn;
const primitive_kind_t batch_normalization = dnnl_batch_normalization;
const primitive_kind_t layer_normalization = dnnl_layer_normalization;
const primitive_kind_t inner_product = dnnl_inner_product;
const primitive_kind_t rnn = dnnl_rnn;
const primitive_kind_t gemm = dnnl_gemm;
} // namespace primitive_kind

using query_t = dnnl_query_t;
namespace query {
const query_t undef = dnnl_query_undef;

const query_t engine = dnnl_query_engine;
const query_t primitive_kind = dnnl_query_primitive_kind;

const query_t num_of_inputs_s32 = dnnl_query_num_of_inputs_s32;
const query_t num_of_outputs_s32 = dnnl_query_num_of_outputs_s32;

const query_t time_estimate_f64 = dnnl_query_time_estimate_f64;
const query_t memory_consumption_s64 = dnnl_query_memory_consumption_s64;

const query_t scratchpad_engine = dnnl_query_scratchpad_engine;

const query_t impl_info_str = dnnl_query_impl_info_str;

const query_t some_d = dnnl_query_some_d;
const query_t op_d = dnnl_query_op_d;
const query_t convolution_d = dnnl_query_convolution_d;
const query_t deconvolution_d = dnnl_query_deconvolution_d;
const query_t shuffle_d = dnnl_query_shuffle_d;
const query_t eltwise_d = dnnl_query_eltwise_d;
const query_t softmax_d = dnnl_query_softmax_d;
const query_t pooling_d = dnnl_query_pooling_d;
const query_t lrn_d = dnnl_query_lrn_d;
const query_t batch_normalization_d = dnnl_query_batch_normalization_d;
const query_t layer_normalization_d = dnnl_query_layer_normalization_d;
const query_t inner_product_d = dnnl_query_inner_product_d;
const query_t rnn_d = dnnl_query_rnn_d;
const query_t gemm_d = dnnl_query_gemm_d;

const query_t some_md = dnnl_query_some_md;
const query_t src_md = dnnl_query_src_md;
const query_t diff_src_md = dnnl_query_diff_src_md;
const query_t weights_md = dnnl_query_weights_md;
const query_t diff_weights_md = dnnl_query_diff_weights_md;
const query_t dst_md = dnnl_query_dst_md;
const query_t diff_dst_md = dnnl_query_diff_dst_md;

const query_t workspace_md = dnnl_query_workspace_md;
const query_t scratchpad_md = dnnl_query_scratchpad_md;
} // namespace query

using blocking_desc_t = dnnl_blocking_desc_t;
using rnn_packed_desc_t = dnnl_rnn_packed_desc_t;
using wino_desc_t = dnnl_wino_desc_t;
using memory_extra_desc_t = dnnl_memory_extra_desc_t;
using memory_desc_t = dnnl_memory_desc_t;
using convolution_desc_t = dnnl_convolution_desc_t;
using deconvolution_desc_t = dnnl_deconvolution_desc_t;
using shuffle_desc_t = dnnl_shuffle_desc_t;
using pooling_desc_t = dnnl_pooling_desc_t;
using eltwise_desc_t = dnnl_eltwise_desc_t;
using softmax_desc_t = dnnl_softmax_desc_t;
using lrn_desc_t = dnnl_lrn_desc_t;
using batch_normalization_desc_t = dnnl_batch_normalization_desc_t;
using layer_normalization_desc_t = dnnl_layer_normalization_desc_t;
using inner_product_desc_t = dnnl_inner_product_desc_t;

using rnn_direction_t = dnnl_rnn_direction_t;
using rnn_desc_t = dnnl_rnn_desc_t;

/* Internal type, declared in gemm_types.hpp */
using gemm_desc_t = dnnl_gemm_desc_t;

/* Internal types, for the primitives which don't have descs */
using concat_desc_t = dnnl_concat_desc_t;
using reorder_desc_t = dnnl_reorder_desc_t;
using sum_desc_t = dnnl_sum_desc_t;

/* Internal types, for the primitives which don't have descs */
using concat_desc_t = mkldnn_concat_desc_t;
using reorder_desc_t = mkldnn_reorder_desc_t;
using sum_desc_t = mkldnn_sum_desc_t;

/* C op_desc_t, which eventually are just (void*) */
using c_op_desc_t = dnnl_op_desc_t;
using const_c_op_desc_t = const_dnnl_op_desc_t;

struct op_desc_t {
    union {
        primitive_kind_t kind;
        convolution_desc_t convolution;
        deconvolution_desc_t deconvolution;
        shuffle_desc_t shuffle;
        pooling_desc_t pooling;
        eltwise_desc_t eltwise;
        softmax_desc_t softmax;
        lrn_desc_t lrn;
        batch_normalization_desc_t batch_normalization;
        layer_normalization_desc_t layer_normalization;
        inner_product_desc_t inner_product;
        rnn_desc_t rnn;
        gemm_desc_t gemm;
        concat_desc_t concat;
        reorder_desc_t reorder;
        sum_desc_t sum;
    };

#define DECL_CTOR_AND_CONVERTERS(c_type, name) \
    op_desc_t(const c_type &) = delete; \
    static op_desc_t *convert_from_c(c_type *_) { \
        return reinterpret_cast<op_desc_t *>(_); \
    } \
    static const op_desc_t *convert_from_c(const c_type *_) { \
        return reinterpret_cast<const op_desc_t *>(_); \
    }

    DECL_CTOR_AND_CONVERTERS(convolution_desc_t, convolution);
    DECL_CTOR_AND_CONVERTERS(shuffle_desc_t, shuffle);
    DECL_CTOR_AND_CONVERTERS(pooling_desc_t, pooling);
    DECL_CTOR_AND_CONVERTERS(eltwise_desc_t, eltwise);
    DECL_CTOR_AND_CONVERTERS(softmax_desc_t, softmax);
    DECL_CTOR_AND_CONVERTERS(lrn_desc_t, lrn);
    DECL_CTOR_AND_CONVERTERS(batch_normalization_desc_t, batch_normalization);
    DECL_CTOR_AND_CONVERTERS(layer_normalization_desc_t, layer_normalization);
    DECL_CTOR_AND_CONVERTERS(inner_product_desc_t, inner_product);
    DECL_CTOR_AND_CONVERTERS(rnn_desc_t, rnn);
    DECL_CTOR_AND_CONVERTERS(gemm_desc_t, gemm);
    DECL_CTOR_AND_CONVERTERS(concat_desc_t, concat);
    DECL_CTOR_AND_CONVERTERS(reorder_desc_t, reorder);
    DECL_CTOR_AND_CONVERTERS(sum_desc_t, sum);

    // concat_desc_t and sum_desc_t have data members which have non-trivial
    // special member functions hence the default destructor is implicitly
    // deleted by the compiler which causes a warning on Windows so we should
    // delete the destructor explicitly.
    ~op_desc_t() = delete;

#undef DECL_CTOR_AND_CONVERTERS
};

using engine_t = dnnl_engine;
using primitive_desc_iterator_t = dnnl_primitive_desc_iterator;
using primitive_desc_t = dnnl_primitive_desc;
using primitive_attr_t = dnnl_primitive_attr;
using post_ops_t = dnnl_post_ops;
using memory_t = dnnl_memory;
using primitive_t = dnnl_primitive;

using stream_flags_t = dnnl_stream_flags_t;
namespace stream_flags {
const stream_flags_t default_order = dnnl_stream_default_order;
const stream_flags_t in_order = dnnl_stream_in_order;
const stream_flags_t out_of_order = dnnl_stream_out_of_order;
const stream_flags_t default_flags = dnnl_stream_default_flags;
} // namespace stream_flags
using stream_t = dnnl_stream;

/* forward declaration of the internal primitive_desc types */
struct batch_normalization_bwd_pd_t;
struct batch_normalization_fwd_pd_t;
struct batch_normalization_pd_t;
struct layer_normalization_bwd_pd_t;
struct layer_normalization_fwd_pd_t;
struct layer_normalization_pd_t;
struct concat_pd_t;
struct convolution_bwd_data_pd_t;
struct convolution_bwd_weights_pd_t;
struct convolution_fwd_pd_t;
struct convolution_pd_t;
struct deconvolution_bwd_data_pd_t;
struct deconvolution_bwd_weights_pd_t;
struct deconvolution_fwd_pd_t;
struct deconvolution_pd_t;
struct eltwise_bwd_pd_t;
struct eltwise_fwd_pd_t;
struct eltwise_pd_t;
struct gemm_pd_t;
struct inner_product_bwd_data_pd_t;
struct inner_product_bwd_weights_pd_t;
struct inner_product_fwd_pd_t;
struct inner_product_pd_t;
struct lrn_bwd_pd_t;
struct lrn_fwd_pd_t;
struct lrn_pd_t;
struct pooling_bwd_pd_t;
struct pooling_fwd_pd_t;
struct pooling_pd_t;
struct reorder_pd_t;
struct rnn_bwd_pd_t;
struct rnn_fwd_pd_t;
struct rnn_pd_t;
struct shuffle_pd_t;
struct softmax_bwd_pd_t;
struct softmax_fwd_pd_t;
struct softmax_pd_t;
struct sum_pd_t;

} // namespace impl
} // namespace dnnl

#endif

// vim: et ts=4 sw=4 cindent cino+=l0,\:4,N-s<|MERGE_RESOLUTION|>--- conflicted
+++ resolved
@@ -20,10 +20,6 @@
 #include "dnnl_types.h"
 #include "gemm_types.hpp"
 #include "internal_desc_types.hpp"
-<<<<<<< HEAD
-#include "mkldnn_types.h"
-=======
->>>>>>> 98b0de90
 
 namespace dnnl {
 namespace impl {
@@ -127,324 +123,6 @@
 
 using format_tag_t = dnnl_format_tag_t;
 namespace format_tag {
-<<<<<<< HEAD
-const format_tag_t undef = mkldnn_format_tag_undef;
-const format_tag_t any = mkldnn_format_tag_any;
-const format_tag_t a = mkldnn_a;
-const format_tag_t ab = mkldnn_ab;
-const format_tag_t abc = mkldnn_abc;
-const format_tag_t abcd = mkldnn_abcd;
-const format_tag_t abcde = mkldnn_abcde;
-const format_tag_t abcdef = mkldnn_abcdef;
-const format_tag_t abdec = mkldnn_abdec;
-const format_tag_t acb = mkldnn_acb;
-const format_tag_t acbde = mkldnn_acbde;
-const format_tag_t acdb = mkldnn_acdb;
-const format_tag_t acdeb = mkldnn_acdeb;
-const format_tag_t ba = mkldnn_ba;
-const format_tag_t bac = mkldnn_bac;
-const format_tag_t bacd = mkldnn_bacd;
-const format_tag_t bca = mkldnn_bca;
-const format_tag_t bcda = mkldnn_bcda;
-const format_tag_t bcdea = mkldnn_bcdea;
-const format_tag_t cba = mkldnn_cba;
-const format_tag_t cdba = mkldnn_cdba;
-const format_tag_t cdeba = mkldnn_cdeba;
-const format_tag_t decab = mkldnn_decab;
-const format_tag_t Abc16a = mkldnn_Abc16a;
-const format_tag_t ABc16a16b = mkldnn_ABc16a16b;
-const format_tag_t aBc16b = mkldnn_aBc16b;
-const format_tag_t ABc16b16a = mkldnn_ABc16b16a;
-const format_tag_t Abc4a = mkldnn_Abc4a;
-const format_tag_t aBc4b = mkldnn_aBc4b;
-const format_tag_t ABc4b16a4b = mkldnn_ABc4b16a4b;
-const format_tag_t ABc4b4a = mkldnn_ABc4b4a;
-const format_tag_t ABc8a16b2a = mkldnn_ABc8a16b2a;
-const format_tag_t BAc8a16b2a = mkldnn_BAc8a16b2a;
-const format_tag_t ABc8a8b = mkldnn_ABc8a8b;
-const format_tag_t aBc8b = mkldnn_aBc8b;
-const format_tag_t ABc8b16a2b = mkldnn_ABc8b16a2b;
-const format_tag_t ABc8b8a = mkldnn_ABc8b8a;
-const format_tag_t Abcd16a = mkldnn_Abcd16a;
-const format_tag_t Abcd32a = mkldnn_Abcd32a;
-const format_tag_t ABcd16a16b = mkldnn_ABcd16a16b;
-const format_tag_t aBcd16b = mkldnn_aBcd16b;
-const format_tag_t ABcd16b16a = mkldnn_ABcd16b16a;
-const format_tag_t aBCd16b16c = mkldnn_aBCd16b16c;
-const format_tag_t aBCd16c16b = mkldnn_aBCd16c16b;
-const format_tag_t Abcd4a = mkldnn_Abcd4a;
-const format_tag_t aBcd4b = mkldnn_aBcd4b;
-const format_tag_t ABcd4b16a4b = mkldnn_ABcd4b16a4b;
-const format_tag_t ABcd4b4a = mkldnn_ABcd4b4a;
-const format_tag_t aBCd4c16b4c = mkldnn_aBCd4c16b4c;
-const format_tag_t aBCd4c4b = mkldnn_aBCd4c4b;
-const format_tag_t ABcd8a16b2a = mkldnn_ABcd8a16b2a;
-const format_tag_t BAcd8a16b2a = mkldnn_BAcd8a16b2a;
-const format_tag_t ABcd8a8b = mkldnn_ABcd8a8b;
-const format_tag_t aBcd8b = mkldnn_aBcd8b;
-const format_tag_t ABcd8b16a2b = mkldnn_ABcd8b16a2b;
-const format_tag_t aBCd8b16c2b = mkldnn_aBCd8b16c2b;
-const format_tag_t aCBd8b16c2b = mkldnn_aCBd8b16c2b;
-const format_tag_t ABcd8b8a = mkldnn_ABcd8b8a;
-const format_tag_t aBCd8b8c = mkldnn_aBCd8b8c;
-const format_tag_t aBCd8c16b2c = mkldnn_aBCd8c16b2c;
-const format_tag_t aBCd8c8b = mkldnn_aBCd8c8b;
-const format_tag_t Abcde16a = mkldnn_Abcde16a;
-const format_tag_t Abcde32a = mkldnn_Abcde32a;
-const format_tag_t ABcde16a16b = mkldnn_ABcde16a16b;
-const format_tag_t aBcde16b = mkldnn_aBcde16b;
-const format_tag_t ABcde16b16a = mkldnn_ABcde16b16a;
-const format_tag_t aBCde16b16c = mkldnn_aBCde16b16c;
-const format_tag_t aBCde16c16b = mkldnn_aBCde16c16b;
-const format_tag_t aBCde2c8b4c = mkldnn_aBCde2c8b4c;
-const format_tag_t Abcde4a = mkldnn_Abcde4a;
-const format_tag_t aBcde4b = mkldnn_aBcde4b;
-const format_tag_t ABcde4b4a = mkldnn_ABcde4b4a;
-const format_tag_t aBCde4b4c = mkldnn_aBCde4b4c;
-const format_tag_t aBCde4c16b4c = mkldnn_aBCde4c16b4c;
-const format_tag_t aBCde4c4b = mkldnn_aBCde4c4b;
-const format_tag_t Abcde8a = mkldnn_Abcde8a;
-const format_tag_t ABcde8a8b = mkldnn_ABcde8a8b;
-const format_tag_t aBcde8b = mkldnn_aBcde8b;
-const format_tag_t ABcde8b16a2b = mkldnn_ABcde8b16a2b;
-const format_tag_t ABcde8a16b2a = mkldnn_ABcde8a16b2a;
-const format_tag_t BAcde8a16b2a = mkldnn_BAcde8a16b2a;
-const format_tag_t aBCde8b16c2b = mkldnn_aBCde8b16c2b;
-const format_tag_t aCBde8b16c2b = mkldnn_aCBde8b16c2b;
-const format_tag_t ABcde8b8a = mkldnn_ABcde8b8a;
-const format_tag_t aBCde8b8c = mkldnn_aBCde8b8c;
-const format_tag_t ABc4a8b8a4b = mkldnn_ABc4a8b8a4b;
-const format_tag_t ABcd4a8b8a4b = mkldnn_ABcd4a8b8a4b;
-const format_tag_t ABcde4a8b8a4b = mkldnn_ABcde4a8b8a4b;
-const format_tag_t ABcd2a8b8a2b = mkldnn_ABcd2a8b8a2b;
-const format_tag_t aBCd4b8c8b4c = mkldnn_aBCd4b8c8b4c;
-const format_tag_t aBCde4b8c8b4c = mkldnn_aBCde4b8c8b4c;
-const format_tag_t aBCdef4b8c8b4c = mkldnn_aBCdef4b8c8b4c;
-const format_tag_t BAc4b8a8b4a = mkldnn_BAc4b8a8b4a;
-const format_tag_t BAcd4b8a8b4a = mkldnn_BAcd4b8a8b4a;
-const format_tag_t BAcde4b8a8b4a = mkldnn_BAcde4b8a8b4a;
-const format_tag_t aCBd4c8b8c4b = mkldnn_aCBd4c8b8c4b;
-const format_tag_t aCBde4c8b8c4b = mkldnn_aCBde4c8b8c4b;
-const format_tag_t aCBdef4c8b8c4b = mkldnn_aCBdef4c8b8c4b;
-const format_tag_t aBCde2b8c8b2c = mkldnn_aBCde2b8c8b2c;
-const format_tag_t aBCde8c16b2c = mkldnn_aBCde8c16b2c;
-const format_tag_t aBCde8c8b = mkldnn_aBCde8c8b;
-const format_tag_t aBcdef16b = mkldnn_aBcdef16b;
-const format_tag_t aBCdef16b16c = mkldnn_aBCdef16b16c;
-const format_tag_t aBCdef16c16b = mkldnn_aBCdef16c16b;
-const format_tag_t aBcdef4b = mkldnn_aBcdef4b;
-const format_tag_t aBCdef4c4b = mkldnn_aBCdef4c4b;
-const format_tag_t aBCdef8b8c = mkldnn_aBCdef8b8c;
-const format_tag_t aBCdef8c16b2c = mkldnn_aBCdef8c16b2c;
-const format_tag_t aBCdef8b16c2b = mkldnn_aBCdef8b16c2b;
-const format_tag_t aCBdef8b16c2b = mkldnn_aCBdef8b16c2b;
-const format_tag_t aBCdef8c8b = mkldnn_aBCdef8c8b;
-const format_tag_t aBdc16b = mkldnn_aBdc16b;
-const format_tag_t aBdc4b = mkldnn_aBdc4b;
-const format_tag_t aBdc8b = mkldnn_aBdc8b;
-const format_tag_t aBdec16b = mkldnn_aBdec16b;
-const format_tag_t aBdec4b = mkldnn_aBdec4b;
-const format_tag_t aBdec8b = mkldnn_aBdec8b;
-const format_tag_t aBdefc16b = mkldnn_aBdefc16b;
-const format_tag_t aCBdef16c16b = mkldnn_aCBdef16c16b;
-const format_tag_t aBdefc4b = mkldnn_aBdefc4b;
-const format_tag_t aBdefc8b = mkldnn_aBdefc8b;
-const format_tag_t Acb16a = mkldnn_Acb16a;
-const format_tag_t Acb4a = mkldnn_Acb4a;
-const format_tag_t Acb8a = mkldnn_Acb8a;
-const format_tag_t aCBd16b16c = mkldnn_aCBd16b16c;
-const format_tag_t aCBd16c16b = mkldnn_aCBd16c16b;
-const format_tag_t aCBde16b16c = mkldnn_aCBde16b16c;
-const format_tag_t aCBde16c16b = mkldnn_aCBde16c16b;
-const format_tag_t Acdb16a = mkldnn_Acdb16a;
-const format_tag_t Acdb4a = mkldnn_Acdb4a;
-const format_tag_t Acdb8a = mkldnn_Acdb8a;
-const format_tag_t Acdeb16a = mkldnn_Acdeb16a;
-const format_tag_t Acdeb4a = mkldnn_Acdeb4a;
-const format_tag_t Acdeb8a = mkldnn_Acdeb8a;
-const format_tag_t BAc16a16b = mkldnn_BAc16a16b;
-const format_tag_t BAcd16a16b = mkldnn_BAcd16a16b;
-const format_tag_t ABc32a32b = mkldnn_ABc32a32b;
-const format_tag_t ABcd32a32b = mkldnn_ABcd32a32b;
-const format_tag_t ABcde32a32b = mkldnn_ABcde32a32b;
-const format_tag_t BAcde16b16a = mkldnn_BAcde16b16a;
-const format_tag_t aBdec32b = mkldnn_aBdec32b;
-const format_tag_t Abcdef16a = mkldnn_Abcdef16a;
-const format_tag_t Abcdef32a = mkldnn_Abcdef32a;
-const format_tag_t Acdb32a = mkldnn_Acdb32a;
-const format_tag_t BAc16b16a = mkldnn_BAc16b16a;
-const format_tag_t BAcd16b16a = mkldnn_BAcd16b16a;
-const format_tag_t last = mkldnn_format_tag_last;
-
-const format_tag_t x = mkldnn_x;
-const format_tag_t nc = mkldnn_nc;
-const format_tag_t cn = mkldnn_cn;
-const format_tag_t ncw = mkldnn_ncw;
-const format_tag_t nwc = mkldnn_nwc;
-const format_tag_t nchw = mkldnn_nchw;
-const format_tag_t nhwc = mkldnn_nhwc;
-const format_tag_t chwn = mkldnn_chwn;
-const format_tag_t ncdhw = mkldnn_ncdhw;
-const format_tag_t ndhwc = mkldnn_ndhwc;
-const format_tag_t oi = mkldnn_oi;
-const format_tag_t io = mkldnn_io;
-const format_tag_t oiw = mkldnn_oiw;
-const format_tag_t wio = mkldnn_wio;
-const format_tag_t owi = mkldnn_owi;
-const format_tag_t iwo = mkldnn_iwo;
-const format_tag_t oihw = mkldnn_oihw;
-const format_tag_t hwio = mkldnn_hwio;
-const format_tag_t ohwi = mkldnn_ohwi;
-const format_tag_t ihwo = mkldnn_ihwo;
-const format_tag_t iohw = mkldnn_iohw;
-const format_tag_t oidhw = mkldnn_oidhw;
-const format_tag_t dhwio = mkldnn_dhwio;
-const format_tag_t odhwi = mkldnn_odhwi;
-const format_tag_t idhwo = mkldnn_idhwo;
-const format_tag_t goiw = mkldnn_goiw;
-const format_tag_t goihw = mkldnn_goihw;
-const format_tag_t hwigo = mkldnn_hwigo;
-const format_tag_t giohw = mkldnn_giohw;
-const format_tag_t goidhw = mkldnn_goidhw;
-const format_tag_t tnc = mkldnn_tnc;
-const format_tag_t ntc = mkldnn_ntc;
-const format_tag_t ldnc = mkldnn_ldnc;
-const format_tag_t ldigo = mkldnn_ldigo;
-const format_tag_t ldgoi = mkldnn_ldgoi;
-const format_tag_t ldgo = mkldnn_ldgo;
-const format_tag_t nCdhw16c = mkldnn_nCdhw16c;
-const format_tag_t nCdhw4c = mkldnn_nCdhw4c;
-const format_tag_t nCdhw8c = mkldnn_nCdhw8c;
-const format_tag_t nChw16c = mkldnn_nChw16c;
-const format_tag_t nChw4c = mkldnn_nChw4c;
-const format_tag_t nChw8c = mkldnn_nChw8c;
-const format_tag_t nCw16c = mkldnn_nCw16c;
-const format_tag_t nCw4c = mkldnn_nCw4c;
-const format_tag_t nCw8c = mkldnn_nCw8c;
-const format_tag_t NCw16n16c = mkldnn_NCw16n16c;
-const format_tag_t NChw16n16c = mkldnn_NChw16n16c;
-const format_tag_t NCdhw16n16c = mkldnn_NCdhw16n16c;
-const format_tag_t NCw32n32c = mkldnn_NCw32n32c;
-const format_tag_t NChw32n32c = mkldnn_NChw32n32c;
-const format_tag_t NCdhw32n32c = mkldnn_NCdhw32n32c;
-const format_tag_t IOdhw16i16o = mkldnn_IOdhw16i16o;
-const format_tag_t IOhw16i16o = mkldnn_IOhw16i16o;
-const format_tag_t Ohwi32o = mkldnn_Ohwi32o;
-const format_tag_t gIOhw16i16o = mkldnn_gIOhw16i16o;
-const format_tag_t gOhwi32o = mkldnn_gOhwi32o;
-const format_tag_t Goidhw16g = mkldnn_Goidhw16g;
-const format_tag_t IOw16o16i = mkldnn_IOw16o16i;
-const format_tag_t IOw16i16o = mkldnn_IOw16i16o;
-const format_tag_t gIOw16i16o = mkldnn_gIOw16i16o;
-const format_tag_t OIw16i16o = mkldnn_OIw16i16o;
-const format_tag_t OIw16o16i = mkldnn_OIw16o16i;
-const format_tag_t Oiw16o = mkldnn_Oiw16o;
-const format_tag_t OIw4i16o4i = mkldnn_OIw4i16o4i;
-const format_tag_t OIw4i4o = mkldnn_OIw4i4o;
-const format_tag_t Oiw4o = mkldnn_Oiw4o;
-const format_tag_t OIw8i16o2i = mkldnn_OIw8i16o2i;
-const format_tag_t OIw8i8o = mkldnn_OIw8i8o;
-const format_tag_t OIw8o16i2o = mkldnn_OIw8o16i2o;
-const format_tag_t IOw8o16i2o = mkldnn_IOw8o16i2o;
-const format_tag_t OIw8o8i = mkldnn_OIw8o8i;
-const format_tag_t Owi16o = mkldnn_Owi16o;
-const format_tag_t Owi4o = mkldnn_Owi4o;
-const format_tag_t Owi8o = mkldnn_Owi8o;
-const format_tag_t IOhw16o16i = mkldnn_IOhw16o16i;
-const format_tag_t Ohwi16o = mkldnn_Ohwi16o;
-const format_tag_t Ohwi4o = mkldnn_Ohwi4o;
-const format_tag_t Ohwi8o = mkldnn_Ohwi8o;
-const format_tag_t OIhw16i16o = mkldnn_OIhw16i16o;
-const format_tag_t OIhw16o16i = mkldnn_OIhw16o16i;
-const format_tag_t Oihw16o = mkldnn_Oihw16o;
-const format_tag_t OIhw4i16o4i = mkldnn_OIhw4i16o4i;
-const format_tag_t OIhw4i4o = mkldnn_OIhw4i4o;
-const format_tag_t Oihw4o = mkldnn_Oihw4o;
-const format_tag_t OIhw8i16o2i = mkldnn_OIhw8i16o2i;
-const format_tag_t OIhw8i8o = mkldnn_OIhw8i8o;
-const format_tag_t OIhw8o16i2o = mkldnn_OIhw8o16i2o;
-const format_tag_t IOhw8o16i2o = mkldnn_IOhw8o16i2o;
-const format_tag_t OIhw8o8i = mkldnn_OIhw8o8i;
-const format_tag_t Odhwi16o = mkldnn_Odhwi16o;
-const format_tag_t Odhwi4o = mkldnn_Odhwi4o;
-const format_tag_t Odhwi8o = mkldnn_Odhwi8o;
-const format_tag_t OIdhw16i16o = mkldnn_OIdhw16i16o;
-const format_tag_t OIdhw16o16i = mkldnn_OIdhw16o16i;
-const format_tag_t Oidhw16o = mkldnn_Oidhw16o;
-const format_tag_t OIdhw4i4o = mkldnn_OIdhw4i4o;
-const format_tag_t Oidhw4o = mkldnn_Oidhw4o;
-const format_tag_t OIdhw8i16o2i = mkldnn_OIdhw8i16o2i;
-const format_tag_t OIdhw8o16i2o = mkldnn_OIdhw8o16i2o;
-const format_tag_t IOdhw8o16i2o = mkldnn_IOdhw8o16i2o;
-const format_tag_t OIdhw8i8o = mkldnn_OIdhw8i8o;
-const format_tag_t OIdhw8o8i = mkldnn_OIdhw8o8i;
-const format_tag_t gIOw16o16i = mkldnn_gIOw16o16i;
-const format_tag_t Goiw16g = mkldnn_Goiw16g;
-const format_tag_t gOIw16i16o = mkldnn_gOIw16i16o;
-const format_tag_t gOIw16o16i = mkldnn_gOIw16o16i;
-const format_tag_t gOiw16o = mkldnn_gOiw16o;
-const format_tag_t gOIw4i16o4i = mkldnn_gOIw4i16o4i;
-const format_tag_t gOIw4i4o = mkldnn_gOIw4i4o;
-const format_tag_t gOiw4o = mkldnn_gOiw4o;
-const format_tag_t gOIw8i16o2i = mkldnn_gOIw8i16o2i;
-const format_tag_t gOIw8i8o = mkldnn_gOIw8i8o;
-const format_tag_t gOIw8o16i2o = mkldnn_gOIw8o16i2o;
-const format_tag_t gIOw8o16i2o = mkldnn_gIOw8o16i2o;
-const format_tag_t gOIw8o8i = mkldnn_gOIw8o8i;
-const format_tag_t gOwi16o = mkldnn_gOwi16o;
-const format_tag_t gOwi4o = mkldnn_gOwi4o;
-const format_tag_t gOwi8o = mkldnn_gOwi8o;
-const format_tag_t gIOhw16o16i = mkldnn_gIOhw16o16i;
-const format_tag_t gOhwi16o = mkldnn_gOhwi16o;
-const format_tag_t gOhwi4o = mkldnn_gOhwi4o;
-const format_tag_t gOhwi8o = mkldnn_gOhwi8o;
-const format_tag_t Goihw16g = mkldnn_Goihw16g;
-const format_tag_t gOIhw16i16o = mkldnn_gOIhw16i16o;
-const format_tag_t gOIhw16o16i = mkldnn_gOIhw16o16i;
-const format_tag_t gOihw16o = mkldnn_gOihw16o;
-const format_tag_t gOIhw2i8o4i = mkldnn_gOIhw2i8o4i;
-const format_tag_t gOIhw4i16o4i = mkldnn_gOIhw4i16o4i;
-const format_tag_t gOIhw4i4o = mkldnn_gOIhw4i4o;
-const format_tag_t gOIhw4o4i = mkldnn_gOIhw4o4i;
-const format_tag_t gOihw4o = mkldnn_gOihw4o;
-const format_tag_t Goihw8g = mkldnn_Goihw8g;
-const format_tag_t gOIhw8i16o2i = mkldnn_gOIhw8i16o2i;
-const format_tag_t gOIhw8i8o = mkldnn_gOIhw8i8o;
-const format_tag_t gOIhw8o16i2o = mkldnn_gOIhw8o16i2o;
-const format_tag_t OIw4o8i8o4i = mkldnn_OIw4o8i8o4i;
-const format_tag_t gIOhw8o16i2o = mkldnn_gIOhw8o16i2o;
-const format_tag_t OIhw4o8i8o4i = mkldnn_OIhw4o8i8o4i;
-const format_tag_t OIdhw4o8i8o4i = mkldnn_OIdhw4o8i8o4i;
-const format_tag_t IOw4i8o8i4o = mkldnn_IOw4i8o8i4o;
-const format_tag_t IOhw4i8o8i4o = mkldnn_IOhw4i8o8i4o;
-const format_tag_t IOdhw4i8o8i4o = mkldnn_IOdhw4i8o8i4o;
-const format_tag_t gIOw4i8o8i4o = mkldnn_gIOw4i8o8i4o;
-const format_tag_t gIOhw4i8o8i4o = mkldnn_gIOhw4i8o8i4o;
-const format_tag_t gIOdhw4i8o8i4o = mkldnn_gIOdhw4i8o8i4o;
-const format_tag_t OIhw2o8i8o2i = mkldnn_OIhw2o8i8o2i;
-const format_tag_t gOIw4o8i8o4i = mkldnn_gOIw4o8i8o4i;
-const format_tag_t gOIhw4o8i8o4i = mkldnn_gOIhw4o8i8o4i;
-const format_tag_t gOIdhw4o8i8o4i = mkldnn_gOIdhw4o8i8o4i;
-const format_tag_t gOIhw2o8i8o2i = mkldnn_gOIhw2o8i8o2i;
-const format_tag_t gOIhw8o8i = mkldnn_gOIhw8o8i;
-const format_tag_t gIOdhw16i16o = mkldnn_gIOdhw16i16o;
-const format_tag_t gOdhwi16o = mkldnn_gOdhwi16o;
-const format_tag_t gOdhwi4o = mkldnn_gOdhwi4o;
-const format_tag_t gOdhwi8o = mkldnn_gOdhwi8o;
-const format_tag_t gOIdhw16i16o = mkldnn_gOIdhw16i16o;
-const format_tag_t gOIdhw16o16i = mkldnn_gOIdhw16o16i;
-const format_tag_t gOidhw16o = mkldnn_gOidhw16o;
-const format_tag_t gOIdhw4i4o = mkldnn_gOIdhw4i4o;
-const format_tag_t gOidhw4o = mkldnn_gOidhw4o;
-const format_tag_t gOIdhw8i16o2i = mkldnn_gOIdhw8i16o2i;
-const format_tag_t gOIdhw8o16i2o = mkldnn_gOIdhw8o16i2o;
-const format_tag_t gIOdhw8o16i2o = mkldnn_gIOdhw8o16i2o;
-const format_tag_t gOIdhw8i8o = mkldnn_gOIdhw8i8o;
-const format_tag_t gOIdhw8o8i = mkldnn_gOIdhw8o8i;
-const format_tag_t Goiw32g = mkldnn_Goiw32g;
-const format_tag_t Goihw32g = mkldnn_Goihw32g;
-const format_tag_t Goidhw32g = mkldnn_Goidhw32g;
-=======
 const format_tag_t undef = dnnl_format_tag_undef;
 const format_tag_t any = dnnl_format_tag_any;
 const format_tag_t a = dnnl_a;
@@ -483,6 +161,7 @@
 const format_tag_t ABc8b16a2b = dnnl_ABc8b16a2b;
 const format_tag_t ABc8b8a = dnnl_ABc8b8a;
 const format_tag_t Abcd16a = dnnl_Abcd16a;
+const format_tag_t Abcd32a = dnnl_Abcd32a;
 const format_tag_t ABcd16a16b = dnnl_ABcd16a16b;
 const format_tag_t aBcd16b = dnnl_aBcd16b;
 const format_tag_t ABcd16b16a = dnnl_ABcd16b16a;
@@ -506,6 +185,7 @@
 const format_tag_t aBCd8c16b2c = dnnl_aBCd8c16b2c;
 const format_tag_t aBCd8c8b = dnnl_aBCd8c8b;
 const format_tag_t Abcde16a = dnnl_Abcde16a;
+const format_tag_t Abcde32a = dnnl_Abcde32a;
 const format_tag_t ABcde16a16b = dnnl_ABcde16a16b;
 const format_tag_t aBcde16b = dnnl_aBcde16b;
 const format_tag_t ABcde16b16a = dnnl_ABcde16b16a;
@@ -528,9 +208,19 @@
 const format_tag_t aCBde8b16c2b = dnnl_aCBde8b16c2b;
 const format_tag_t ABcde8b8a = dnnl_ABcde8b8a;
 const format_tag_t aBCde8b8c = dnnl_aBCde8b8c;
+const format_tag_t ABc4a8b8a4b = dnnl_ABc4a8b8a4b;
 const format_tag_t ABcd4a8b8a4b = dnnl_ABcd4a8b8a4b;
+const format_tag_t ABcde4a8b8a4b = dnnl_ABcde4a8b8a4b;
 const format_tag_t ABcd2a8b8a2b = dnnl_ABcd2a8b8a2b;
+const format_tag_t aBCd4b8c8b4c = dnnl_aBCd4b8c8b4c;
 const format_tag_t aBCde4b8c8b4c = dnnl_aBCde4b8c8b4c;
+const format_tag_t aBCdef4b8c8b4c = dnnl_aBCdef4b8c8b4c;
+const format_tag_t BAc4b8a8b4a = dnnl_BAc4b8a8b4a;
+const format_tag_t BAcd4b8a8b4a = dnnl_BAcd4b8a8b4a;
+const format_tag_t BAcde4b8a8b4a = dnnl_BAcde4b8a8b4a;
+const format_tag_t aCBd4c8b8c4b = dnnl_aCBd4c8b8c4b;
+const format_tag_t aCBde4c8b8c4b = dnnl_aCBde4c8b8c4b;
+const format_tag_t aCBdef4c8b8c4b = dnnl_aCBdef4c8b8c4b;
 const format_tag_t aBCde2b8c8b2c = dnnl_aBCde2b8c8b2c;
 const format_tag_t aBCde8c16b2c = dnnl_aBCde8c16b2c;
 const format_tag_t aBCde8c8b = dnnl_aBCde8c8b;
@@ -569,10 +259,13 @@
 const format_tag_t Acdeb8a = dnnl_Acdeb8a;
 const format_tag_t BAc16a16b = dnnl_BAc16a16b;
 const format_tag_t BAcd16a16b = dnnl_BAcd16a16b;
+const format_tag_t ABc32a32b = dnnl_ABc32a32b;
 const format_tag_t ABcd32a32b = dnnl_ABcd32a32b;
+const format_tag_t ABcde32a32b = dnnl_ABcde32a32b;
 const format_tag_t BAcde16b16a = dnnl_BAcde16b16a;
 const format_tag_t aBdec32b = dnnl_aBdec32b;
 const format_tag_t Abcdef16a = dnnl_Abcdef16a;
+const format_tag_t Abcdef32a = dnnl_Abcdef32a;
 const format_tag_t Acdb32a = dnnl_Acdb32a;
 const format_tag_t BAc16b16a = dnnl_BAc16b16a;
 const format_tag_t BAcd16b16a = dnnl_BAcd16b16a;
@@ -626,7 +319,9 @@
 const format_tag_t NCw16n16c = dnnl_NCw16n16c;
 const format_tag_t NChw16n16c = dnnl_NChw16n16c;
 const format_tag_t NCdhw16n16c = dnnl_NCdhw16n16c;
+const format_tag_t NCw32n32c = dnnl_NCw32n32c;
 const format_tag_t NChw32n32c = dnnl_NChw32n32c;
+const format_tag_t NCdhw32n32c = dnnl_NCdhw32n32c;
 const format_tag_t IOdhw16i16o = dnnl_IOdhw16i16o;
 const format_tag_t IOhw16i16o = dnnl_IOhw16i16o;
 const format_tag_t Ohwi32o = dnnl_Ohwi32o;
@@ -711,10 +406,20 @@
 const format_tag_t gOIhw8i16o2i = dnnl_gOIhw8i16o2i;
 const format_tag_t gOIhw8i8o = dnnl_gOIhw8i8o;
 const format_tag_t gOIhw8o16i2o = dnnl_gOIhw8o16i2o;
+const format_tag_t OIw4o8i8o4i = dnnl_OIw4o8i8o4i;
 const format_tag_t gIOhw8o16i2o = dnnl_gIOhw8o16i2o;
 const format_tag_t OIhw4o8i8o4i = dnnl_OIhw4o8i8o4i;
+const format_tag_t OIdhw4o8i8o4i = dnnl_OIdhw4o8i8o4i;
+const format_tag_t IOw4i8o8i4o = dnnl_IOw4i8o8i4o;
+const format_tag_t IOhw4i8o8i4o = dnnl_IOhw4i8o8i4o;
+const format_tag_t IOdhw4i8o8i4o = dnnl_IOdhw4i8o8i4o;
+const format_tag_t gIOw4i8o8i4o = dnnl_gIOw4i8o8i4o;
+const format_tag_t gIOhw4i8o8i4o = dnnl_gIOhw4i8o8i4o;
+const format_tag_t gIOdhw4i8o8i4o = dnnl_gIOdhw4i8o8i4o;
 const format_tag_t OIhw2o8i8o2i = dnnl_OIhw2o8i8o2i;
+const format_tag_t gOIw4o8i8o4i = dnnl_gOIw4o8i8o4i;
 const format_tag_t gOIhw4o8i8o4i = dnnl_gOIhw4o8i8o4i;
+const format_tag_t gOIdhw4o8i8o4i = dnnl_gOIdhw4o8i8o4i;
 const format_tag_t gOIhw2o8i8o2i = dnnl_gOIhw2o8i8o2i;
 const format_tag_t gOIhw8o8i = dnnl_gOIhw8o8i;
 const format_tag_t gIOdhw16i16o = dnnl_gIOdhw16i16o;
@@ -731,7 +436,9 @@
 const format_tag_t gIOdhw8o16i2o = dnnl_gIOdhw8o16i2o;
 const format_tag_t gOIdhw8i8o = dnnl_gOIdhw8i8o;
 const format_tag_t gOIdhw8o8i = dnnl_gOIdhw8o8i;
->>>>>>> 98b0de90
+const format_tag_t Goiw32g = dnnl_Goiw32g;
+const format_tag_t Goihw32g = dnnl_Goihw32g;
+const format_tag_t Goidhw32g = dnnl_Goidhw32g;
 } // namespace format_tag
 
 using memory_extra_flags_t = dnnl_memory_extra_flags_t;
@@ -851,9 +558,9 @@
 using sum_desc_t = dnnl_sum_desc_t;
 
 /* Internal types, for the primitives which don't have descs */
-using concat_desc_t = mkldnn_concat_desc_t;
-using reorder_desc_t = mkldnn_reorder_desc_t;
-using sum_desc_t = mkldnn_sum_desc_t;
+using concat_desc_t = dnnl_concat_desc_t;
+using reorder_desc_t = dnnl_reorder_desc_t;
+using sum_desc_t = dnnl_sum_desc_t;
 
 /* C op_desc_t, which eventually are just (void*) */
 using c_op_desc_t = dnnl_op_desc_t;
