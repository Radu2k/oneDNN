/*******************************************************************************
* Copyright 2016-2020 Intel Corporation
*
* Licensed under the Apache License, Version 2.0 (the "License");
* you may not use this file except in compliance with the License.
* You may obtain a copy of the License at
*
*     http://www.apache.org/licenses/LICENSE-2.0
*
* Unless required by applicable law or agreed to in writing, software
* distributed under the License is distributed on an "AS IS" BASIS,
* WITHOUT WARRANTIES OR CONDITIONS OF ANY KIND, either express or implied.
* See the License for the specific language governing permissions and
* limitations under the License.
*******************************************************************************/

#ifndef COMMON_C_TYPES_MAP_HPP
#define COMMON_C_TYPES_MAP_HPP

#include "dnnl_types.h"
#include "gemm_types.hpp"
#include "internal_desc_types.hpp"

// These aliases should be in the global namespace as they are intended
// to give names that better reflects the meaning of the entities
using primitive_iface_t = dnnl_primitive;
using primitive_desc_iface_t = dnnl_primitive_desc;

namespace dnnl {
namespace impl {

// TODO: autogenerate this

using dim_t = dnnl_dim_t;
using dims_t = dnnl_dims_t;
using stride_t = dnnl_dim_t;
using strides_t = dnnl_dims_t;

using status_t = dnnl_status_t;
namespace status {
const status_t success = dnnl_success;
const status_t out_of_memory = dnnl_out_of_memory;
const status_t invalid_arguments = dnnl_invalid_arguments;
const status_t unimplemented = dnnl_unimplemented;
const status_t iterator_ends = dnnl_iterator_ends;
const status_t runtime_error = dnnl_runtime_error;
const status_t not_required = dnnl_not_required;
} // namespace status

using prop_kind_t = dnnl_prop_kind_t;
namespace prop_kind {
const prop_kind_t undef = dnnl_prop_kind_undef;
const prop_kind_t forward_training = dnnl_forward_training;
const prop_kind_t forward_inference = dnnl_forward_inference;
const prop_kind_t forward_scoring = dnnl_forward_scoring;
const prop_kind_t forward = dnnl_forward;
const prop_kind_t backward = dnnl_backward;
const prop_kind_t backward_data = dnnl_backward_data;
const prop_kind_t backward_weights = dnnl_backward_weights;
const prop_kind_t backward_bias = dnnl_backward_bias;
} // namespace prop_kind

using alg_kind_t = dnnl_alg_kind_t;
namespace alg_kind {
const alg_kind_t undef = dnnl_alg_kind_undef;
const alg_kind_t convolution_auto = dnnl_convolution_auto;
const alg_kind_t convolution_direct = dnnl_convolution_direct;
const alg_kind_t convolution_winograd = dnnl_convolution_winograd;
const alg_kind_t deconvolution_direct = dnnl_deconvolution_direct;
const alg_kind_t deconvolution_winograd = dnnl_deconvolution_winograd;
const alg_kind_t eltwise_relu = dnnl_eltwise_relu;
const alg_kind_t eltwise_tanh = dnnl_eltwise_tanh;
const alg_kind_t eltwise_elu = dnnl_eltwise_elu;
const alg_kind_t eltwise_square = dnnl_eltwise_square;
const alg_kind_t eltwise_abs = dnnl_eltwise_abs;
const alg_kind_t eltwise_sqrt = dnnl_eltwise_sqrt;
const alg_kind_t eltwise_swish = dnnl_eltwise_swish;
const alg_kind_t eltwise_linear = dnnl_eltwise_linear;
const alg_kind_t eltwise_bounded_relu = dnnl_eltwise_bounded_relu;
const alg_kind_t eltwise_soft_relu = dnnl_eltwise_soft_relu;
const alg_kind_t eltwise_logistic = dnnl_eltwise_logistic;
const alg_kind_t eltwise_exp = dnnl_eltwise_exp;
const alg_kind_t eltwise_gelu = dnnl_eltwise_gelu;
const alg_kind_t eltwise_log = dnnl_eltwise_log;
const alg_kind_t eltwise_clip = dnnl_eltwise_clip;
const alg_kind_t eltwise_pow = dnnl_eltwise_pow;
const alg_kind_t eltwise_gelu_tanh = dnnl_eltwise_gelu_tanh;
const alg_kind_t eltwise_gelu_erf = dnnl_eltwise_gelu_erf;
const alg_kind_t eltwise_relu_use_dst_for_bwd
        = dnnl_eltwise_relu_use_dst_for_bwd;
const alg_kind_t eltwise_tanh_use_dst_for_bwd
        = dnnl_eltwise_tanh_use_dst_for_bwd;
const alg_kind_t eltwise_elu_use_dst_for_bwd = dnnl_eltwise_elu_use_dst_for_bwd;
const alg_kind_t eltwise_sqrt_use_dst_for_bwd
        = dnnl_eltwise_sqrt_use_dst_for_bwd;
const alg_kind_t eltwise_logistic_use_dst_for_bwd
        = dnnl_eltwise_logistic_use_dst_for_bwd;
const alg_kind_t eltwise_exp_use_dst_for_bwd = dnnl_eltwise_exp_use_dst_for_bwd;
const alg_kind_t eltwise_round = dnnl_eltwise_round;
const alg_kind_t pooling_max = dnnl_pooling_max;
const alg_kind_t pooling_avg = dnnl_pooling_avg;
const alg_kind_t pooling_avg_include_padding = dnnl_pooling_avg_include_padding;
const alg_kind_t pooling_avg_exclude_padding = dnnl_pooling_avg_exclude_padding;
const alg_kind_t lrn_across_channels = dnnl_lrn_across_channels;
const alg_kind_t lrn_within_channel = dnnl_lrn_within_channel;
const alg_kind_t vanilla_rnn = dnnl_vanilla_rnn;
const alg_kind_t vanilla_lstm = dnnl_vanilla_lstm;
const alg_kind_t vanilla_gru = dnnl_vanilla_gru;
const alg_kind_t lbr_gru = dnnl_lbr_gru;
const alg_kind_t binary_add = dnnl_binary_add;
const alg_kind_t binary_mul = dnnl_binary_mul;
const alg_kind_t binary_max = dnnl_binary_max;
const alg_kind_t binary_min = dnnl_binary_min;
const alg_kind_t resampling_nearest = dnnl_resampling_nearest;
const alg_kind_t resampling_linear = dnnl_resampling_linear;
} // namespace alg_kind

using data_type_t = dnnl_data_type_t;
namespace data_type {
const data_type_t undef = dnnl_data_type_undef;
const data_type_t f16 = dnnl_f16;
const data_type_t bf16 = dnnl_bf16;
const data_type_t f32 = dnnl_f32;
const data_type_t s32 = dnnl_s32;
const data_type_t s8 = dnnl_s8;
const data_type_t u8 = dnnl_u8;
} // namespace data_type

using scratchpad_mode_t = dnnl_scratchpad_mode_t;
namespace scratchpad_mode {
const scratchpad_mode_t library = dnnl_scratchpad_mode_library;
const scratchpad_mode_t user = dnnl_scratchpad_mode_user;
} // namespace scratchpad_mode

using rnn_packed_format_t = dnnl_rnn_packed_memory_format_t;
namespace rnn_packed_format {
const rnn_packed_format_t undef = dnnl_packed_format_undef;
const rnn_packed_format_t ldigo_p = dnnl_ldigo_p;
const rnn_packed_format_t ldgoi_p = dnnl_ldgoi_p;
} // namespace rnn_packed_format

using format_kind_t = dnnl_format_kind_t;
namespace format_kind {
const format_kind_t undef = dnnl_format_kind_undef;
const format_kind_t any = dnnl_format_kind_any;
const format_kind_t blocked = dnnl_blocked;
const format_kind_t wino = dnnl_format_kind_wino;
const format_kind_t rnn_packed = dnnl_format_kind_rnn_packed;
} // namespace format_kind

using format_tag_t = dnnl_format_tag_t;
namespace format_tag {
const format_tag_t undef = dnnl_format_tag_undef;
const format_tag_t any = dnnl_format_tag_any;
const format_tag_t a = dnnl_a;
const format_tag_t ab = dnnl_ab;
const format_tag_t abc = dnnl_abc;
const format_tag_t abcd = dnnl_abcd;
const format_tag_t abcde = dnnl_abcde;
const format_tag_t abcdef = dnnl_abcdef;
const format_tag_t abdc = dnnl_abdc;
const format_tag_t abdec = dnnl_abdec;
const format_tag_t acb = dnnl_acb;
const format_tag_t acbde = dnnl_acbde;
const format_tag_t acbdef = dnnl_acbdef;
const format_tag_t acdb = dnnl_acdb;
const format_tag_t acdeb = dnnl_acdeb;
const format_tag_t ba = dnnl_ba;
const format_tag_t bac = dnnl_bac;
const format_tag_t bacd = dnnl_bacd;
const format_tag_t bca = dnnl_bca;
const format_tag_t bcda = dnnl_bcda;
const format_tag_t bcdea = dnnl_bcdea;
const format_tag_t bacde = dnnl_bacde;
const format_tag_t cba = dnnl_cba;
const format_tag_t cdba = dnnl_cdba;
const format_tag_t dcab = dnnl_dcab;
const format_tag_t cdeba = dnnl_cdeba;
const format_tag_t decab = dnnl_decab;
const format_tag_t defcab = dnnl_defcab;
const format_tag_t Abc16a = dnnl_Abc16a;
const format_tag_t ABc16a16b = dnnl_ABc16a16b;
const format_tag_t ABc4a4b = dnnl_ABc4a4b;
const format_tag_t aBc16b = dnnl_aBc16b;
const format_tag_t aBc32b = dnnl_aBc32b;
const format_tag_t ABc16b16a = dnnl_ABc16b16a;
const format_tag_t Abc4a = dnnl_Abc4a;
const format_tag_t aBc4b = dnnl_aBc4b;
const format_tag_t ABc4b16a4b = dnnl_ABc4b16a4b;
const format_tag_t ABc2b8a4b = dnnl_ABc2b8a4b;
const format_tag_t ABc16b16a4b = dnnl_ABc16b16a4b;
const format_tag_t ABc16b16a2b = dnnl_ABc16b16a2b;
const format_tag_t ABc4b4a = dnnl_ABc4b4a;
const format_tag_t ABc8a16b2a = dnnl_ABc8a16b2a;
const format_tag_t BAc8a16b2a = dnnl_BAc8a16b2a;
const format_tag_t ABc8a8b = dnnl_ABc8a8b;
const format_tag_t ABc8a4b = dnnl_ABc8a4b;
const format_tag_t aBc8b = dnnl_aBc8b;
const format_tag_t ABc8b16a2b = dnnl_ABc8b16a2b;
const format_tag_t ABc8b8a = dnnl_ABc8b8a;
const format_tag_t Abcd16a = dnnl_Abcd16a;
const format_tag_t Abcd8a = dnnl_Abcd8a;
const format_tag_t Abcd32a = dnnl_Abcd32a;
const format_tag_t ABcd16a16b = dnnl_ABcd16a16b;
const format_tag_t aBcd16b = dnnl_aBcd16b;
const format_tag_t aBcd32b = dnnl_aBcd32b;
const format_tag_t ABcd16b16a = dnnl_ABcd16b16a;
const format_tag_t aBCd16b16c = dnnl_aBCd16b16c;
const format_tag_t aBCd16c16b = dnnl_aBCd16c16b;
const format_tag_t Abcd4a = dnnl_Abcd4a;
const format_tag_t aBcd4b = dnnl_aBcd4b;
const format_tag_t ABcd4b16a4b = dnnl_ABcd4b16a4b;
const format_tag_t ABcd16b16a4b = dnnl_ABcd16b16a4b;
const format_tag_t ABcd16b16a2b = dnnl_ABcd16b16a2b;
const format_tag_t ABcd4b4a = dnnl_ABcd4b4a;
const format_tag_t ABcd4a4b = dnnl_ABcd4a4b;
const format_tag_t aBCd4c16b4c = dnnl_aBCd4c16b4c;
const format_tag_t aBCd2c8b4c = dnnl_aBCd2c8b4c;
const format_tag_t aBCd16c16b4c = dnnl_aBCd16c16b4c;
const format_tag_t aBCd16c16b2c = dnnl_aBCd16c16b2c;
const format_tag_t aBCd4c4b = dnnl_aBCd4c4b;
const format_tag_t aBCd4b4c = dnnl_aBCd4b4c;
const format_tag_t ABcd8a16b2a = dnnl_ABcd8a16b2a;
const format_tag_t BAcd8a16b2a = dnnl_BAcd8a16b2a;
const format_tag_t ABcd8a8b = dnnl_ABcd8a8b;
const format_tag_t ABcd8a4b = dnnl_ABcd8a4b;
const format_tag_t aBcd8b = dnnl_aBcd8b;
const format_tag_t ABcd8b16a2b = dnnl_ABcd8b16a2b;
const format_tag_t ABcd2b8a4b = dnnl_ABcd2b8a4b;
const format_tag_t aBCd8b16c2b = dnnl_aBCd8b16c2b;
const format_tag_t aCBd8b16c2b = dnnl_aCBd8b16c2b;
const format_tag_t ABcd8b8a = dnnl_ABcd8b8a;
const format_tag_t aBCd8b8c = dnnl_aBCd8b8c;
const format_tag_t aBCd8b4c = dnnl_aBCd8b4c;
const format_tag_t aBCd8c16b2c = dnnl_aBCd8c16b2c;
const format_tag_t aBCd8c8b = dnnl_aBCd8c8b;
const format_tag_t Abcde16a = dnnl_Abcde16a;
const format_tag_t Abcde32a = dnnl_Abcde32a;
const format_tag_t ABcde16a16b = dnnl_ABcde16a16b;
const format_tag_t aBcde16b = dnnl_aBcde16b;
const format_tag_t aBcde32b = dnnl_aBcde32b;
const format_tag_t ABcde16b16a = dnnl_ABcde16b16a;
const format_tag_t aBCde16b16c = dnnl_aBCde16b16c;
const format_tag_t aBCde16c16b = dnnl_aBCde16c16b;
const format_tag_t aBCde2c8b4c = dnnl_aBCde2c8b4c;
const format_tag_t Abcde4a = dnnl_Abcde4a;
const format_tag_t aBcde4b = dnnl_aBcde4b;
const format_tag_t ABcde4b4a = dnnl_ABcde4b4a;
const format_tag_t ABcde4a4b = dnnl_ABcde4a4b;
const format_tag_t aBCde4b4c = dnnl_aBCde4b4c;
const format_tag_t aBCde4c16b4c = dnnl_aBCde4c16b4c;
const format_tag_t aBCde16c16b4c = dnnl_aBCde16c16b4c;
const format_tag_t aBCde16c16b2c = dnnl_aBCde16c16b2c;
const format_tag_t aBCde4c4b = dnnl_aBCde4c4b;
const format_tag_t Abcde8a = dnnl_Abcde8a;
const format_tag_t ABcde8a8b = dnnl_ABcde8a8b;
const format_tag_t ABcde8a4b = dnnl_ABcde8a4b;
const format_tag_t aBcde8b = dnnl_aBcde8b;
const format_tag_t ABcde8b16a2b = dnnl_ABcde8b16a2b;
const format_tag_t ABcde8a16b2a = dnnl_ABcde8a16b2a;
const format_tag_t BAcde8a16b2a = dnnl_BAcde8a16b2a;
const format_tag_t ABcde4b16a4b = dnnl_ABcde4b16a4b;
const format_tag_t ABcde2b8a4b = dnnl_ABcde2b8a4b;
const format_tag_t aBCde8b16c2b = dnnl_aBCde8b16c2b;
const format_tag_t aCBde8b16c2b = dnnl_aCBde8b16c2b;
const format_tag_t ABcde8b8a = dnnl_ABcde8b8a;
const format_tag_t aBCde8b8c = dnnl_aBCde8b8c;
const format_tag_t aBCde8b4c = dnnl_aBCde8b4c;
const format_tag_t ABc4a8b8a4b = dnnl_ABc4a8b8a4b;
const format_tag_t ABcd4a8b8a4b = dnnl_ABcd4a8b8a4b;
const format_tag_t ABcde4a8b8a4b = dnnl_ABcde4a8b8a4b;
const format_tag_t ABcd2a8b8a2b = dnnl_ABcd2a8b8a2b;
const format_tag_t ABcde4a8b8a2b = dnnl_ABcde4a8b8a2b;
const format_tag_t ABcd4a8b8a2b = dnnl_ABcd4a8b8a2b;
const format_tag_t ABc4a8b8a2b = dnnl_ABc4a8b8a2b;
const format_tag_t aBCdef4b8c8b2c = dnnl_aBCdef4b8c8b2c;
const format_tag_t aBCde4b8c8b2c = dnnl_aBCde4b8c8b2c;
const format_tag_t aBCd4b8c8b2c = dnnl_aBCd4b8c8b2c;
const format_tag_t BAcde4b8a8b2a = dnnl_BAcde4b8a8b2a;
const format_tag_t BAcd4b8a8b2a = dnnl_BAcd4b8a8b2a;
const format_tag_t BAc4b8a8b2a = dnnl_BAc4b8a8b2a;
const format_tag_t aCBdef4c8b8c2b = dnnl_aCBdef4c8b8c2b;
const format_tag_t aCBde4c8b8c2b = dnnl_aCBde4c8b8c2b;
const format_tag_t aCBd4c8b8c2b = dnnl_aCBd4c8b8c2b;
const format_tag_t aBCd4b8c8b4c = dnnl_aBCd4b8c8b4c;
const format_tag_t aBCde4b8c8b4c = dnnl_aBCde4b8c8b4c;
const format_tag_t aBCdef4b8c8b4c = dnnl_aBCdef4b8c8b4c;
const format_tag_t BAc4b8a8b4a = dnnl_BAc4b8a8b4a;
const format_tag_t BAcd4b8a8b4a = dnnl_BAcd4b8a8b4a;
const format_tag_t BAcde4b8a8b4a = dnnl_BAcde4b8a8b4a;
const format_tag_t aCBd4c8b8c4b = dnnl_aCBd4c8b8c4b;
const format_tag_t aCBde4c8b8c4b = dnnl_aCBde4c8b8c4b;
const format_tag_t aCBdef4c8b8c4b = dnnl_aCBdef4c8b8c4b;
const format_tag_t aBCde2b8c8b2c = dnnl_aBCde2b8c8b2c;
const format_tag_t aBCde8c16b2c = dnnl_aBCde8c16b2c;
const format_tag_t aBCde8c8b = dnnl_aBCde8c8b;
const format_tag_t aBcdef16b = dnnl_aBcdef16b;
const format_tag_t aBCdef16b16c = dnnl_aBCdef16b16c;
const format_tag_t aBCdef16c16b = dnnl_aBCdef16c16b;
const format_tag_t aBCdef4c16b4c = dnnl_aBCdef4c16b4c;
const format_tag_t aBCdef2c8b4c = dnnl_aBCdef2c8b4c;
const format_tag_t aBcdef4b = dnnl_aBcdef4b;
const format_tag_t aBCdef4c4b = dnnl_aBCdef4c4b;
const format_tag_t aBCdef4b4c = dnnl_aBCdef4b4c;
const format_tag_t aBCdef8b8c = dnnl_aBCdef8b8c;
const format_tag_t aBCdef8b4c = dnnl_aBCdef8b4c;
const format_tag_t aBCdef8c16b2c = dnnl_aBCdef8c16b2c;
const format_tag_t aBCdef8b16c2b = dnnl_aBCdef8b16c2b;
const format_tag_t aCBdef8b16c2b = dnnl_aCBdef8b16c2b;
const format_tag_t aBCdef8c8b = dnnl_aBCdef8c8b;
const format_tag_t aBdc16b = dnnl_aBdc16b;
const format_tag_t aBdC16b2c = dnnl_aBdC16b2c;
const format_tag_t aBdC16b4c = dnnl_aBdC16b4c;
const format_tag_t aBdc4b = dnnl_aBdc4b;
const format_tag_t aBdc8b = dnnl_aBdc8b;
const format_tag_t aBdec16b = dnnl_aBdec16b;
const format_tag_t aBdeC16b2c = dnnl_aBdeC16b2c;
const format_tag_t aBdeC16b4c = dnnl_aBdeC16b4c;
const format_tag_t aBdec4b = dnnl_aBdec4b;
const format_tag_t aBdec8b = dnnl_aBdec8b;
const format_tag_t aBdefc16b = dnnl_aBdefc16b;
const format_tag_t aBdefC16b2c = dnnl_aBdefC16b2c;
const format_tag_t aCBdef16c16b = dnnl_aCBdef16c16b;
const format_tag_t aCBdef16b16c = dnnl_aCBdef16b16c;
const format_tag_t aBdefc4b = dnnl_aBdefc4b;
const format_tag_t aBdefc8b = dnnl_aBdefc8b;
const format_tag_t Acb16a = dnnl_Acb16a;
const format_tag_t AcB16a2b = dnnl_AcB16a2b;
const format_tag_t AcB16a4b = dnnl_AcB16a4b;
const format_tag_t Acb4a = dnnl_Acb4a;
const format_tag_t Acb8a = dnnl_Acb8a;
const format_tag_t aCBd16b16c = dnnl_aCBd16b16c;
const format_tag_t aCBd16c16b = dnnl_aCBd16c16b;
const format_tag_t aCBde16b16c = dnnl_aCBde16b16c;
const format_tag_t aCBde16c16b = dnnl_aCBde16c16b;
const format_tag_t Acdb16a = dnnl_Acdb16a;
const format_tag_t AcdB16a2b = dnnl_AcdB16a2b;
const format_tag_t AcdB16a4b = dnnl_AcdB16a4b;
const format_tag_t Acdb4a = dnnl_Acdb4a;
const format_tag_t Acdb8a = dnnl_Acdb8a;
const format_tag_t Acdeb16a = dnnl_Acdeb16a;
const format_tag_t AcdeB16a2b = dnnl_AcdeB16a2b;
const format_tag_t Acdeb4a = dnnl_Acdeb4a;
const format_tag_t Acdeb8a = dnnl_Acdeb8a;
const format_tag_t BAc16a16b = dnnl_BAc16a16b;
const format_tag_t BAcd16a16b = dnnl_BAcd16a16b;
const format_tag_t ABc32a16b = dnnl_ABc32a16b;
const format_tag_t ABcd32a16b = dnnl_ABcd32a16b;
const format_tag_t ABcde32a16b = dnnl_ABcde32a16b;
const format_tag_t ABc32a32b = dnnl_ABc32a32b;
const format_tag_t BAcde16a16b = dnnl_BAcde16a16b;
const format_tag_t ABcd32a32b = dnnl_ABcd32a32b;
const format_tag_t ABcde32a32b = dnnl_ABcde32a32b;
const format_tag_t BAcde16b16a = dnnl_BAcde16b16a;
const format_tag_t aBdec32b = dnnl_aBdec32b;
const format_tag_t Abcdef16a = dnnl_Abcdef16a;
const format_tag_t Abcdef32a = dnnl_Abcdef32a;
const format_tag_t Acdb32a = dnnl_Acdb32a;
const format_tag_t BAc16b16a = dnnl_BAc16b16a;
const format_tag_t BAcd16b16a = dnnl_BAcd16b16a;
const format_tag_t aBCd2b4c2b = dnnl_aBCd2b4c2b;
const format_tag_t aBCde2b4c2b = dnnl_aBCde2b4c2b;
const format_tag_t aBCdef2b4c2b = dnnl_aBCdef2b4c2b;
const format_tag_t aBCd2c4b2c = dnnl_aBCd2c4b2c;
const format_tag_t aBCde2c4b2c = dnnl_aBCde2c4b2c;
const format_tag_t aBCdef2c4b2c = dnnl_aBCdef2c4b2c;
const format_tag_t aBCd4b8c2b = dnnl_aBCd4b8c2b;
const format_tag_t aBCde4b8c2b = dnnl_aBCde4b8c2b;
const format_tag_t aBCdef4b8c2b = dnnl_aBCdef4b8c2b;
const format_tag_t aBCd4c8b2c = dnnl_aBCd4c8b2c;
const format_tag_t aBCde4c8b2c = dnnl_aBCde4c8b2c;
const format_tag_t aBCdef4c8b2c = dnnl_aBCdef4c8b2c;
const format_tag_t last = dnnl_format_tag_last;

const format_tag_t x = dnnl_x;
const format_tag_t nc = dnnl_nc;
const format_tag_t cn = dnnl_cn;
const format_tag_t ncw = dnnl_ncw;
const format_tag_t nwc = dnnl_nwc;
const format_tag_t nchw = dnnl_nchw;
const format_tag_t nhwc = dnnl_nhwc;
const format_tag_t chwn = dnnl_chwn;
const format_tag_t ncdhw = dnnl_ncdhw;
const format_tag_t ndhwc = dnnl_ndhwc;
const format_tag_t oi = dnnl_oi;
const format_tag_t io = dnnl_io;
const format_tag_t oiw = dnnl_oiw;
const format_tag_t wio = dnnl_wio;
const format_tag_t owi = dnnl_owi;
const format_tag_t iwo = dnnl_iwo;
const format_tag_t oihw = dnnl_oihw;
const format_tag_t hwio = dnnl_hwio;
const format_tag_t ohwi = dnnl_ohwi;
const format_tag_t ihwo = dnnl_ihwo;
const format_tag_t iohw = dnnl_iohw;
const format_tag_t oidhw = dnnl_oidhw;
const format_tag_t dhwio = dnnl_dhwio;
const format_tag_t odhwi = dnnl_odhwi;
const format_tag_t idhwo = dnnl_idhwo;

const format_tag_t iodhw = dnnl_iodhw;
const format_tag_t goiw = dnnl_goiw;
const format_tag_t goihw = dnnl_goihw;
const format_tag_t wigo = dnnl_wigo;
const format_tag_t hwigo = dnnl_hwigo;
const format_tag_t dhwigo = dnnl_dhwigo;
const format_tag_t giohw = dnnl_giohw;
const format_tag_t goidhw = dnnl_goidhw;
const format_tag_t giodhw = dnnl_giodhw;
const format_tag_t tnc = dnnl_tnc;
const format_tag_t ntc = dnnl_ntc;
const format_tag_t ldnc = dnnl_ldnc;
const format_tag_t ldigo = dnnl_ldigo;
const format_tag_t ldgoi = dnnl_ldgoi;
const format_tag_t ldio = dnnl_ldio;
const format_tag_t ldoi = dnnl_ldoi;
const format_tag_t ldgo = dnnl_ldgo;
const format_tag_t nCdhw32c = dnnl_nCdhw32c;
const format_tag_t nCdhw16c = dnnl_nCdhw16c;
const format_tag_t nCdhw4c = dnnl_nCdhw4c;
const format_tag_t nCdhw8c = dnnl_nCdhw8c;
const format_tag_t nChw32c = dnnl_nChw32c;
const format_tag_t nChw16c = dnnl_nChw16c;
const format_tag_t nChw4c = dnnl_nChw4c;
const format_tag_t nChw8c = dnnl_nChw8c;
const format_tag_t nCw32c = dnnl_nCw32c;
const format_tag_t nCw16c = dnnl_nCw16c;
const format_tag_t nCw4c = dnnl_nCw4c;
const format_tag_t nCw8c = dnnl_nCw8c;
const format_tag_t NCw16n16c = dnnl_NCw16n16c;
const format_tag_t NChw16n16c = dnnl_NChw16n16c;
const format_tag_t NCdhw16n16c = dnnl_NCdhw16n16c;
const format_tag_t NCw32n16c = dnnl_NCw32n16c;
const format_tag_t NChw32n16c = dnnl_NChw32n16c;
const format_tag_t NCdhw32n16c = dnnl_NCdhw32n16c;
const format_tag_t NCw32n32c = dnnl_NCw32n32c;
const format_tag_t NChw32n32c = dnnl_NChw32n32c;
const format_tag_t NCdhw32n32c = dnnl_NCdhw32n32c;
const format_tag_t IOdhw16i16o = dnnl_IOdhw16i16o;
const format_tag_t IOhw16i16o = dnnl_IOhw16i16o;
const format_tag_t Ohwi32o = dnnl_Ohwi32o;
const format_tag_t gIOhw16i16o = dnnl_gIOhw16i16o;
const format_tag_t gOhwi32o = dnnl_gOhwi32o;
const format_tag_t Goidhw16g = dnnl_Goidhw16g;
const format_tag_t IOw16o16i = dnnl_IOw16o16i;
const format_tag_t IOw16i16o = dnnl_IOw16i16o;
const format_tag_t gIOw16i16o = dnnl_gIOw16i16o;
const format_tag_t OIw16i16o = dnnl_OIw16i16o;
const format_tag_t OIw16o16i = dnnl_OIw16o16i;
const format_tag_t Oiw16o = dnnl_Oiw16o;
const format_tag_t OIw4i16o4i = dnnl_OIw4i16o4i;
const format_tag_t OIw2i8o4i = dnnl_OIw2i8o4i;
const format_tag_t OIw16i16o4i = dnnl_OIw16i16o4i;
const format_tag_t OIw16i16o2i = dnnl_OIw16i16o2i;
const format_tag_t OIw4i4o = dnnl_OIw4i4o;
const format_tag_t OIw4o4i = dnnl_OIw4o4i;
const format_tag_t Oiw4o = dnnl_Oiw4o;
const format_tag_t OIw8i16o2i = dnnl_OIw8i16o2i;
const format_tag_t OIw8i8o = dnnl_OIw8i8o;
const format_tag_t OIw8o16i2o = dnnl_OIw8o16i2o;
const format_tag_t IOw8o16i2o = dnnl_IOw8o16i2o;
const format_tag_t OIw8o8i = dnnl_OIw8o8i;
const format_tag_t OIw8o4i = dnnl_OIw8o4i;
const format_tag_t Owi16o = dnnl_Owi16o;
const format_tag_t OwI16o2i = dnnl_OwI16o2i;
const format_tag_t OwI16o4i = dnnl_OwI16o4i;
const format_tag_t Owi4o = dnnl_Owi4o;
const format_tag_t Owi8o = dnnl_Owi8o;
const format_tag_t IOdhw16o16i = dnnl_IOdhw16o16i;
const format_tag_t IOhw16o16i = dnnl_IOhw16o16i;
const format_tag_t Ohwi16o = dnnl_Ohwi16o;
const format_tag_t OhwI16o2i = dnnl_OhwI16o2i;
const format_tag_t OhwI16o4i = dnnl_OhwI16o4i;
const format_tag_t Ohwi4o = dnnl_Ohwi4o;
const format_tag_t Ohwi8o = dnnl_Ohwi8o;
const format_tag_t OIhw16i16o = dnnl_OIhw16i16o;
const format_tag_t OIhw16o16i = dnnl_OIhw16o16i;
const format_tag_t Oihw16o = dnnl_Oihw16o;
const format_tag_t OIhw4i16o4i = dnnl_OIhw4i16o4i;
const format_tag_t OIhw16i16o4i = dnnl_OIhw16i16o4i;
const format_tag_t OIhw16i16o2i = dnnl_OIhw16i16o2i;
const format_tag_t OIhw4i4o = dnnl_OIhw4i4o;
const format_tag_t OIhw4o4i = dnnl_OIhw4o4i;
const format_tag_t Oihw4o = dnnl_Oihw4o;
const format_tag_t OIhw8i16o2i = dnnl_OIhw8i16o2i;
const format_tag_t OIhw2i8o4i = dnnl_OIhw2i8o4i;
const format_tag_t OIhw8i8o = dnnl_OIhw8i8o;
const format_tag_t OIhw8o16i2o = dnnl_OIhw8o16i2o;
const format_tag_t IOhw8o16i2o = dnnl_IOhw8o16i2o;
const format_tag_t OIhw8o8i = dnnl_OIhw8o8i;
const format_tag_t OIhw8o4i = dnnl_OIhw8o4i;
const format_tag_t Odhwi16o = dnnl_Odhwi16o;
const format_tag_t OdhwI16o2i = dnnl_OdhwI16o2i;
const format_tag_t Odhwi4o = dnnl_Odhwi4o;
const format_tag_t Odhwi8o = dnnl_Odhwi8o;
const format_tag_t OIdhw16i16o = dnnl_OIdhw16i16o;
const format_tag_t OIdhw16o16i = dnnl_OIdhw16o16i;
const format_tag_t Oidhw16o = dnnl_Oidhw16o;
const format_tag_t OIdhw4i4o = dnnl_OIdhw4i4o;
const format_tag_t OIdhw4o4i = dnnl_OIdhw4o4i;
const format_tag_t Oidhw4o = dnnl_Oidhw4o;
const format_tag_t OIdhw8i16o2i = dnnl_OIdhw8i16o2i;
const format_tag_t OIdhw4i16o4i = dnnl_OIdhw4i16o4i;
const format_tag_t OIdhw2i8o4i = dnnl_OIdhw2i8o4i;
const format_tag_t OIdhw8o16i2o = dnnl_OIdhw8o16i2o;
const format_tag_t IOdhw8o16i2o = dnnl_IOdhw8o16i2o;
const format_tag_t OIdhw8i8o = dnnl_OIdhw8i8o;
const format_tag_t OIdhw8o8i = dnnl_OIdhw8o8i;
const format_tag_t OIdhw8o4i = dnnl_OIdhw8o4i;
const format_tag_t gIOw16o16i = dnnl_gIOw16o16i;
const format_tag_t Goiw16g = dnnl_Goiw16g;
const format_tag_t Goiw8g = dnnl_Goiw8g;
const format_tag_t gOIw16i16o = dnnl_gOIw16i16o;
const format_tag_t gOIw16o16i = dnnl_gOIw16o16i;
const format_tag_t gOiw16o = dnnl_gOiw16o;
const format_tag_t gOIw4i16o4i = dnnl_gOIw4i16o4i;
const format_tag_t gOIw2i8o4i = dnnl_gOIw2i8o4i;
const format_tag_t gOIw16i16o4i = dnnl_gOIw16i16o4i;
const format_tag_t gOIw16i16o2i = dnnl_gOIw16i16o2i;
const format_tag_t gOIw4i4o = dnnl_gOIw4i4o;
const format_tag_t gOIw4o4i = dnnl_gOIw4o4i;
const format_tag_t gOiw4o = dnnl_gOiw4o;
const format_tag_t gOIw8i16o2i = dnnl_gOIw8i16o2i;
const format_tag_t gOIw8i8o = dnnl_gOIw8i8o;
const format_tag_t gOIw8o16i2o = dnnl_gOIw8o16i2o;
const format_tag_t gIOw8o16i2o = dnnl_gIOw8o16i2o;
const format_tag_t gOIw8o8i = dnnl_gOIw8o8i;
const format_tag_t gOIw8o4i = dnnl_gOIw8o4i;
const format_tag_t gOwi16o = dnnl_gOwi16o;
const format_tag_t gOwI16o2i = dnnl_gOwI16o2i;
const format_tag_t gOwI16o4i = dnnl_gOwI16o4i;
const format_tag_t gOwi4o = dnnl_gOwi4o;
const format_tag_t gOwi8o = dnnl_gOwi8o;
const format_tag_t gIOdhw16o16i = dnnl_gIOdhw16o16i;
const format_tag_t gIOhw16o16i = dnnl_gIOhw16o16i;
const format_tag_t gOhwi16o = dnnl_gOhwi16o;
const format_tag_t gOhwI16o2i = dnnl_gOhwI16o2i;
const format_tag_t gOhwI16o4i = dnnl_gOhwI16o4i;
const format_tag_t gOhwi4o = dnnl_gOhwi4o;
const format_tag_t gOhwi8o = dnnl_gOhwi8o;
const format_tag_t Goihw16g = dnnl_Goihw16g;
const format_tag_t gOIhw16i16o = dnnl_gOIhw16i16o;
const format_tag_t gOIhw16o16i = dnnl_gOIhw16o16i;
const format_tag_t gOihw16o = dnnl_gOihw16o;
const format_tag_t gOIhw2i8o4i = dnnl_gOIhw2i8o4i;
const format_tag_t gOIhw4i16o4i = dnnl_gOIhw4i16o4i;
const format_tag_t gOIhw16i16o4i = dnnl_gOIhw16i16o4i;
const format_tag_t gOIhw16i16o2i = dnnl_gOIhw16i16o2i;
const format_tag_t gOIhw4i4o = dnnl_gOIhw4i4o;
const format_tag_t gOIhw4o4i = dnnl_gOIhw4o4i;
const format_tag_t gOihw4o = dnnl_gOihw4o;
const format_tag_t Goihw8g = dnnl_Goihw8g;
const format_tag_t gOIhw8i16o2i = dnnl_gOIhw8i16o2i;
const format_tag_t gOIhw8i8o = dnnl_gOIhw8i8o;
const format_tag_t gOIhw8o16i2o = dnnl_gOIhw8o16i2o;
const format_tag_t OIw4o8i8o4i = dnnl_OIw4o8i8o4i;
const format_tag_t gIOhw8o16i2o = dnnl_gIOhw8o16i2o;
const format_tag_t OIhw4o8i8o4i = dnnl_OIhw4o8i8o4i;
const format_tag_t OIdhw4o8i8o4i = dnnl_OIdhw4o8i8o4i;
const format_tag_t IOw4i8o8i4o = dnnl_IOw4i8o8i4o;
const format_tag_t IOhw4i8o8i4o = dnnl_IOhw4i8o8i4o;
const format_tag_t IOdhw4i8o8i4o = dnnl_IOdhw4i8o8i4o;
const format_tag_t gIOw4i8o8i4o = dnnl_gIOw4i8o8i4o;
const format_tag_t gIOhw4i8o8i4o = dnnl_gIOhw4i8o8i4o;
const format_tag_t gIOdhw4i8o8i4o = dnnl_gIOdhw4i8o8i4o;
const format_tag_t OIhw2o8i8o2i = dnnl_OIhw2o8i8o2i;
const format_tag_t gOIw4o8i8o4i = dnnl_gOIw4o8i8o4i;
const format_tag_t gOIhw4o8i8o4i = dnnl_gOIhw4o8i8o4i;
const format_tag_t gOIdhw4o8i8o4i = dnnl_gOIdhw4o8i8o4i;
const format_tag_t gOIhw2o8i8o2i = dnnl_gOIhw2o8i8o2i;
const format_tag_t gOIhw8o8i = dnnl_gOIhw8o8i;
const format_tag_t gOIhw8o4i = dnnl_gOIhw8o4i;
const format_tag_t gIOdhw16i16o = dnnl_gIOdhw16i16o;
const format_tag_t gOdhwi16o = dnnl_gOdhwi16o;
const format_tag_t gOdhwI16o2i = dnnl_gOdhwI16o2i;
const format_tag_t gOdhwi4o = dnnl_gOdhwi4o;
const format_tag_t gOdhwi8o = dnnl_gOdhwi8o;
const format_tag_t gOIdhw16i16o = dnnl_gOIdhw16i16o;
const format_tag_t gOIdhw16o16i = dnnl_gOIdhw16o16i;
const format_tag_t gOidhw16o = dnnl_gOidhw16o;
const format_tag_t gOIdhw4i4o = dnnl_gOIdhw4i4o;
const format_tag_t gOIdhw4o4i = dnnl_gOIdhw4o4i;
const format_tag_t gOidhw4o = dnnl_gOidhw4o;
const format_tag_t gOIdhw8i16o2i = dnnl_gOIdhw8i16o2i;
const format_tag_t gOIdhw4i16o4i = dnnl_gOIdhw4i16o4i;
const format_tag_t gOIdhw2i8o4i = dnnl_gOIdhw2i8o4i;
const format_tag_t gOIdhw8o16i2o = dnnl_gOIdhw8o16i2o;
const format_tag_t gIOdhw8o16i2o = dnnl_gIOdhw8o16i2o;
const format_tag_t gOIdhw8i8o = dnnl_gOIdhw8i8o;
const format_tag_t gOIdhw8o8i = dnnl_gOIdhw8o8i;
const format_tag_t gOIdhw8o4i = dnnl_gOIdhw8o4i;
const format_tag_t Goiw32g = dnnl_Goiw32g;
const format_tag_t Goihw32g = dnnl_Goihw32g;
const format_tag_t Goidhw32g = dnnl_Goidhw32g;
const format_tag_t OIdhw4o8i8o2i = dnnl_OIdhw4o8i8o2i;
const format_tag_t OIhw4o8i8o2i = dnnl_OIhw4o8i8o2i;
const format_tag_t OIw4o8i8o2i = dnnl_OIw4o8i8o2i;
const format_tag_t gOIdhw4o8i8o2i = dnnl_gOIdhw4o8i8o2i;
const format_tag_t gOIhw4o8i8o2i = dnnl_gOIhw4o8i8o2i;
const format_tag_t gOIw4o8i8o2i = dnnl_gOIw4o8i8o2i;
const format_tag_t IOdhw4i8o8i2o = dnnl_IOdhw4i8o8i2o;
const format_tag_t IOhw4i8o8i2o = dnnl_IOhw4i8o8i2o;
const format_tag_t IOw4i8o8i2o = dnnl_IOw4i8o8i2o;
const format_tag_t gIOdhw4i8o8i2o = dnnl_gIOdhw4i8o8i2o;
const format_tag_t gIOhw4i8o8i2o = dnnl_gIOhw4i8o8i2o;
const format_tag_t gIOw4i8o8i2o = dnnl_gIOw4i8o8i2o;
const format_tag_t gOIw2i4o2i = dnnl_gOIw2i4o2i;
const format_tag_t gOIhw2i4o2i = dnnl_gOIhw2i4o2i;
const format_tag_t gOIdhw2i4o2i = dnnl_gOIdhw2i4o2i;
const format_tag_t gOIw2o4i2o = dnnl_gOIw2o4i2o;
const format_tag_t gOIhw2o4i2o = dnnl_gOIhw2o4i2o;
const format_tag_t gOIdhw2o4i2o = dnnl_gOIdhw2o4i2o;
const format_tag_t gOIw4i8o2i = dnnl_gOIw4i8o2i;
const format_tag_t gOIhw4i8o2i = dnnl_gOIhw4i8o2i;
const format_tag_t gOIdhw4i8o2i = dnnl_gOIdhw4i8o2i;
const format_tag_t gOIw4o8i2o = dnnl_gOIw4o8i2o;
const format_tag_t gOIhw4o8i2o = dnnl_gOIhw4o8i2o;
const format_tag_t gOIdhw4o8i2o = dnnl_gOIdhw4o8i2o;
} // namespace format_tag

using memory_extra_flags_t = dnnl_memory_extra_flags_t;
namespace memory_extra_flags {
const memory_extra_flags_t none = dnnl_memory_extra_flag_none;
const memory_extra_flags_t compensation_conv_s8s8
        = dnnl_memory_extra_flag_compensation_conv_s8s8;
const memory_extra_flags_t scale_adjust = dnnl_memory_extra_flag_scale_adjust;
const memory_extra_flags_t gpu_rnn_u8s8_compensation
        = dnnl_memory_extra_flag_gpu_rnn_u8s8_compensation;
} // namespace memory_extra_flags

using engine_kind_t = dnnl_engine_kind_t;
namespace engine_kind {
const engine_kind_t any_engine = dnnl_any_engine;
const engine_kind_t cpu = dnnl_cpu;
const engine_kind_t gpu = dnnl_gpu;
} // namespace engine_kind

enum runtime_kind_t {
    dnnl_runtime_none,
    dnnl_runtime_seq,
    dnnl_runtime_omp,
    dnnl_runtime_tbb,
    dnnl_runtime_threadpool,
    dnnl_runtime_ocl,
    dnnl_runtime_sycl,
};

namespace runtime_kind {
const runtime_kind_t none = dnnl_runtime_none;
const runtime_kind_t seq = dnnl_runtime_seq;
const runtime_kind_t omp = dnnl_runtime_omp;
const runtime_kind_t tbb = dnnl_runtime_tbb;
const runtime_kind_t threadpool = dnnl_runtime_threadpool;
const runtime_kind_t ocl = dnnl_runtime_ocl;
const runtime_kind_t sycl = dnnl_runtime_sycl;
} // namespace runtime_kind

using primitive_kind_t = dnnl_primitive_kind_t;
namespace primitive_kind {
const primitive_kind_t undefined = dnnl_undefined_primitive;
const primitive_kind_t reorder = dnnl_reorder;
const primitive_kind_t concat = dnnl_concat;
const primitive_kind_t sum = dnnl_sum;
const primitive_kind_t convolution = dnnl_convolution;
const primitive_kind_t deconvolution = dnnl_deconvolution;
const primitive_kind_t shuffle = dnnl_shuffle;
const primitive_kind_t eltwise = dnnl_eltwise;
const primitive_kind_t softmax = dnnl_softmax;
const primitive_kind_t pooling = dnnl_pooling;
const primitive_kind_t lrn = dnnl_lrn;
const primitive_kind_t batch_normalization = dnnl_batch_normalization;
const primitive_kind_t layer_normalization = dnnl_layer_normalization;
const primitive_kind_t inner_product = dnnl_inner_product;
const primitive_kind_t rnn = dnnl_rnn;
const primitive_kind_t gemm = dnnl_gemm;
const primitive_kind_t binary = dnnl_binary;
const primitive_kind_t logsoftmax = dnnl_logsoftmax;
const primitive_kind_t matmul = dnnl_matmul;
const primitive_kind_t resampling = dnnl_resampling;

// Internal only primitive kinds.
const primitive_kind_t internal_only_start = (primitive_kind_t)(1 << 12);
const primitive_kind_t zero_pad = internal_only_start;
} // namespace primitive_kind

using query_t = dnnl_query_t;
namespace query {
const query_t undef = dnnl_query_undef;

const query_t engine = dnnl_query_engine;
const query_t primitive_kind = dnnl_query_primitive_kind;

const query_t num_of_inputs_s32 = dnnl_query_num_of_inputs_s32;
const query_t num_of_outputs_s32 = dnnl_query_num_of_outputs_s32;

const query_t time_estimate_f64 = dnnl_query_time_estimate_f64;
const query_t memory_consumption_s64 = dnnl_query_memory_consumption_s64;

const query_t scratchpad_engine = dnnl_query_scratchpad_engine;

const query_t impl_info_str = dnnl_query_impl_info_str;

const query_t reorder_src_engine = dnnl_query_reorder_src_engine;
const query_t reorder_dst_engine = dnnl_query_reorder_dst_engine;

const query_t prop_kind = dnnl_query_prop_kind;

const query_t some_d = dnnl_query_some_d;
const query_t op_d = dnnl_query_op_d;
const query_t convolution_d = dnnl_query_convolution_d;
const query_t deconvolution_d = dnnl_query_deconvolution_d;
const query_t shuffle_d = dnnl_query_shuffle_d;
const query_t eltwise_d = dnnl_query_eltwise_d;
const query_t softmax_d = dnnl_query_softmax_d;
const query_t pooling_d = dnnl_query_pooling_d;
const query_t lrn_d = dnnl_query_lrn_d;
const query_t batch_normalization_d = dnnl_query_batch_normalization_d;
const query_t layer_normalization_d = dnnl_query_layer_normalization_d;
const query_t inner_product_d = dnnl_query_inner_product_d;
const query_t rnn_d = dnnl_query_rnn_d;
const query_t gemm_d = dnnl_query_gemm_d;
const query_t binary_d = dnnl_query_binary_d;
const query_t logsoftmax_d = dnnl_query_logsoftmax_d;
const query_t matmul_d = dnnl_query_matmul_d;
const query_t resampling_d = dnnl_query_resampling_d;

const query_t some_md = dnnl_query_some_md;
const query_t src_md = dnnl_query_src_md;
const query_t diff_src_md = dnnl_query_diff_src_md;
const query_t weights_md = dnnl_query_weights_md;
const query_t diff_weights_md = dnnl_query_diff_weights_md;
const query_t dst_md = dnnl_query_dst_md;
const query_t diff_dst_md = dnnl_query_diff_dst_md;
const query_t exec_arg_md = dnnl_query_exec_arg_md;

const query_t workspace_md = dnnl_query_workspace_md;
const query_t scratchpad_md = dnnl_query_scratchpad_md;

// Internal only query kinds.
const query_t internal_only_start = (query_t)(1 << 12);
const query_t zero_pad_d = internal_only_start;
} // namespace query

using blocking_desc_t = dnnl_blocking_desc_t;
using rnn_packed_desc_t = dnnl_rnn_packed_desc_t;
using wino_desc_t = dnnl_wino_desc_t;
using memory_extra_desc_t = dnnl_memory_extra_desc_t;
using memory_desc_t = dnnl_memory_desc_t;
using convolution_desc_t = dnnl_convolution_desc_t;
using deconvolution_desc_t = dnnl_deconvolution_desc_t;
using shuffle_desc_t = dnnl_shuffle_desc_t;
using pooling_desc_t = dnnl_pooling_desc_t;
using eltwise_desc_t = dnnl_eltwise_desc_t;
using softmax_desc_t = dnnl_softmax_desc_t;
using lrn_desc_t = dnnl_lrn_desc_t;
using batch_normalization_desc_t = dnnl_batch_normalization_desc_t;
using layer_normalization_desc_t = dnnl_layer_normalization_desc_t;
using inner_product_desc_t = dnnl_inner_product_desc_t;
using binary_desc_t = dnnl_binary_desc_t;
using logsoftmax_desc_t = dnnl_logsoftmax_desc_t;
using matmul_desc_t = dnnl_matmul_desc_t;
using resampling_desc_t = dnnl_resampling_desc_t;

using rnn_direction_t = dnnl_rnn_direction_t;
using rnn_desc_t = dnnl_rnn_desc_t;

/* Internal type, declared in gemm_types.hpp */
using gemm_desc_t = dnnl_gemm_desc_t;

/* Internal types, for the primitives which don't have descs */
using concat_desc_t = dnnl_concat_desc_t;
using reorder_desc_t = dnnl_reorder_desc_t;
using sum_desc_t = dnnl_sum_desc_t;
using zero_pad_desc_t = dnnl_zero_pad_desc_t;
<<<<<<< HEAD

/* Internal types, for the primitives which don't have descs */
using concat_desc_t = dnnl_concat_desc_t;
using reorder_desc_t = dnnl_reorder_desc_t;
using sum_desc_t = dnnl_sum_desc_t;
=======
>>>>>>> 6478ab6b

/* C op_desc_t, which eventually are just (void*) */
using c_op_desc_t = dnnl_op_desc_t;
using const_c_op_desc_t = const_dnnl_op_desc_t;

struct op_desc_t {
    union {
        primitive_kind_t kind;
        convolution_desc_t convolution;
        deconvolution_desc_t deconvolution;
        shuffle_desc_t shuffle;
        pooling_desc_t pooling;
        eltwise_desc_t eltwise;
        softmax_desc_t softmax;
        lrn_desc_t lrn;
        batch_normalization_desc_t batch_normalization;
        layer_normalization_desc_t layer_normalization;
        inner_product_desc_t inner_product;
        rnn_desc_t rnn;
        gemm_desc_t gemm;
        concat_desc_t concat;
        reorder_desc_t reorder;
        sum_desc_t sum;
        binary_desc_t binary;
        matmul_desc_t matmul;
        resampling_desc_t resampling;
        zero_pad_desc_t zero_pad;
    };

#define DECL_CTOR_AND_CONVERTERS(c_type) \
    op_desc_t(const c_type &) = delete; \
    static op_desc_t *convert_from_c(c_type *_) { \
        return reinterpret_cast<op_desc_t *>(_); \
    } \
    static const op_desc_t *convert_from_c(const c_type *_) { \
        return reinterpret_cast<const op_desc_t *>(_); \
    }

    DECL_CTOR_AND_CONVERTERS(convolution_desc_t);
    DECL_CTOR_AND_CONVERTERS(shuffle_desc_t);
    DECL_CTOR_AND_CONVERTERS(pooling_desc_t);
    DECL_CTOR_AND_CONVERTERS(eltwise_desc_t);
    DECL_CTOR_AND_CONVERTERS(softmax_desc_t);
    DECL_CTOR_AND_CONVERTERS(lrn_desc_t);
    DECL_CTOR_AND_CONVERTERS(batch_normalization_desc_t);
    DECL_CTOR_AND_CONVERTERS(layer_normalization_desc_t);
    DECL_CTOR_AND_CONVERTERS(inner_product_desc_t);
    DECL_CTOR_AND_CONVERTERS(rnn_desc_t);
    DECL_CTOR_AND_CONVERTERS(gemm_desc_t);
    DECL_CTOR_AND_CONVERTERS(concat_desc_t);
    DECL_CTOR_AND_CONVERTERS(reorder_desc_t);
    DECL_CTOR_AND_CONVERTERS(sum_desc_t);
    DECL_CTOR_AND_CONVERTERS(binary_desc_t);
    DECL_CTOR_AND_CONVERTERS(matmul_desc_t);
    DECL_CTOR_AND_CONVERTERS(resampling_desc_t);
    DECL_CTOR_AND_CONVERTERS(zero_pad_desc_t);

    // concat_desc_t and sum_desc_t have data members which have non-trivial
    // special member functions hence the default destructor is implicitly
    // deleted by the compiler which causes a warning on Windows so we should
    // delete the destructor explicitly.
    ~op_desc_t() = delete;

#undef DECL_CTOR_AND_CONVERTERS
};

using engine_t = dnnl_engine;
using primitive_desc_iterator_t = dnnl_primitive_desc_iterator;
using primitive_attr_t = dnnl_primitive_attr;
using post_ops_t = dnnl_post_ops;
using memory_t = dnnl_memory;

using stream_flags_t = dnnl_stream_flags_t;
namespace stream_flags {
const stream_flags_t default_order = dnnl_stream_default_order;
const stream_flags_t in_order = dnnl_stream_in_order;
const stream_flags_t out_of_order = dnnl_stream_out_of_order;
const stream_flags_t default_flags = dnnl_stream_default_flags;
} // namespace stream_flags
using stream_t = dnnl_stream;
using stream_attr_t = dnnl_stream_attr;

struct memory_storage_t;

/* forward declaration of the internal primitive_desc types */
struct batch_normalization_bwd_pd_t;
struct batch_normalization_fwd_pd_t;
struct batch_normalization_pd_t;
struct binary_pd_t;
struct concat_pd_t;
struct convolution_bwd_data_pd_t;
struct convolution_bwd_weights_pd_t;
struct convolution_fwd_pd_t;
struct convolution_pd_t;
struct deconvolution_bwd_data_pd_t;
struct deconvolution_bwd_weights_pd_t;
struct deconvolution_fwd_pd_t;
struct deconvolution_pd_t;
struct eltwise_bwd_pd_t;
struct eltwise_fwd_pd_t;
struct eltwise_pd_t;
struct gemm_pd_t;
struct inner_product_bwd_data_pd_t;
struct inner_product_bwd_weights_pd_t;
struct inner_product_fwd_pd_t;
struct inner_product_pd_t;
struct layer_normalization_bwd_pd_t;
struct layer_normalization_fwd_pd_t;
struct layer_normalization_pd_t;
struct lrn_bwd_pd_t;
struct lrn_fwd_pd_t;
struct lrn_pd_t;
struct matmul_pd_t;
struct pooling_bwd_pd_t;
struct pooling_fwd_pd_t;
struct pooling_pd_t;
struct reorder_pd_t;
struct resampling_pd_t;
struct rnn_bwd_pd_t;
struct rnn_fwd_pd_t;
struct rnn_pd_t;
struct shuffle_pd_t;
struct softmax_bwd_pd_t;
struct softmax_fwd_pd_t;
struct softmax_pd_t;
struct sum_pd_t;

} // namespace impl
} // namespace dnnl

#endif

// vim: et ts=4 sw=4 cindent cino+=l0,\:4,N-s<|MERGE_RESOLUTION|>--- conflicted
+++ resolved
@@ -772,14 +772,6 @@
 using reorder_desc_t = dnnl_reorder_desc_t;
 using sum_desc_t = dnnl_sum_desc_t;
 using zero_pad_desc_t = dnnl_zero_pad_desc_t;
-<<<<<<< HEAD
-
-/* Internal types, for the primitives which don't have descs */
-using concat_desc_t = dnnl_concat_desc_t;
-using reorder_desc_t = dnnl_reorder_desc_t;
-using sum_desc_t = dnnl_sum_desc_t;
-=======
->>>>>>> 6478ab6b
 
 /* C op_desc_t, which eventually are just (void*) */
 using c_op_desc_t = dnnl_op_desc_t;
