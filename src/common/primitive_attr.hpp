--- conflicted
+++ resolved
@@ -200,11 +200,7 @@
         }
 
         bool operator==(const entry_t &rhs) const {
-<<<<<<< HEAD
-            using namespace mkldnn::impl;
-=======
             using namespace dnnl::impl;
->>>>>>> 98b0de90
             if (kind != rhs.kind) { return false; }
             bool ret = true;
             switch (kind) {
@@ -248,15 +244,9 @@
         return find(kind, index, index + 1) == index;
     }
 
-<<<<<<< HEAD
-    bool operator==(const mkldnn_post_ops &rhs) const {
-        bool ret = len_ == rhs.len_
-                && mkldnn::impl::utils::array_cmp(entry_, rhs.entry_, len_);
-=======
     bool operator==(const dnnl_post_ops &rhs) const {
         bool ret = len_ == rhs.len_
                 && dnnl::impl::utils::array_cmp(entry_, rhs.entry_, len_);
->>>>>>> 98b0de90
         return ret;
     }
 
@@ -285,11 +275,7 @@
                 && rnn_tparams_.has_default_values();
     }
 
-<<<<<<< HEAD
-    bool operator==(const mkldnn_primitive_attr &rhs) const {
-=======
     bool operator==(const dnnl_primitive_attr &rhs) const {
->>>>>>> 98b0de90
         bool ret = scratchpad_mode_ == rhs.scratchpad_mode_
                 && output_scales_ == rhs.output_scales_
                 && post_ops_ == rhs.post_ops_
@@ -298,21 +284,6 @@
                 && rnn_tparams_ == rhs.rnn_tparams_;
         return ret;
     }
-<<<<<<< HEAD
-
-    mkldnn::impl::status_t set_scratchpad_mode(
-            mkldnn::impl::scratchpad_mode_t scratchpad_mode);
-    mkldnn::impl::status_t set_post_ops(
-            const mkldnn::impl::post_ops_t &post_ops);
-
-    // NOTE: make sure that the types below have overloaded comparison operator
-    mkldnn::impl::scratchpad_mode_t scratchpad_mode_;
-    mkldnn::impl::scales_t output_scales_;
-    mkldnn::impl::post_ops_t post_ops_;
-    mkldnn::impl::rnn_data_qparams_t rnn_data_qparams_;
-    mkldnn::impl::scales_t rnn_weights_qparams_;
-    mkldnn::impl::rnn_tparams_t rnn_tparams_;
-=======
 
     dnnl::impl::status_t set_scratchpad_mode(
             dnnl::impl::scratchpad_mode_t scratchpad_mode);
@@ -325,7 +296,6 @@
     dnnl::impl::rnn_data_qparams_t rnn_data_qparams_;
     dnnl::impl::scales_t rnn_weights_qparams_;
     dnnl::impl::rnn_tparams_t rnn_tparams_;
->>>>>>> 98b0de90
 };
 
 #endif