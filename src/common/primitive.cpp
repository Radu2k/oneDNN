--- conflicted
+++ resolved
@@ -141,42 +141,6 @@
     return dnnl::impl::primitive_create(primitive_iface, primitive_desc_iface);
 }
 
-namespace dnnl {
-namespace impl {
-status_t primitive_execute(
-        const primitive_iface_t *primitive_iface, exec_ctx_t &ctx) {
-    auto stream = ctx.stream();
-    status_t status = success;
-
-<<<<<<< HEAD
-    stream->before_exec_hook();
-
-    if (get_verbose()) {
-        stream->wait();
-        double ms = get_msec();
-        status = stream->enqueue_primitive(primitive_iface, ctx);
-        stream->wait();
-        ms = get_msec() - ms;
-        printf("dnnl_verbose,exec,%s,%g\n", primitive_iface->pd()->info(), ms);
-        fflush(stdout);
-    } else {
-        status = stream->enqueue_primitive(primitive_iface, ctx);
-    }
-
-    stream->after_exec_hook();
-
-    if (msan_enabled) unpoison_outputs(ctx.args());
-=======
-    exec_ctx_t ctx(stream, std::move(args));
-    status = dnnl::impl::primitive_execute(primitive_iface, ctx);
->>>>>>> 1d031601
-
-    return status;
-}
-
-} // namespace impl
-} // namespace dnnl
-
 status_t dnnl_primitive_execute(const primitive_iface_t *primitive_iface,
         stream_t *stream, int nargs, const dnnl_exec_arg_t *c_args) {
     bool ok = true && !utils::any_null(primitive_iface, stream)
