/*******************************************************************************
* Copyright 2017-2020 Intel Corporation
*
* Licensed under the Apache License, Version 2.0 (the "License");
* you may not use this file except in compliance with the License.
* You may obtain a copy of the License at
*
*     http://www.apache.org/licenses/LICENSE-2.0
*
* Unless required by applicable law or agreed to in writing, software
* distributed under the License is distributed on an "AS IS" BASIS,
* WITHOUT WARRANTIES OR CONDITIONS OF ANY KIND, either express or implied.
* See the License for the specific language governing permissions and
* limitations under the License.
*******************************************************************************/

#include "dnnl.h"

#include "c_types_map.hpp"
#include "primitive_attr.hpp"
#include "type_helpers.hpp"
#include "utils.hpp"

using namespace dnnl::impl;
using namespace dnnl::impl::status;
using namespace dnnl::impl::utils;

namespace dnnl {
namespace impl {

const primitive_attr_t &default_attr() {
    static const primitive_attr_t default_attr_instance;
    return default_attr_instance;
}

status_t scales_t::set(dim_t count, int mask, const float *scales) {
    cleanup();

    count_ = count;
    mask_ = mask;

    if (is_runtime_value(*scales)) {
        scales_ = scales_buf_;
        scales_[0] = *scales;
    } else if (count_ == 1) {
        scales_ = scales_buf_;
        utils::array_set(scales_, scales[0], scales_buf_size);
    } else {
        scales_ = (float *)impl::malloc(count_ * sizeof(*scales_), 64);
        if (scales_ == nullptr) return status::out_of_memory;

        for (dim_t c = 0; c < count_; ++c)
            scales_[c] = scales[c];
    }

    return status::success;
}

status_t arg_scales_t::set(
        int arg, dim_t count, int mask, const float *scales) {
    if (!check_arg(arg)) return status::invalid_arguments;

    return scales_[arg].set(count, mask, scales);
}

status_t arg_scales_t::get(
        int arg, dim_t *count, int *mask, const float **scales) const {
    if (!check_arg(arg)) return status::invalid_arguments;
    const auto &s = get(arg);

    *count = s.count_;
    *mask = s.mask_;
    *scales = s.scales_;
    return status::success;
}

status_t zero_points_t::get(
        int arg, dim_t *count, int *mask, const int **zero_points) const {
    if (count) *count = 1;
    if (mask) *mask = get_mask(arg);
    if (zero_points) *zero_points = get(arg);
    return status::success;
}

status_t zero_points_t::set(
        int arg, dim_t count, int mask, const int *zero_points) {
    if (zero_points == nullptr) return status::invalid_arguments;

    const bool supported_arg
            = utils::one_of(arg, DNNL_ARG_SRC, DNNL_ARG_WEIGHTS, DNNL_ARG_DST);
    const bool ok = count == 1
            && IMPLICATION(mask != 0,
                    utils::one_of(arg, DNNL_ARG_SRC, DNNL_ARG_DST)
                            && zero_points[0] == DNNL_RUNTIME_S32_VAL)
            && IMPLICATION(!supported_arg, *zero_points == 0);
    if (!ok) return status::unimplemented;

    switch (arg) {
        case DNNL_ARG_SRC:
            zero_point_src = *zero_points;
            mask_src = mask;
            break;
        case DNNL_ARG_WEIGHTS:
            zero_point_wei = *zero_points;
            mask_wei = mask;
            break;
        case DNNL_ARG_DST:
            zero_point_dst = *zero_points;
            mask_dst = mask;
            break;
    }
    return status::success;
}

} // namespace impl
} // namespace dnnl

bool primitive_attr_t::has_default_values(dnnl_primitive_attr::skip_mask_t mask,
        dnnl::impl::data_type_t dst_dt) const {
    // prepare mask for runtime-parameters check
    skip_mask_t defined_mask {};
    if ((mask & skip_mask_t::oscale_runtime) == skip_mask_t::oscale_runtime)
        defined_mask |= skip_mask_t::oscale;
    if ((mask & skip_mask_t::zero_points_runtime)
            == skip_mask_t::zero_points_runtime)
        defined_mask |= skip_mask_t::zero_points;

    return true
            && IMPLICATION((bool)(~mask & skip_mask_t::oscale),
                    output_scales_.has_default_values())
            && IMPLICATION((bool)(~mask & skip_mask_t::scales),
                    scales_.has_default_values())
            && IMPLICATION((bool)(~mask & skip_mask_t::zero_points),
                    zero_points_.has_default_values())
            && IMPLICATION((bool)(~mask & skip_mask_t::post_ops),
                    post_ops_.has_default_values())
            && IMPLICATION((bool)(~mask & skip_mask_t::rnn_data_qparams),
                    rnn_data_qparams_.has_default_values())
            && IMPLICATION((bool)(~mask & skip_mask_t::rnn_weights_qparams),
                    rnn_weights_qparams_.has_default_values())
            && IMPLICATION((bool)(~mask & skip_mask_t::sum_dt),
                    post_ops_.sum_with_default_dt(dst_dt))
            && this->defined(defined_mask);
}

bool primitive_attr_t::defined(dnnl_primitive_attr::skip_mask_t mask) const {
    return true
            && IMPLICATION((bool)(~mask & skip_mask_t::oscale),
                    output_scales_.defined())
            && IMPLICATION((bool)(~mask & skip_mask_t::zero_points),
                    zero_points_.defined())
            && IMPLICATION(
                    (bool)(~mask & skip_mask_t::post_ops), post_ops_.defined())
            && IMPLICATION((bool)(~mask & skip_mask_t::rnn_data_qparams),
                    rnn_data_qparams_.defined())
            && IMPLICATION((bool)(~mask & skip_mask_t::rnn_weights_qparams),
                    rnn_weights_qparams_.defined());
}

status_t post_ops_t::append_sum(float scale, data_type_t dt) {
    if (len() == post_ops_limit) return out_of_memory;
    entry_.emplace_back();
    auto &e = entry_.back();
    e.kind = primitive_kind::sum;
    e.sum.scale = scale;
    e.sum.dt = dt;
    return success;
}

status_t post_ops_t::append_eltwise(
        float scale, alg_kind_t alg, float alpha, float beta) {
    if (len() == post_ops_limit) return out_of_memory;
    if (!math::is_eltwise_ok(data_type::f32, alg, alpha, beta))
        return invalid_arguments;

    entry_.emplace_back();
    auto &e = entry_.back();
    e.kind = primitive_kind::eltwise;
    e.eltwise.scale = scale;
    e.eltwise.alg = alg;
    e.eltwise.alpha = alpha;
    e.eltwise.beta = beta;
    return success;
}

dnnl::impl::status_t post_ops_t::entry_t::set_depthwise_scales(
        const float *scales) {

    auto &d = this->depthwise_conv;

    const dim_t scales_buf_size = 16; // derived from scales_t::scales_buf_size
    const dim_t buf_size = nstl::max(scales_buf_size, d.count);

    d.scales = nullptr;

    if (d.count > 0) {
        d.scales = (float *)dnnl::impl::malloc(buf_size * sizeof(*scales), 64);
        if (d.scales == nullptr) return status::out_of_memory;
    } else
        return dnnl::impl::status::success;

    if (is_runtime_value(*scales)) {
        d.scales[0] = *scales;
    } else if (d.count == 1) {
        utils::array_set(d.scales, scales[0], buf_size);
    } else {
        utils::array_copy(d.scales, scales, d.count);
    }
    return dnnl::impl::status::success;
}

status_t post_ops_t::append_dw_k3s1p1(data_type_t wei_dt, data_type_t bias_dt,
        data_type_t dst_dt, dim_t count, int mask, const float *scales) {
    if (len() == post_ops_limit) return out_of_memory;
    bool ok = wei_dt != data_type::undef && dst_dt != data_type::undef
            && IMPLICATION(count > 0, scales) && mask >= 0;
    if (!ok) return invalid_arguments;

    entry_.emplace_back();
    auto &e = entry_.back();
    e.kind = primitive_kind::convolution;
    auto &d = e.depthwise_conv;
    d.stride = 1;
    d.wei_dt = wei_dt;
    d.bias_dt = bias_dt;
    d.dst_dt = dst_dt;
    d.count = count;
    d.mask = mask;
    d.scales = nullptr;

    return e.set_depthwise_scales(scales);
}

status_t post_ops_t::append_dw_k3s2p1(data_type_t wei_dt, data_type_t bias_dt,
        data_type_t dst_dt, dim_t count, int mask, const float *scales) {

    auto status
            = append_dw_k3s1p1(wei_dt, bias_dt, dst_dt, count, mask, scales);
    if (status != success) return status;
    entry_.back().depthwise_conv.stride = 2;

    return success;
}

status_t post_ops_t::append_binary(
        alg_kind_t alg, const memory_desc_t *src1_desc) {
<<<<<<< HEAD
=======
    if (len() == post_ops_limit) return out_of_memory;
>>>>>>> be499680
    using namespace alg_kind;
    bool alg_ok = one_of(alg, binary_add, binary_mul, binary_max, binary_min);
    if (!alg_ok) return invalid_arguments;
    if (!memory_desc_sanity_check(src1_desc)) return invalid_arguments;

    entry_.emplace_back();
    auto &e = entry_.back();
    e.kind = primitive_kind::binary;
    e.binary.alg = alg;
    e.binary.src1_desc = *src1_desc;
    return success;
}

bool post_ops_t::defined() const {
    for (int idx = 0; idx < len(); ++idx) {
        auto kind = entry_[idx].kind;
        if (kind == primitive_kind::sum) {
            if (is_runtime_value(entry_[idx].sum.scale)) return false;
        } else if (kind == primitive_kind::eltwise) {
            const auto &e = entry_[idx].eltwise;
            if (is_runtime_value(e.scale) || is_runtime_value(e.alpha)
                    || is_runtime_value(e.beta))
                return false;
        } else if (kind == primitive_kind::convolution) {
            const auto &c = entry_[idx].depthwise_conv;
            if (c.scales && is_runtime_value(*(c.scales))) return false;
        } else if (kind == primitive_kind::binary) {
            // binary is always defined
        } else {
            assert(!"unreachable");
        }
    }
    return true;
}

status_t primitive_attr_t::set_scratchpad_mode(
        scratchpad_mode_t scratchpad_mode) {
    using namespace dnnl::impl::scratchpad_mode;

    const bool ok = one_of(scratchpad_mode, library, user);
    if (!ok) return invalid_arguments;

    scratchpad_mode_ = scratchpad_mode;
    return success;
}

status_t primitive_attr_t::set_post_ops(const post_ops_t &post_ops) {
    return post_ops_.copy_from(post_ops);
}

/* Public C API */

status_t dnnl_primitive_attr_create(primitive_attr_t **attr) {
    if (attr == nullptr) return invalid_arguments;

    return safe_ptr_assign(*attr, new dnnl_primitive_attr);
}

status_t dnnl_primitive_attr_clone(
        primitive_attr_t **attr, const primitive_attr_t *existing_attr) {
    if (any_null(attr, existing_attr)) return invalid_arguments;

    auto new_attr = utils::make_unique<primitive_attr_t>(*existing_attr);
    if (!new_attr->is_initialized()) return out_of_memory;

    return safe_ptr_assign(*attr, new_attr.release());
}

status_t dnnl_primitive_attr_destroy(primitive_attr_t *attr) {
    if (attr) delete attr;

    return success;
}

status_t dnnl_primitive_attr_get_scratchpad_mode(
        const primitive_attr_t *attr, scratchpad_mode_t *scratchpad_mode) {
    if (any_null(attr, scratchpad_mode)) return invalid_arguments;

    *scratchpad_mode = attr->scratchpad_mode_;

    return success;
}

status_t dnnl_primitive_attr_set_scratchpad_mode(
        primitive_attr_t *attr, scratchpad_mode_t scratchpad_mode) {
    if (any_null(attr)) return invalid_arguments;

    return attr->set_scratchpad_mode(scratchpad_mode);
}

status_t dnnl_primitive_attr_get_output_scales(const primitive_attr_t *attr,
        dim_t *count, int *mask, const float **scales) {
    if (any_null(attr, count, mask, scales)) return invalid_arguments;

    *count = attr->output_scales_.count_;
    *mask = attr->output_scales_.mask_;
    *scales = attr->output_scales_.scales_;

    return success;
}

status_t dnnl_primitive_attr_set_output_scales(
        primitive_attr_t *attr, dim_t count, int mask, const float *scales) {
    bool ok = !any_null(attr, scales) && count > 0 && mask >= 0
            && attr->scales_.has_default_values()
            && IMPLICATION(is_runtime_value(*scales), count == 1);
    if (!ok) return invalid_arguments;

    return attr->output_scales_.set(count, mask, scales);
}

status_t dnnl_primitive_attr_set_scales(primitive_attr_t *attr, int arg,
        dim_t count, int mask, const float *scales) {
    bool ok = !any_null(attr, scales) && count > 0 && mask >= 0 && arg >= 0
            && attr->output_scales_.has_default_values()
            && IMPLICATION(is_runtime_value(*scales), count == 1);
    if (!ok) return invalid_arguments;

    return attr->scales_.set(arg, count, mask, scales);
}

status_t dnnl_primitive_attr_get_scales(primitive_attr_t *attr, int arg,
        dim_t *count, int *mask, const float **scales) {
    bool ok = !any_null(attr, count, mask, scales) && arg >= 0;
    if (!ok) return invalid_arguments;

    return attr->scales_.get(arg, count, mask, scales);
}

status_t dnnl_primitive_attr_get_zero_points(const primitive_attr_t *attr,
        int arg, dim_t *count, int *mask, const int **zero_points) {
    if (attr == nullptr) return invalid_arguments;
    return attr->zero_points_.get(arg, count, mask, zero_points);
}

status_t dnnl_primitive_attr_set_zero_points(primitive_attr_t *attr, int arg,
        dim_t count, int mask, const int *zero_points) {
    bool ok = !any_null(attr, zero_points) && count > 0 && mask >= 0
            && IMPLICATION(is_runtime_value(*zero_points), count == 1);
    if (!ok) return invalid_arguments;
    return attr->zero_points_.set(arg, count, mask, zero_points);
}

status_t dnnl_primitive_attr_get_post_ops(
        const primitive_attr_t *attr, const post_ops_t **post_ops) {
    if (any_null(attr, post_ops)) return invalid_arguments;

    *post_ops = &attr->post_ops_;
    return success;
}

status_t dnnl_primitive_attr_set_post_ops(
        primitive_attr_t *attr, const post_ops_t *post_ops) {
    if (any_null(attr, post_ops)) return invalid_arguments;

    return attr->set_post_ops(*post_ops);
}

status_t dnnl_post_ops_create(post_ops_t **post_ops) {
    if (post_ops == nullptr) return invalid_arguments;

    return safe_ptr_assign(*post_ops, new dnnl_post_ops);
}

status_t dnnl_post_ops_destroy(post_ops_t *post_ops) {
    if (post_ops) delete post_ops;

    return success;
}

int dnnl_post_ops_len(const post_ops_t *post_ops) {
    if (post_ops) return post_ops->len();

    return 0;
}

primitive_kind_t dnnl_post_ops_get_kind(const post_ops_t *post_ops, int index) {
    bool ok = post_ops && 0 <= index && index < post_ops->len();
    if (!ok) return primitive_kind::undefined;

    return post_ops->entry_[index].kind;
}

status_t dnnl_post_ops_append_sum(post_ops_t *post_ops, float scale) {
    if (post_ops == nullptr) return invalid_arguments;

    return post_ops->append_sum(scale);
}

status_t dnnl_post_ops_append_sum_v2(
        post_ops_t *post_ops, float scale, data_type_t dt) {
    if (post_ops == nullptr) return invalid_arguments;

    return post_ops->append_sum(scale, dt);
}

namespace {
bool simple_get_params_check(
        const post_ops_t *post_ops, int index, primitive_kind_t kind) {
    bool ok = true && post_ops != nullptr && 0 <= index
            && index < post_ops->len() && post_ops->entry_[index].kind == kind;
    return ok;
}
} // namespace

status_t dnnl_post_ops_get_params_sum(
        const post_ops_t *post_ops, int index, float *scale) {
    bool ok = true
            && simple_get_params_check(post_ops, index, primitive_kind::sum)
            && !any_null(scale);
    if (!ok) return invalid_arguments;

    *scale = post_ops->entry_[index].sum.scale;
    return success;
}

status_t dnnl_post_ops_get_params_sum_v2(
        const post_ops_t *post_ops, int index, float *scale, data_type_t *dt) {
    bool ok = true
            && simple_get_params_check(post_ops, index, primitive_kind::sum)
            && !any_null(scale);
    if (!ok) return invalid_arguments;

    *scale = post_ops->entry_[index].sum.scale;
    *dt = post_ops->entry_[index].sum.dt;
    return success;
}

status_t dnnl_post_ops_append_eltwise(post_ops_t *post_ops, float scale,
        alg_kind_t kind, float alpha, float beta) {
    if (post_ops == nullptr) return invalid_arguments;

    return post_ops->append_eltwise(scale, kind, alpha, beta);
}

status_t dnnl_post_ops_get_params_eltwise(const post_ops_t *post_ops, int index,
        float *scale, alg_kind_t *alg, float *alpha, float *beta) {
    bool ok = true
            && simple_get_params_check(post_ops, index, primitive_kind::eltwise)
            && !any_null(scale, alpha, beta);
    if (!ok) return invalid_arguments;

    const auto &e = post_ops->entry_[index].eltwise;
    *scale = e.scale;
    *alg = e.alg;
    *alpha = e.alpha;
    *beta = e.beta;

    return success;
}

status_t dnnl_post_ops_append_dw_k3s1p1(post_ops_t *post_ops,
        data_type_t wei_dt, data_type_t bias_dt, data_type_t dst_dt,
        dim_t count, int mask, const float *scales) {
    if (post_ops == nullptr) return invalid_arguments;

    return post_ops->append_dw_k3s1p1(
            wei_dt, bias_dt, dst_dt, count, mask, scales);
}

status_t dnnl_post_ops_get_params_dw_k3s1p1(const post_ops_t *post_ops,
        int index, data_type_t *wei_dt, data_type_t *bias_dt,
        data_type_t *dst_dt, dim_t *count, int *mask, const float **scales) {

    if (!simple_get_params_check(post_ops, index, primitive_kind::convolution))
        return invalid_arguments;

    const auto &d = post_ops->entry_[index].depthwise_conv;
    if (d.stride != 1) return invalid_arguments;
    if (wei_dt) *wei_dt = d.wei_dt;
    if (bias_dt) *bias_dt = d.bias_dt;
    if (dst_dt) *dst_dt = d.dst_dt;
    if (count) *count = d.count;
    if (mask) *mask = d.mask;
    if (scales) *scales = d.scales;

    return success;
}

status_t dnnl_post_ops_append_dw_k3s2p1(post_ops_t *post_ops,
        data_type_t wei_dt, data_type_t bias_dt, data_type_t dst_dt,
        dim_t count, int mask, const float *scales) {
    if (post_ops == nullptr) return invalid_arguments;

    return post_ops->append_dw_k3s2p1(
            wei_dt, bias_dt, dst_dt, count, mask, scales);
}

status_t dnnl_post_ops_get_params_dw_k3s2p1(const post_ops_t *post_ops,
        int index, data_type_t *wei_dt, data_type_t *bias_dt,
        data_type_t *dst_dt, dim_t *count, int *mask, const float **scales) {

    if (!simple_get_params_check(post_ops, index, primitive_kind::convolution))
        return invalid_arguments;

    const auto &d = post_ops->entry_[index].depthwise_conv;
    if (d.stride != 2) return invalid_arguments;
    if (wei_dt) *wei_dt = d.wei_dt;
    if (bias_dt) *bias_dt = d.bias_dt;
    if (dst_dt) *dst_dt = d.dst_dt;
    if (count) *count = d.count;
    if (mask) *mask = d.mask;
    if (scales) *scales = d.scales;

    return success;
}

<<<<<<< HEAD
status_t DNNL_API dnnl_post_ops_append_binary(post_ops_t *post_ops,
        alg_kind_t alg_kind, const memory_desc_t *src1_desc) {
=======
status_t dnnl_post_ops_append_binary(post_ops_t *post_ops, alg_kind_t alg_kind,
        const memory_desc_t *src1_desc) {
>>>>>>> be499680
    if (post_ops == nullptr) return invalid_arguments;

    return post_ops->append_binary(alg_kind, src1_desc);
}

<<<<<<< HEAD
status_t DNNL_API dnnl_post_ops_get_params_binary(const post_ops_t *post_ops,
        int index, alg_kind_t *alg_kind, memory_desc_t *src1_desc) {
=======
status_t dnnl_post_ops_get_params_binary(const post_ops_t *post_ops, int index,
        alg_kind_t *alg_kind, const dnnl_memory_desc_t **src1_desc) {
>>>>>>> be499680
    if (!simple_get_params_check(post_ops, index, primitive_kind::binary))
        return invalid_arguments;

    const auto &b = post_ops->entry_[index].binary;
    if (alg_kind) *alg_kind = b.alg;
<<<<<<< HEAD
    if (src1_desc) *src1_desc = b.src1_desc;
=======
    if (src1_desc) *src1_desc = &b.src1_desc;
>>>>>>> be499680

    return success;
}

status_t dnnl_primitive_attr_set_rnn_data_qparams(
        primitive_attr_t *attr, const float scale, const float shift) {
    if (attr == nullptr) return invalid_arguments;

    return attr->rnn_data_qparams_.set(scale, shift);
}

status_t dnnl_primitive_attr_set_rnn_weights_qparams(
        primitive_attr_t *attr, dim_t count, int mask, const float *scales) {
    bool ok = !any_null(attr, scales) && count > 0 && mask >= 0;
    if (!ok) return invalid_arguments;

    return attr->rnn_weights_qparams_.set(count, mask, scales);
}

status_t DNNL_API dnnl_primitive_attr_set_rnn_tparams(
        dnnl_primitive_attr_t attr, bool mode, dim_t ngates,
        const float *scales, float cscale) {
    if (attr == nullptr) return invalid_arguments;

    return attr->rnn_tparams_.set(mode, ngates, scales, cscale);
}<|MERGE_RESOLUTION|>--- conflicted
+++ resolved
@@ -244,10 +244,7 @@
 
 status_t post_ops_t::append_binary(
         alg_kind_t alg, const memory_desc_t *src1_desc) {
-<<<<<<< HEAD
-=======
     if (len() == post_ops_limit) return out_of_memory;
->>>>>>> be499680
     using namespace alg_kind;
     bool alg_ok = one_of(alg, binary_add, binary_mul, binary_max, binary_min);
     if (!alg_ok) return invalid_arguments;
@@ -555,35 +552,21 @@
     return success;
 }
 
-<<<<<<< HEAD
-status_t DNNL_API dnnl_post_ops_append_binary(post_ops_t *post_ops,
-        alg_kind_t alg_kind, const memory_desc_t *src1_desc) {
-=======
 status_t dnnl_post_ops_append_binary(post_ops_t *post_ops, alg_kind_t alg_kind,
         const memory_desc_t *src1_desc) {
->>>>>>> be499680
     if (post_ops == nullptr) return invalid_arguments;
 
     return post_ops->append_binary(alg_kind, src1_desc);
 }
 
-<<<<<<< HEAD
-status_t DNNL_API dnnl_post_ops_get_params_binary(const post_ops_t *post_ops,
-        int index, alg_kind_t *alg_kind, memory_desc_t *src1_desc) {
-=======
 status_t dnnl_post_ops_get_params_binary(const post_ops_t *post_ops, int index,
         alg_kind_t *alg_kind, const dnnl_memory_desc_t **src1_desc) {
->>>>>>> be499680
     if (!simple_get_params_check(post_ops, index, primitive_kind::binary))
         return invalid_arguments;
 
     const auto &b = post_ops->entry_[index].binary;
     if (alg_kind) *alg_kind = b.alg;
-<<<<<<< HEAD
-    if (src1_desc) *src1_desc = b.src1_desc;
-=======
     if (src1_desc) *src1_desc = &b.src1_desc;
->>>>>>> be499680
 
     return success;
 }
