--- conflicted
+++ resolved
@@ -17,12 +17,8 @@
 #ifndef COMMON_GEMM_TYPES_HPP
 #define COMMON_GEMM_TYPES_HPP
 
-<<<<<<< HEAD
 #include <assert.h>
-#include "dnnl_types.h"
-=======
 #include "oneapi/dnnl/dnnl_types.h"
->>>>>>> f75a516c
 
 namespace dnnl {
 namespace impl {
