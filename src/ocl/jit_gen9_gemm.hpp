/*******************************************************************************
* Copyright 2019 Intel Corporation
*
* Licensed under the Apache License, Version 2.0 (the "License");
* you may not use this file except in compliance with the License.
* You may obtain a copy of the License at
*
*     http://www.apache.org/licenses/LICENSE-2.0
*
* Unless required by applicable law or agreed to in writing, software
* distributed under the License is distributed on an "AS IS" BASIS,
* WITHOUT WARRANTIES OR CONDITIONS OF ANY KIND, either express or implied.
* See the License for the specific language governing permissions and
* limitations under the License.
*******************************************************************************/

#ifndef JIT_GEN9_GEMM_HPP
#define JIT_GEN9_GEMM_HPP

#include <assert.h>
#include <memory>

#include "common/c_types_map.hpp"
#include "common/gemm_utils.hpp"
#include "compute/compute.hpp"
#include "ocl/jit_gen9_gemm_kernel.hpp"
#include "ocl/ocl_gemm_pd.hpp"
#include "ocl/ocl_stream.hpp"
#include "ocl/ocl_utils.hpp"

namespace dnnl {
namespace impl {
namespace ocl {

struct jit_gen9_gemm_t : public primitive_impl_t {

    enum class type {
        copy_based,
        no_copy,
        no_copy_if_even_off,
        no_copy_superkernel
    };

    struct pd_t : public ocl_gemm_pd_t {
        using hint_class = void;

        pd_t(engine_t *engine, const gemm_desc_t *adesc,
                const primitive_attr_t *attr, const hint_class *)
            : ocl_gemm_pd_t(engine, adesc, attr) {}

        DECLARE_COMMON_PD_T("ocl:gemm:any", jit_gen9_gemm_t);

        status_t init() {
            using namespace prop_kind;
            using namespace data_type;
            using namespace primitive_kind;

            assert(this->engine()->kind() == engine_kind::gpu);
            auto *compute_engine
                    = utils::downcast<compute::compute_engine_t *>(engine());

            const auto attr_skip_mask = primitive_attr_t::skip_mask_t::post_ops;

            bool ok = true
                    && utils::one_of(desc()->a_type, data_type::f32,
                            data_type::bf16, data_type::f16)
                    && utils::one_of(desc()->b_type, data_type::f32,
                            data_type::bf16, data_type::f16)
                    && utils::one_of(desc()->c_type, data_type::f32,
                            data_type::bf16, data_type::f16)
                    && utils::one_of(
                            desc()->acc_type, data_type::f32, data_type::f16)
                    && compute_engine->mayiuse(
                            compute::device_ext_t::intel_subgroups)
                    && IMPLICATION(desc()->c_type == data_type::f16,
                            true
                                    && compute_engine->mayiuse(
                                            compute::device_ext_t::khr_fp16)
                                    && compute_engine->mayiuse(
                                            compute::device_ext_t::
                                                    intel_subgroups_short))
                    && attr()->has_default_values(attr_skip_mask)
                    && attr()->post_ops_.len_ <= 1
                    && IMPLICATION(attr()->post_ops_.len_ == 1,
                            attr()->post_ops_.find(eltwise) != -1);
            if (!ok) return status::unimplemented;
            return status::success;
        }

        bool with_eltwise() const {
            return attr()->post_ops_.find(primitive_kind::eltwise) != -1;
        }

        float eltwise_alpha() const {
            const int eltwise_idx
                    = attr()->post_ops_.find(primitive_kind::eltwise);
            return with_eltwise()
                    ? attr()->post_ops_.entry_[eltwise_idx].eltwise.alpha
                    : 1.0f;
        }

        float eltwise_beta() const {
            const int eltwise_idx
                    = attr()->post_ops_.find(primitive_kind::eltwise);
            return with_eltwise()
                    ? attr()->post_ops_.entry_[eltwise_idx].eltwise.beta
                    : 0.0f;
        }

        alg_kind_t eltwise_alg_kind() const {
            const int eltwise_idx
                    = attr()->post_ops_.find(primitive_kind::eltwise);
            return with_eltwise()
                    ? attr()->post_ops_.entry_[eltwise_idx].eltwise.alg
                    : dnnl_alg_kind_undef;
        }

        size_t dyn_offset_a = 0;
        size_t dyn_offset_b = 0;
        size_t dyn_offset_c = 0;
    };

    status_t init() override {
        auto *compute_engine
                = utils::downcast<compute::compute_engine_t *>(engine());
        auto *dev_info = utils::downcast<const ocl_gpu_device_info_t *>(
                compute_engine->device_info());

        eu_count_ = dev_info->eu_count();
        hw_threads_ = dev_info->hw_threads();

        gemm_type_ = get_gemm_type();
        switch (gemm_type_) {
            case type::copy_based: return init_copy_based();
            case type::no_copy: return init_nocopy();
            case type::no_copy_if_even_off: {
                status_t result = init_copy_based();
                if (result != status::success) return result;
                return init_nocopy();
            }
            case type::no_copy_superkernel: return init_nocopy_superkernel();
        }

        return status::invalid_arguments;
    }

    status_t init_copy_based() {
        auto *compute_engine
                = utils::downcast<compute::compute_engine_t *>(engine());

        memory_storage_t *temp_buf_ptr;
        this->engine()->create_memory_storage(&temp_buf_ptr, 128 << 20);
        temp_buf_.reset(temp_buf_ptr);

        for (bool beta0 : {false, true}) {
            if (beta0 && pd()->desc()->beta != 0) continue;

            compute::kernel_ctx_t kernel_ctx;
            auto status = jit_gen9_gemm_compute_kernel::init_const_def(
                    kernel_ctx, beta0, pd()->with_eltwise(),
                    pd()->eltwise_alg_kind(), pd()->desc()->acc_type,
                    pd()->desc()->c_type);
            if (status != status::success) return status;

            compute_engine->create_kernel(
                    &compute_kernel_[beta0], "gen9_gemm_compute", kernel_ctx);
            if (!compute_kernel_[beta0]) return status::runtime_error;
        }

        for (bool outer : {false, true}) {
            compute::kernel_ctx_t kernel_ctx;
            auto trans = !outer ? !pd()->desc()->transa : pd()->desc()->transb;
            auto status = !outer
                    ? jit_gen9_gemm_copy_kernel::init_const_def(kernel_ctx,
                            false, trans, pd()->desc()->a_type,
                            pd()->desc()->acc_type)
                    : jit_gen9_gemm_copy_kernel::init_const_def(kernel_ctx,
                            true, trans, pd()->desc()->b_type,
                            pd()->desc()->acc_type);
            if (status != status::success) return status;

            compute_engine->create_kernel(
                    &copy_kernel_[outer][trans], "gen9_gemm_copy", kernel_ctx);
            if (!copy_kernel_[outer][trans]) return status::runtime_error;
        }

        compute::kernel_ctx_t kernel_ctx;
        auto status = jit_gen9_gemm_beta_kernel::init_const_def(
                kernel_ctx, pd()->desc()->c_type, pd()->desc()->acc_type);
        if (status != status::success) return status;

        compute_engine->create_kernel(
                &beta_kernel_, "gen9_gemm_beta", kernel_ctx);
        if (!beta_kernel_) return status::runtime_error;

        return status::success;
    }

    status_t init_nocopy() {
        const char *kernel_name = nullptr;

<<<<<<< HEAD
        switch (pd()->desc()->c_type) {
            case data_type::f32:
                kernel_name = "gen9_gemm_nocopy_f32_kernel";
                break;
            case data_type::f16:
                kernel_name = "gen9_gemm_nocopy_f16_kernel";
                break;
=======
        switch (c_type) {
            case data_type::f32: kernel_name = "gen9_gemm_nocopy_f32"; break;
            case data_type::f16: kernel_name = "gen9_gemm_nocopy_f16"; break;
>>>>>>> ed1cf723
            default: return status::unimplemented;
        }

        auto *compute_engine
                = utils::downcast<compute::compute_engine_t *>(engine());
        compute::kernel_ctx_t kernel_ctx;
        auto status = jit_gen9_gemm_nocopy_kernel::init_const_def(kernel_ctx,
                pd()->desc()->transa, pd()->desc()->transb,
                pd()->with_eltwise(), pd()->eltwise_alg_kind(),
                pd()->desc()->c_type);
        if (status != status::success) return status;

        status = jit_gen9_gemm_nocopy_kernel::init_const_def(kernel_ctx,
                pd()->desc()->transa, pd()->desc()->transb,
                pd()->with_eltwise(), pd()->eltwise_alg_kind(),
                pd()->desc()->c_type);
        if (status != status::success) return status;

        compute_engine->create_kernel(&nocopy_kernel_, kernel_name, kernel_ctx);
        if (!nocopy_kernel_) return status::runtime_error;

        return status::success;
    }

    status_t init_nocopy_superkernel() {
        if (pd()->desc()->c_type != data_type::f32 || pd()->desc()->transa)
            return status::unimplemented;

        memory_storage_t *temp_buf_ptr;
        this->engine()->create_memory_storage(&temp_buf_ptr, max_plan_size());
        temp_buf_.reset(temp_buf_ptr);

        auto *compute_engine
                = utils::downcast<compute::compute_engine_t *>(engine());
        compute::kernel_ctx_t kernel_ctx;

        auto status = jit_gen9_gemm_nocopy_superkernel::init_const_def(
                kernel_ctx, pd()->desc()->transa, pd()->desc()->transb,
                pd()->with_eltwise(), pd()->eltwise_alg_kind(),
                pd()->desc()->c_type);
        if (status != status::success) return status;

        compute_engine->create_kernel(&nocopy_superkernel_,
                "gen9_gemm_nocopy_superkernel_f32", kernel_ctx);
        if (!nocopy_superkernel_) return status::runtime_error;

        return init_superkernel_plan();
    }

    jit_gen9_gemm_t(const pd_t *apd) : primitive_impl_t(apd) {}

    virtual status_t execute(const exec_ctx_t &ctx) const override;

protected:
#ifdef _WIN32
    bool disable_superkernel = true;
#else
    bool disable_superkernel = false;
#endif

private:
    status_t launch_beta(compute::compute_stream_t *s, int64_t m, int64_t n,
            float alpha, const memory_storage_t &a, int64_t offseta,
            int64_t lda) const;

    status_t launch_copy(compute::compute_stream_t *s, int64_t m, int64_t n,
            const memory_storage_t &a, int64_t offseta, int64_t lda,
            float alpha, const memory_storage_t &b, int64_t offsetb, bool outer,
            bool trans) const;

    status_t launch_compute(compute::compute_stream_t *s, int64_t m, int64_t n,
            int64_t k, const memory_storage_t &base, int32_t offset_a,
            int32_t offset_b, const memory_storage_t &c, int64_t offset_c,
            int64_t ldc, int last_k_block, float eltwise_alpha,
            float eltwise_beta, bool beta0) const;

    status_t launch_nocopy(compute::compute_stream_t *s,
            const memory_storage_t &a, const memory_storage_t &b,
            const memory_storage_t &c, int64_t offset_a, int64_t offset_b,
            int64_t offset_c, int32_t lda, int32_t ldb, int32_t ldc, int32_t m,
            int32_t n, int32_t k, float alpha, float beta, int last_k_block,
            float eltwise_alpha, float eltwise_beta) const;

    status_t launch_nocopy_superkernel(compute::compute_stream_t *s,
            const memory_storage_t &plan, int32_t threads,
            const memory_storage_t &a, const memory_storage_t &b,
            const memory_storage_t &c, int64_t offset_a, int64_t offset_b,
            int64_t offset_c, int32_t lda, int32_t ldb, int32_t ldc, int32_t m,
            int32_t n, int32_t k, float alpha, float beta, int last_k_block,
            float eltwise_alpha, float eltwise_beta) const;

    size_t max_plan_size() const;
    status_t init_superkernel_plan();

    virtual status_t execute_standard(const exec_ctx_t &ctx) const;
    virtual status_t execute_superkernel(const exec_ctx_t &ctx) const;

    compute::kernel_t compute_kernel_[2];
    compute::kernel_t copy_kernel_[2][2];
    compute::kernel_t beta_kernel_;
    compute::kernel_t nocopy_kernel_;
    compute::kernel_t nocopy_superkernel_;

    std::unique_ptr<memory_storage_t> temp_buf_;

    type gemm_type_ = type::copy_based;
    int hw_threads_ = 0;
    int eu_count_ = 0;
    int threads_ = 0;

    const pd_t *pd() const { return (const pd_t *)primitive_impl_t::pd(); }

    bool use_nocopy() const {
        bool transa = (pd()->desc()->transa == dnnl_trans);
        bool transb = (pd()->desc()->transb == dnnl_trans);

        auto m = pd()->desc()->m;
        auto n = pd()->desc()->n;
        auto k = pd()->desc()->k;
        auto lda = pd()->desc()->lda;
        auto ldb = pd()->desc()->ldb;

        if (!utils::one_of(
                    pd()->desc()->c_type, data_type::f32, data_type::f16))
            return false;
        if (pd()->desc()->a_type != pd()->desc()->c_type
                || pd()->desc()->b_type != pd()->desc()->c_type)
            return false;
        if (pd()->desc()->acc_type != pd()->desc()->c_type) return false;

        // f16 no-copy kernels require even lda, ldb, offset_a, and offset_b.
        if (pd()->desc()->c_type == data_type::f16)
            if ((lda & 1) || (ldb & 1)) return false;

        if (transa && !transb) return (m < 1024 || n < 1024);

        if (pd()->desc()->c_type == data_type::f16) {
            if (!(lda & 0x3FF) && (n >= 256)) return false;
            if (!transa && transb && (k <= 64)) return false;
        }

        return true;
    }

    bool use_superkernel() const {
        if (disable_superkernel) return false;

        if (pd()->desc()->c_type != data_type::f32) return false;
        if (pd()->desc()->a_type != pd()->desc()->c_type
                || pd()->desc()->b_type != pd()->desc()->c_type)
            return false;

        // Older OpenCL runtimes spill registers very badly with superkernels
        //  (~2% resulting efficiency). Avoid using superkernels for these
        //  versions.
        auto *compute_engine
                = utils::downcast<compute::compute_engine_t *>(engine());
        auto *dev_info = utils::downcast<const ocl_gpu_device_info_t *>(
                compute_engine->device_info());
        compute::runtime_version_t min_version = {19, 11, 12599};

        if (dev_info->runtime_version() < min_version) return false;

        bool transa = (pd()->desc()->transa == dnnl_trans);
        auto k = pd()->desc()->k;

        return !transa && (hw_threads_ > 0) && (k >= 384);
    }

    type get_gemm_type() const {
        return !use_nocopy()
                ? type::copy_based
                : use_superkernel() ? type::no_copy_superkernel
                                    : (pd()->desc()->c_type == data_type::f16)
                                ? type::no_copy_if_even_off
                                : type::no_copy;
    }
};

} // namespace ocl
} // namespace impl
} // namespace dnnl
#endif

// vim: et ts=4 sw=4 cindent cino+=l0,\:4,N-s<|MERGE_RESOLUTION|>--- conflicted
+++ resolved
@@ -199,19 +199,9 @@
     status_t init_nocopy() {
         const char *kernel_name = nullptr;
 
-<<<<<<< HEAD
         switch (pd()->desc()->c_type) {
-            case data_type::f32:
-                kernel_name = "gen9_gemm_nocopy_f32_kernel";
-                break;
-            case data_type::f16:
-                kernel_name = "gen9_gemm_nocopy_f16_kernel";
-                break;
-=======
-        switch (c_type) {
             case data_type::f32: kernel_name = "gen9_gemm_nocopy_f32"; break;
             case data_type::f16: kernel_name = "gen9_gemm_nocopy_f16"; break;
->>>>>>> ed1cf723
             default: return status::unimplemented;
         }
 
