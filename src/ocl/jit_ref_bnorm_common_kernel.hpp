--- conflicted
+++ resolved
@@ -103,25 +103,6 @@
         return status::success;
     };
 
-<<<<<<< HEAD
-    static status_t init_const_def(ocl_jit_t &jit, const jit_bnorm_conf_t &jbn,
-            const jit_offsets &jit_off) {
-        jit.set_data_type(jbn.data_type);
-
-        jit.define_int("NDIMS", jbn.ndims);
-        jit.define_int("MB", jbn.mb);
-        jit.define_int("IC", jbn.ic);
-        jit.define_int("ID", jbn.id);
-        jit.define_int("IH", jbn.ih);
-        jit.define_int("IW", jbn.iw);
-        jit.define_int("LWS_0", jbn.lws_d[0]);
-        jit.define_int("LWS_1", jbn.lws_d[1]);
-        jit.define_int("LWS_2", jbn.lws_d[2]);
-        jit.define_int("IC_BLOCK", jbn.ic_block);
-        jit.define_int("MB_CHUNK", jbn.mb_chunk);
-        jit.define_int("SP_CHUNK", jbn.sp_chunk);
-        jit.define_int("MB_BLOCK", jbn.mb_block);
-=======
     static status_t init_const_def(compute::kernel_ctx_t &kernel_ctx,
             const jit_bnorm_conf_t &jbn, const jit_offsets &jit_off) {
         kernel_ctx.set_data_type(jbn.data_type);
@@ -135,32 +116,14 @@
         kernel_ctx.define_int("LWS_0", jbn.lws_d[0]);
         kernel_ctx.define_int("LWS_1", jbn.lws_d[1]);
         kernel_ctx.define_int("LWS_2", jbn.lws_d[2]);
-        kernel_ctx.define_int("USE_16MB_UNROLL", jbn.use_16mb_unroll);
+        kernel_ctx.define_int("IC_BLOCK", jbn.ic_block);
         kernel_ctx.define_int("MB_CHUNK", jbn.mb_chunk);
         kernel_ctx.define_int("SP_CHUNK", jbn.sp_chunk);
         kernel_ctx.define_int("MB_BLOCK", jbn.mb_block);
->>>>>>> b58643c0
 
         if (jbn.is_forward)
             kernel_ctx.define_int("BNORM_FWD", 1);
         else if (jbn.is_backward)
-<<<<<<< HEAD
-            jit.define_int("BNORM_BWD", 1);
-
-        jit.define_int("WITH_RELU", jbn.with_relu);
-        jit.define_int("SAVE_STATS", jbn.save_stats);
-        jit.define_int("IS_TRAINING", jbn.is_training);
-        jit.define_int("FUSE_BN_RELU", jbn.fuse_norm_relu);
-        jit.define_int("CALCULATE_STATS", jbn.calculate_stats);
-        jit.define_int("USE_SCALESHIFT", jbn.use_scaleshift);
-        jit.define_int("CALCULATE_DIFF_STATS", jbn.calculate_diff_stats);
-        jit.define_int("DIFF_SCALESHIFT", jbn.diff_scaleshift);
-
-        if (jbn.data_type == data_type::s8)
-            jit.add_option("-Dcl_intel_subgroups_char");
-
-        def_offsets(jit_off.src_off, jit, "SRC", jbn.ndims);
-=======
             kernel_ctx.define_int("BNORM_BWD", 1);
 
         kernel_ctx.define_int("WITH_RELU", jbn.with_relu);
@@ -172,8 +135,10 @@
         kernel_ctx.define_int("CALCULATE_DIFF_STATS", jbn.calculate_diff_stats);
         kernel_ctx.define_int("DIFF_SCALESHIFT", jbn.diff_scaleshift);
 
+        if (jbn.data_type == data_type::s8)
+            kernel_ctx.add_option("-Dcl_intel_subgroups_char");
+
         def_offsets(jit_off.src_off, kernel_ctx, "SRC", jbn.ndims);
->>>>>>> b58643c0
 
         return status::success;
     }
