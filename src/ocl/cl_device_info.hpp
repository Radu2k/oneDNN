/*******************************************************************************
* Copyright 2019 Intel Corporation
*
* Licensed under the Apache License, Version 2.0 (the "License");
* you may not use this file except in compliance with the License.
* You may obtain a copy of the License at
*
*     http://www.apache.org/licenses/LICENSE-2.0
*
* Unless required by applicable law or agreed to in writing, software
* distributed under the License is distributed on an "AS IS" BASIS,
* WITHOUT WARRANTIES OR CONDITIONS OF ANY KIND, either express or implied.
* See the License for the specific language governing permissions and
* limitations under the License.
*******************************************************************************/

#ifndef CL_DEVICE_INFO_HPP
#define CL_DEVICE_INFO_HPP

#include <CL/cl.h>
#include <stdint.h>
#include <string.h>
#include <vector>

#include "common/c_types_map.hpp"
#include "common/z_magic.hpp"

namespace mkldnn {
namespace impl {
namespace ocl {

enum class cl_device_ext_t {
    khr_fp16 = 1 << 0,
    intel_subgroups = 1 << 1,
    intel_subgroups_short = 1 << 2,
    // FIXME: internal extension.
    intel_dot_accumulate = 1 << 3,
    last
};

static const char *ext2str(cl_device_ext_t ext) {
#define CASE(x) \
    case cl_device_ext_t::x: return STRINGIFY(CONCAT2(cl_, x));
    switch (ext) {
        CASE(khr_fp16);
        CASE(intel_subgroups);
        CASE(intel_subgroups_short);
        CASE(intel_dot_accumulate);
    default: return nullptr;
    }
#undef CASE
}

struct runtime_version_t {
    int major;
    int minor;
    int build;

    friend bool operator==(
            const runtime_version_t &v1, const runtime_version_t &v2) {
        return (v1.major == v2.major) && (v1.minor == v2.minor)
                && (v1.build == v2.build);
    }

    friend bool operator!=(
            const runtime_version_t &v1, const runtime_version_t &v2) {
        return !(v1 == v2);
    }

    friend bool operator<(
            const runtime_version_t &v1, const runtime_version_t &v2) {
        if (v1.major < v2.major)
            return true;
        if (v1.major > v2.major)
            return false;
        if (v1.minor < v2.minor)
            return true;
        if (v1.minor > v2.minor)
            return false;
        return (v1.build < v2.build);
    }

    friend bool operator>(
            const runtime_version_t &v1, const runtime_version_t &v2) {
        return (v2 < v1);
    }

    friend bool operator<=(
            const runtime_version_t &v1, const runtime_version_t &v2) {
        return !(v1 > v2);
    }

    friend bool operator>=(
            const runtime_version_t &v1, const runtime_version_t &v2) {
        return !(v1 < v2);
    }

    status_t set_from_string(const char *s) {
        int i_major = 0, i = 0;

        for (; s[i] != '.'; i++)
            if (!s[i])
                return status::invalid_arguments;

        auto i_minor = ++i;

        for (; s[i] != '.'; i++)
            if (!s[i])
                return status::invalid_arguments;

        auto i_build = ++i;

        major = atoi(&s[i_major]);
        minor = atoi(&s[i_minor]);
        build = atoi(&s[i_build]);

        return status::success;
    }
};

struct cl_device_info_t {
public:
    cl_device_info_t(cl_device_id device)
        : device_(device)
        , ext_(0)
        , eu_count_(0)
        , hw_threads_(0)
        , runtime_version_{ 0, 0, 0 } {}

    cl_int init() {
        // Extensions.
        size_t size_ext{ 0 };
        cl_int err = clGetDeviceInfo(
                device_, CL_DEVICE_EXTENSIONS, 0, nullptr, &size_ext);
        if (err != CL_SUCCESS)
            return err;

        std::vector<char> c_ext(size_ext / sizeof(char));
        err = clGetDeviceInfo(
                device_, CL_DEVICE_EXTENSIONS, size_ext, &c_ext[0], &size_ext);
        if (err != CL_SUCCESS) {
            return err;
        }

        for (uint64_t i_ext = 1; i_ext < (uint64_t)cl_device_ext_t::last;
                i_ext <<= 1) {
            const char *s_ext = ext2str((cl_device_ext_t)i_ext);
            if (s_ext != nullptr && strstr(&c_ext[0], s_ext) != nullptr) {
                ext_ |= i_ext;
            }
        }

        // Device name.
        size_t size_name{ 0 };
        err = clGetDeviceInfo(device_, CL_DEVICE_NAME, 0, nullptr, &size_name);
        if (err != CL_SUCCESS)
            return err;

        std::vector<char> c_name(size_name / sizeof(char));
        err = clGetDeviceInfo(
                device_, CL_DEVICE_NAME, size_name, &c_name[0], &size_name);
<<<<<<< HEAD
        return err;

        // FIXME: do not dispatch based on name in public branch, once
        // extensions are added into OpenCL these extensions will be identified
        // along with other and this code should be removed.

        if (strstr(&c_name[0], "Gen12LP") != nullptr) {
            ext_ |= (uint64_t)cl_device_ext_t::intel_dot_accumulate;
=======
        if (err != CL_SUCCESS)
            return err;

        // EU count.
        cl_uint eu_count;
        err = clGetDeviceInfo(device_, CL_DEVICE_MAX_COMPUTE_UNITS,
                sizeof(cl_uint), &eu_count, NULL);
        eu_count_ = (err == CL_SUCCESS) ? eu_count : 0;

        static constexpr auto threads_per_eu = 7; /* Gen9 value, for now */
        hw_threads_ = eu_count_ * threads_per_eu;

        // OpenCL runtime version
        size_t size_driver_version{ 0 };
        err = clGetDeviceInfo(
                device_, CL_DRIVER_VERSION, 0, nullptr, &size_driver_version);
        if (err != CL_SUCCESS)
            return err;

        std::vector<char> c_driver_version(size_driver_version / sizeof(char));
        err = clGetDeviceInfo(device_, CL_DRIVER_VERSION, size_driver_version,
                &c_driver_version[0], NULL);
        if (err != CL_SUCCESS)
            return err;

        c_driver_version[size_driver_version - 1] = '\0';
        if (runtime_version_.set_from_string(&c_driver_version[0])
                != status::success) {
            runtime_version_.major = 0;
            runtime_version_.minor = 0;
            runtime_version_.build = 0;
>>>>>>> 282ba2d2
        }

        return CL_SUCCESS;
    }

    bool has(cl_device_ext_t ext) const { return ext_ & (uint64_t)ext; }

    int eu_count() const { return eu_count_; }
    int hw_threads() const { return hw_threads_; }

    const runtime_version_t &runtime_version() const {
        return runtime_version_;
    }

private:
    cl_device_id device_;
    uint64_t ext_;
    int32_t eu_count_, hw_threads_;
    runtime_version_t runtime_version_;
};

} // namespace ocl
} // namespace impl
} // namespace mkldnn

#endif<|MERGE_RESOLUTION|>--- conflicted
+++ resolved
@@ -159,16 +159,6 @@
         std::vector<char> c_name(size_name / sizeof(char));
         err = clGetDeviceInfo(
                 device_, CL_DEVICE_NAME, size_name, &c_name[0], &size_name);
-<<<<<<< HEAD
-        return err;
-
-        // FIXME: do not dispatch based on name in public branch, once
-        // extensions are added into OpenCL these extensions will be identified
-        // along with other and this code should be removed.
-
-        if (strstr(&c_name[0], "Gen12LP") != nullptr) {
-            ext_ |= (uint64_t)cl_device_ext_t::intel_dot_accumulate;
-=======
         if (err != CL_SUCCESS)
             return err;
 
@@ -200,7 +190,6 @@
             runtime_version_.major = 0;
             runtime_version_.minor = 0;
             runtime_version_.build = 0;
->>>>>>> 282ba2d2
         }
 
         return CL_SUCCESS;
