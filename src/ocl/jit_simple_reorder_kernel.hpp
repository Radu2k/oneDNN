--- conflicted
+++ resolved
@@ -186,106 +186,8 @@
         default: return status::invalid_arguments;
         }
 
-<<<<<<< HEAD
-        const bool opt_reorder = true
-                && !jrp.has_padding
-                && !jrp.is_alpha_beta
-                && (((input_type == mkldnn_f32 && output_type == mkldnn_f32)
-                            && (input_md.matches_tag(nChw16c)
-                                       || output_md.matches_tag(nChw16c)
-                                       || input_md.matches_tag(NChw16n16c)
-                                       || output_md.matches_tag(NChw16n16c)
-                                       || input_md.matches_one_of_tag(
-                                                  IOhw16i16o, gIOhw16i16o)
-                                       || input_md.matches_one_of_tag(
-                                                  OIhw16o16i, gOIhw16o16i)
-                                       || output_md.matches_one_of_tag(
-                                                  IOhw16i16o, gIOhw16i16o)
-                                       || output_md.matches_one_of_tag(
-                                                  OIhw16o16i, gOIhw16o16i)))
-                           || ((input_type == mkldnn_f16
-                                       || output_type == mkldnn_f16)
-                                      && (input_md.matches_tag(nChw16c)
-                                                 || output_md.matches_tag(
-                                                            nChw16c)
-                                                 || input_md.matches_tag(
-                                                            NChw16n16c)
-                                                 || output_md.matches_tag(
-                                                            NChw16n16c))));
-        jit.define_int("REF_REORDER", !opt_reorder);
-        jit.define_int("SUB_GROUP_SIZE", jrp.sub_group_size);
-
-        if (input_md.matches_one_of_tag(nCw16c, nChw16c, nCdhw16c)) {
-            jit.define_int("IN_NCHW16C", 1);
-        } else if (input_md.matches_one_of_tag(
-                           NCw16n16c, NChw16n16c, NCdhw16n16c)) {
-            jit.define_int("IN_NCHW16N16C", 1);
-        } else if (input_md.matches_one_of_tag(IOw16i16o, IOhw16i16o,
-                           IOdhw16i16o, gIOw16i16o, gIOhw16i16o,
-                           gIOdhw16i16o)) {
-            jit.define_int("IN_IOHW16I16O", 1);
-        } else if (input_md.matches_one_of_tag(OIw16o16i, OIhw16o16i,
-                           OIdhw16o16i, gOIw16o16i, gOIhw16o16i,
-                           gOIdhw16o16i)) {
-            jit.define_int("IN_OIHW16O16I", 1);
-        } else if (input_md.matches_one_of_tag(OIw4o8i8o4i, OIhw4o8i8o4i,
-                           gOIw4o8i8o4i, gOIhw4o8i8o4i, gOIdhw4o8i8o4i,
-                           OIdhw4o8i8o4i)) {
-            jit.define_int("IN_OIHW4O8I8O4I", 1);
-        } else if (input_md.matches_one_of_tag(IOw4i8o8i4o, IOhw4i8o8i4o,
-                           IOdhw4i8o8i4o, gIOw4i8o8i4o, gIOhw4i8o8i4o,
-                           gIOdhw4i8o8i4o)) {
-            jit.define_int("IN_IOHW4I8O8I4O", 1);
-        } else if (input_md.matches_one_of_tag(OIhw2o8i8o2i, gOIhw2o8i8o2i)) {
-            jit.define_int("IN_OIHW2O8I8O2I", 1);
-        } else if (input_md.matches_one_of_tag(OIw8o16i2o, OIhw8o16i2o,
-                           gOIw8o16i2o, gOIhw8o16i2o)) {
-            jit.define_int("IN_OIHW8O16I2O", 1);
-        } else if (input_md.matches_one_of_tag(OIw8i16o2i, OIhw8i16o2i,
-                           OIdhw8i16o2i, gOIw8i16o2i, gOIhw8i16o2i,
-                           gOIdhw8i16o2i)) {
-            jit.define_int("IN_OIHW8I16O2I", 1);
-        } else {
-            jit.define_int("IN_REF_FORMAT", 1);
-        }
-
-        if (output_md.matches_one_of_tag(nCw16c, nChw16c, nCdhw16c)) {
-            jit.define_int("OUT_NCHW16C", 1);
-        } else if (output_md.matches_one_of_tag(
-                           NCw16n16c, NChw16n16c, NCdhw16n16c)) {
-            jit.define_int("OUT_NCHW16N16C", 1);
-        } else if (output_md.matches_one_of_tag(IOw16i16o, IOhw16i16o,
-                           IOdhw16i16o, gIOw16i16o, gIOhw16i16o,
-                           gIOdhw16i16o)) {
-            jit.define_int("OUT_IOHW16I16O", 1);
-        } else if (output_md.matches_one_of_tag(OIw16o16i, OIhw16o16i,
-                           OIdhw16o16i, gOIw16o16i, gOIhw16o16i,
-                           gOIdhw16o16i)) {
-            jit.define_int("OUT_OIHW16O16I", 1);
-        } else if (output_md.matches_one_of_tag(OIw4o8i8o4i, OIhw4o8i8o4i,
-                           gOIw4o8i8o4i, gOIhw4o8i8o4i, gOIdhw4o8i8o4i,
-                           OIdhw4o8i8o4i)) {
-            jit.define_int("OUT_OIHW4O8I8O4I", 1);
-        } else if (output_md.matches_one_of_tag(IOw4i8o8i4o, IOhw4i8o8i4o,
-                           IOdhw4i8o8i4o, gIOw4i8o8i4o, gIOhw4i8o8i4o,
-                           gIOdhw4i8o8i4o)) {
-            jit.define_int("OUT_IOHW4I8O8I4O", 1);
-        } else if (output_md.matches_one_of_tag(OIhw2o8i8o2i, gOIhw2o8i8o2i)) {
-            jit.define_int("OUT_OIHW2O8I8O2I", 1);
-        } else if (output_md.matches_one_of_tag(OIw8o16i2o, OIhw8o16i2o,
-                           gOIw8o16i2o, gOIhw8o16i2o)) {
-            jit.define_int("OUT_OIHW8O16I2O", 1);
-        } else if (output_md.matches_one_of_tag(OIw8i16o2i, OIhw8i16o2i,
-                           OIdhw8i16o2i, gOIw8i16o2i, gOIhw8i16o2i,
-                           gOIdhw8i16o2i)) {
-            jit.define_int("OUT_OIHW8I16O2I", 1);
-        } else {
-            jit.define_int("OUT_REF_FORMAT", 1);
-        }
-=======
         kernel_ctx.define_int("REF_REORDER", jrp.use_ref_impl);
         kernel_ctx.define_int("SUB_GROUP_SIZE", jrp.sub_group_size);
->>>>>>> b58643c0
 
         set_offsets(kernel_ctx, input_md, "SRC");
         set_offsets(kernel_ctx, output_md, "DST");
@@ -342,8 +244,14 @@
                            OIdhw8i16o2i, gOIw8i16o2i, gOIhw8i16o2i,
                            gOIdhw8i16o2i)) {
             kernel_ctx.define_int("IN_OIHW8I16O2I", 1);
-        } else if (input_md.matches_one_of_tag(OIhw4o8i8o4i, gOIhw4o8i8o4i)) {
+        } else if (input_md.matches_one_of_tag(OIw4o8i8o4i, OIhw4o8i8o4i,
+                           OIdhw4o8i8o4i, gOIw4o8i8o4i, gOIhw4o8i8o4i,
+                           gOIdhw4o8i8o4i)) {
             kernel_ctx.define_int("IN_OIHW4O8I8O4I", 1);
+        } else if (input_md.matches_one_of_tag(IOw4i8o8i4o, IOhw4i8o8i4o,
+                           IOdhw4i8o8i4o, gIOw4i8o8i4o, gIOhw4i8o8i4o,
+                           gIOdhw4i8o8i4o)) {
+            kernel_ctx.define_int("IN_IOHW4I8O8I4O", 1);
         } else if (input_md.matches_one_of_tag(OIhw2o8i8o2i, gOIhw2o8i8o2i)) {
             kernel_ctx.define_int("IN_OIHW2O8I8O2I", 1);
         }
@@ -376,8 +284,14 @@
                            OIdhw8i16o2i, gOIw8i16o2i, gOIhw8i16o2i,
                            gOIdhw8i16o2i)) {
             kernel_ctx.define_int("OUT_OIHW8I16O2I", 1);
-        } else if (output_md.matches_one_of_tag(OIhw4o8i8o4i, gOIhw4o8i8o4i)) {
+        } else if (output_md.matches_one_of_tag(OIw4o8i8o4i, OIhw4o8i8o4i,
+                           OIdhw4o8i8o4i, gOIw4o8i8o4i, gOIhw4o8i8o4i,
+                           gOIdhw4o8i8o4i)) {
             kernel_ctx.define_int("OUT_OIHW4O8I8O4I", 1);
+        } else if (output_md.matches_one_of_tag(IOw4i8o8i4o, IOhw4i8o8i4o,
+                           IOdhw4i8o8i4o, gIOw4i8o8i4o, gIOhw4i8o8i4o,
+                           gIOdhw4i8o8i4o)) {
+            kernel_ctx.define_int("OUT_IOHW4I8O8I4O", 1);
         } else if (output_md.matches_one_of_tag(OIhw2o8i8o2i, gOIhw2o8i8o2i)) {
             kernel_ctx.define_int("OUT_OIHW2O8I8O2I", 1);
         }
