--- conflicted
+++ resolved
@@ -88,14 +88,8 @@
                                     compute::device_ext_t::khr_fp16));
             if (!ok) return status::unimplemented;
 
-<<<<<<< HEAD
-            return jit_ref_inner_product_fwd_kernel::init_conf(jip_, this,
-                    src_md(), weights_md(), dst_md(), *this->attr(), jit_off_,
-                    desc()->accum_data_type);
-=======
             return jit_ref_inner_product_kernel::init_conf(
                     jip_, this, jit_off_);
->>>>>>> ed1cf723
         }
         bool with_eltwise() const {
             return attr()->post_ops_.find(primitive_kind::eltwise) != -1;
@@ -199,14 +193,8 @@
                     && attr()->has_default_values();
             if (!ok) return status::unimplemented;
 
-<<<<<<< HEAD
-            return jit_ref_inner_product_fwd_kernel::init_conf(jip_, this,
-                    diff_src_md(), weights_md(), diff_dst_md(), *this->attr(),
-                    jit_off_, desc()->accum_data_type);
-=======
             return jit_ref_inner_product_kernel::init_conf(
                     jip_, this, jit_off_);
->>>>>>> ed1cf723
         }
         jit_inner_product_conf_t jip_;
         jit_offsets jit_off_;
@@ -268,14 +256,8 @@
                     && attr()->has_default_values();
             if (!ok) return status::unimplemented;
 
-<<<<<<< HEAD
-            return jit_ref_inner_product_fwd_kernel::init_conf(jip_, this,
-                    src_md(), diff_weights_md(), diff_dst_md(), *this->attr(),
-                    jit_off_, desc()->accum_data_type);
-=======
             return jit_ref_inner_product_kernel::init_conf(
                     jip_, this, jit_off_);
->>>>>>> ed1cf723
         }
         jit_inner_product_conf_t jip_;
         jit_offsets jit_off_;
