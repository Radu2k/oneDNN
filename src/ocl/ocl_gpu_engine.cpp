--- conflicted
+++ resolved
@@ -219,21 +219,9 @@
         INSTANCE(ref_softmax_fwd_t),
         INSTANCE(ref_softmax_bwd_t),
         /* gemm */
-<<<<<<< HEAD
         INSTANCE(jit_gen12lp_gemm_t),
         INSTANCE(jit_gen9_gemm_x8x8s32_t),
         INSTANCE(jit_gen9_gemm_t),
-=======
-        INSTANCE(jit_gen9_gemm_x8x8s32_t<s8, s8, s32>),
-        INSTANCE(jit_gen9_gemm_x8x8s32_t<s8, u8, s32>),
-        INSTANCE(jit_gen9_gemm_x8x8s32_t<u8, s8, s32>),
-        INSTANCE(jit_gen9_gemm_x8x8s32_t<u8, u8, s32>),
-        INSTANCE(jit_gen9_gemm_t<bf16, bf16, bf16, f32>),
-        INSTANCE(jit_gen9_gemm_t<bf16, bf16, f32>),
-        INSTANCE(jit_gen9_gemm_t<f16, f16, f32>),
-        INSTANCE(jit_gen9_gemm_t<f16>),
-        INSTANCE(jit_gen9_gemm_t<f32>),
->>>>>>> ed1cf723
         /*rnn*/
         INSTANCE(ref_rnn_fwd_u8s8_t),
         INSTANCE(ref_rnn_fwd_f16_t),
