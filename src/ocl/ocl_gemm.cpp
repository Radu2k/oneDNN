/*******************************************************************************
* Copyright 2019 Intel Corporation
*
* Licensed under the Apache License, Version 2.0 (the "License");
* you may not use this file except in compliance with the License.
* You may obtain a copy of the License at
*
*     http://www.apache.org/licenses/LICENSE-2.0
*
* Unless required by applicable law or agreed to in writing, software
* distributed under the License is distributed on an "AS IS" BASIS,
* WITHOUT WARRANTIES OR CONDITIONS OF ANY KIND, either express or implied.
* See the License for the specific language governing permissions and
* limitations under the License.
*******************************************************************************/

#include <memory>
#include <CL/cl.h>

#include "dnnl.h"

#include "common/dnnl_traits.hpp"
#include "common/gemm_utils.hpp"
#include "common/memory_storage.hpp"
#include "common/nstl.hpp"
#include "common/primitive_desc.hpp"
#include "ocl/jit_gen12lp_gemm.hpp"
#include "ocl/jit_gen9_gemm.hpp"
#include "ocl/jit_gen9_gemm_x8x8s32.hpp"
#include "ocl/ocl_engine.hpp"
#include "ocl/ocl_stream.hpp"
#include "ocl/ocl_utils.hpp"

using namespace dnnl;
using namespace dnnl::impl;
using namespace dnnl::impl::ocl;

namespace {

template <data_type_t a_type, data_type_t b_type = a_type,
        data_type_t c_type = a_type, data_type_t acc_type = c_type>
dnnl_status_t gemm_generic(cl_command_queue queue, const char *transa,
        const char *transb, dim_t m, dim_t n, dim_t k, cl_float alpha, cl_mem a,
        dim_t offset_a, dim_t lda, cl_mem b, dim_t offset_b, dim_t ldb,
        cl_float beta, cl_mem c, dim_t offset_c, dim_t ldc) {

    using a_t = typename prec_traits<a_type>::type;
    using b_t = typename prec_traits<b_type>::type;
    using c_t = typename prec_traits<c_type>::type;

    status_t status;

    // Check inputs
    status = check_gemm_input(
            *transa, *transb, m, n, k, lda, ldb, ldc, alpha, beta);
    if (status != dnnl_success) return status;

    // Create engine
    cl_context ocl_ctx;
    OCL_CHECK(clGetCommandQueueInfo(
            queue, CL_QUEUE_CONTEXT, sizeof(ocl_ctx), &ocl_ctx, nullptr));

    cl_device_id ocl_dev;
    OCL_CHECK(clGetCommandQueueInfo(
            queue, CL_QUEUE_DEVICE, sizeof(ocl_dev), &ocl_dev, nullptr));

    std::unique_ptr<ocl_gpu_engine_t> engine;
    engine_t *engine_ptr;

    status = ocl_engine_factory_t(engine_kind::gpu)
                     .engine_create(&engine_ptr, ocl_dev, ocl_ctx);
    if (status != status::success) return status;
    engine.reset(utils::downcast<ocl_gpu_engine_t *>(engine_ptr));

    // Create stream
    std::unique_ptr<stream_t> s;
    stream_t *s_ptr;
    status = engine->create_stream(&s_ptr, queue);
    if (status != status::success) return status;
    s.reset(s_ptr);

    // Create primitive descriptor
    using pd_type =
            typename jit_gen9_gemm_t<a_type, b_type, c_type, acc_type>::pd_t;

    gemm_desc_t op_desc;
    op_desc.primitive_kind = dnnl_gemm;
    op_desc.transa = (*transa == 'n' || *transa == 'N') ? transpose::notrans
                                                        : transpose::trans;
    op_desc.transb = (*transb == 'n' || *transb == 'N') ? transpose::notrans
                                                        : transpose::trans;
    op_desc.m = m;
    op_desc.n = n;
    op_desc.k = k;
    op_desc.lda = lda;
    op_desc.ldb = ldb;
    op_desc.ldc = ldc;
    op_desc.alpha = alpha;
    op_desc.beta = beta;
    op_desc.a_type = a_type;
    op_desc.b_type = b_type;
    op_desc.c_type = c_type;
    op_desc.acc_type = acc_type;

    dnnl_memory_desc_t a_desc, b_desc, c_desc;

<<<<<<< HEAD
    status = create_gemm_memory_desc(&a_desc, &op_desc, 0, data_type);
    if (status != status::success) return status;
    status = create_gemm_memory_desc(&b_desc, &op_desc, 1, data_type);
    if (status != status::success) return status;
    status = create_gemm_memory_desc(&c_desc, &op_desc, 2, data_type);
    if (status != status::success) return status;
=======
    status = create_gemm_memory_desc(&a_desc, &op_desc, 0, a_type);
    assert(status == status::success);
    status = create_gemm_memory_desc(&b_desc, &op_desc, 1, b_type);
    assert(status == status::success);
    status = create_gemm_memory_desc(&c_desc, &op_desc, 2, c_type);
    assert(status == status::success);
>>>>>>> 175859df

    std::unique_ptr<primitive_desc_t> pd;
    primitive_attr_t attr;
    primitive_desc_t *pd_ptr;
    status = primitive_desc_t::create<pd_type>(&pd_ptr,
            reinterpret_cast<const op_desc_t *>(&op_desc), &attr, engine.get(),
            nullptr);
    if (status != status::success) return status;
    pd.reset(pd_ptr);

    // Create memory objects
    std::unique_ptr<memory_t> a_mem(new memory_t(
            engine.get(), &a_desc, memory_flags_t::use_runtime_ptr, a));
    std::unique_ptr<memory_t> b_mem(new memory_t(
            engine.get(), &b_desc, memory_flags_t::use_runtime_ptr, b));
    std::unique_ptr<memory_t> c_mem(new memory_t(
            engine.get(), &c_desc, memory_flags_t::use_runtime_ptr, c));
    if (!a_mem || !b_mem || !c_mem) return status::out_of_memory;

    a_mem->memory_storage()->set_offset(offset_a * sizeof(a_t));
    b_mem->memory_storage()->set_offset(offset_b * sizeof(b_t));
    c_mem->memory_storage()->set_offset(offset_c * sizeof(c_t));

    // Create primitive
    std::unique_ptr<primitive_t> gemm_prim;
    primitive_t *gemm_prim_ptr;
    status = pd->create_primitive(&gemm_prim_ptr);
    if (status != status::success) return status;
    gemm_prim.reset(gemm_prim_ptr);

    exec_args_t args = {
            {DNNL_ARG_SRC_0, {a_mem.get(), true}},
            {DNNL_ARG_SRC_1, {b_mem.get(), true}},
            {DNNL_ARG_DST, {c_mem.get(), false}},
    };

    exec_ctx_t ctx(s.get(), std::move(args));
    status = gemm_prim->execute(ctx);
    if (status != status::success) return status;

    return s->wait();
}

template <data_type_t a_type, data_type_t b_type, data_type_t c_type>
dnnl_status_t gemm_x8x8s32(cl_command_queue queue, const char *transa,
        const char *transb, const char *offsetc, dim_t m, dim_t n, dim_t k,
        cl_float alpha, cl_mem a, dim_t offset_a, dim_t lda,
        typename prec_traits<a_type>::type ao, cl_mem b, dim_t offset_b,
        dim_t ldb, typename prec_traits<b_type>::type bo, cl_float beta,
        cl_mem c, dim_t offset_c, dim_t ldc, cl_mem co, dim_t offset_co) {

    status_t status;

    // Check inputs
    status = check_gemm_x8x8s32_input(
            *offsetc, *transa, *transb, m, n, k, lda, ldb, ldc, alpha, beta);
    if (status != dnnl_success) return status;

    // Create engine
    cl_context ocl_ctx;
    OCL_CHECK(clGetCommandQueueInfo(
            queue, CL_QUEUE_CONTEXT, sizeof(ocl_ctx), &ocl_ctx, nullptr));

    cl_device_id ocl_dev;
    OCL_CHECK(clGetCommandQueueInfo(
            queue, CL_QUEUE_DEVICE, sizeof(ocl_dev), &ocl_dev, nullptr));

    std::unique_ptr<ocl_gpu_engine_t> engine;
    engine_t *engine_ptr;

    status = ocl_engine_factory_t(engine_kind::gpu)
                     .engine_create(&engine_ptr, ocl_dev, ocl_ctx);
    if (status != status::success) return status;
    engine.reset(utils::downcast<ocl_gpu_engine_t *>(engine_ptr));

    // Create stream
    std::unique_ptr<stream_t> s;
    stream_t *s_ptr;
    status = engine->create_stream(&s_ptr, queue);
    if (status != status::success) return status;
    s.reset(s_ptr);

    // Create primitive descriptor
<<<<<<< HEAD
    using pd_type = typename jit_gen12lp_gemm_t<a_type, b_type, c_type>::pd_t;
=======
    using pd_type =
            typename jit_gen9_gemm_x8x8s32_t<a_type, b_type, c_type>::pd_t;
>>>>>>> 175859df

    gemm_desc_t op_desc;
    op_desc.primitive_kind = dnnl_gemm;
    op_desc.transa = (*transa == 'n' || *transa == 'N') ? transpose::notrans
                                                        : transpose::trans;
    op_desc.transb = (*transb == 'n' || *transb == 'N') ? transpose::notrans
                                                        : transpose::trans;
    op_desc.offsetc = (*offsetc == 'f' || *offsetc == 'F')
            ? offsetc::fixed
            : ((*offsetc == 'c' || *offsetc == 'C') ? offsetc::column
                                                    : offsetc::row);
    op_desc.m = m;
    op_desc.n = n;
    op_desc.k = k;
    op_desc.lda = lda;
    op_desc.ldb = ldb;
    op_desc.ldc = ldc;
    op_desc.ao = ao;
    op_desc.bo = bo;
    op_desc.alpha = alpha;
    op_desc.beta = beta;
    op_desc.a_type = a_type;
    op_desc.b_type = b_type;
    op_desc.c_type = c_type;
<<<<<<< HEAD
=======
    op_desc.acc_type = c_type;
>>>>>>> 175859df

    dnnl_memory_desc_t a_desc, b_desc, c_desc, co_desc;

    status = create_gemm_memory_desc(&a_desc, &op_desc, 0, a_type);
    if (status != status::success) return status;
    status = create_gemm_memory_desc(&b_desc, &op_desc, 1, b_type);
    if (status != status::success) return status;
    status = create_gemm_memory_desc(&c_desc, &op_desc, 2, c_type);
    if (status != status::success) return status;
    status = create_gemm_memory_desc(&co_desc, &op_desc, 2, c_type);
    if (status != status::success) return status;

    std::unique_ptr<primitive_desc_t> pd;
    primitive_attr_t attr;
    primitive_desc_t *pd_ptr;
    status = primitive_desc_t::create<pd_type>(&pd_ptr,
            reinterpret_cast<const op_desc_t *>(&op_desc), &attr, engine.get(),
            nullptr);
    if (status != status::success) return status;
    pd.reset(pd_ptr);

    // Create memory objects
    std::unique_ptr<memory_t> a_mem(new memory_t(
<<<<<<< HEAD
            engine.get(), &a_desc, memory_flags_t::use_backend_ptr, a));
    std::unique_ptr<memory_t> b_mem(new memory_t(
            engine.get(), &b_desc, memory_flags_t::use_backend_ptr, b));
    std::unique_ptr<memory_t> c_mem(new memory_t(
            engine.get(), &c_desc, memory_flags_t::use_backend_ptr, c));
    std::unique_ptr<memory_t> co_mem(new memory_t(
            engine.get(), &co_desc, memory_flags_t::use_backend_ptr, co));
=======
            engine.get(), &a_desc, memory_flags_t::use_runtime_ptr, a));
    std::unique_ptr<memory_t> b_mem(new memory_t(
            engine.get(), &b_desc, memory_flags_t::use_runtime_ptr, b));
    std::unique_ptr<memory_t> c_mem(new memory_t(
            engine.get(), &c_desc, memory_flags_t::use_runtime_ptr, c));
    std::unique_ptr<memory_t> co_mem(new memory_t(
            engine.get(), &co_desc, memory_flags_t::use_runtime_ptr, co));
>>>>>>> 175859df

    if (!a_mem || !b_mem || !c_mem || !co_mem) return status::out_of_memory;

    a_mem->memory_storage()->set_offset(offset_a * sizeof(a_type));
    b_mem->memory_storage()->set_offset(offset_b * sizeof(b_type));
    c_mem->memory_storage()->set_offset(offset_c * sizeof(c_type));
    co_mem->memory_storage()->set_offset(offset_co * sizeof(c_type));

    // Create primitive
    std::unique_ptr<primitive_t> gemm_prim;
    primitive_t *gemm_prim_ptr;
    status = pd->create_primitive(&gemm_prim_ptr);
    if (status != status::success) return status;
    gemm_prim.reset(gemm_prim_ptr);

    exec_args_t args = {
            {DNNL_ARG_SRC_0, {a_mem.get(), true}},
            {DNNL_ARG_SRC_1, {b_mem.get(), true}},
            {DNNL_ARG_SRC_2, {co_mem.get(), true}},
            {DNNL_ARG_DST, {c_mem.get(), false}},
    };

    exec_ctx_t ctx(s.get(), std::move(args));
    status = gemm_prim->execute(ctx);
    if (status != status::success) return status;

    return s->wait();
}

const char *c2f_offsetC(const char *offC) {
    if (offC) {
        if (offC[0] == 'R' || offC[0] == 'r') return "C";
        if (offC[0] == 'C' || offC[0] == 'c') return "R";
    }
    return offC;
}

} // namespace

extern "C" {
dnnl_status_t DNNL_API dnnl_ocl_sgemm(cl_command_queue queue, char transa,
        char transb, dim_t m, dim_t n, dim_t k, cl_float alpha, cl_mem a,
        dim_t offset_a, dim_t lda, cl_mem b, dim_t offset_b, dim_t ldb,
        cl_float beta, cl_mem c, dim_t offset_c, dim_t ldc) {
    return gemm_generic<data_type::f32>(queue, &transb, &transa, n, m, k, alpha,
            b, offset_b, ldb, a, offset_a, lda, beta, c, offset_c, ldc);
}

dnnl_status_t DNNL_API dnnl_ocl_hgemm(cl_command_queue queue, char transa,
        char transb, dim_t m, dim_t n, dim_t k, cl_float alpha, cl_mem a,
        dim_t offset_a, dim_t lda, cl_mem b, dim_t offset_b, dim_t ldb,
        cl_float beta, cl_mem c, dim_t offset_c, dim_t ldc) {
    return gemm_generic<data_type::f16>(queue, &transb, &transa, n, m, k, alpha,
            b, offset_b, ldb, a, offset_a, lda, beta, c, offset_c, ldc);
}

<<<<<<< HEAD
=======
dnnl_status_t DNNL_API dnnl_ocl_gemm_bf16bf16f32(cl_command_queue queue,
        char transa, char transb, dim_t m, dim_t n, dim_t k, cl_float alpha,
        cl_mem a, dim_t offset_a, dim_t lda, cl_mem b, dim_t offset_b,
        dim_t ldb, cl_float beta, cl_mem c, dim_t offset_c, dim_t ldc) {
    return gemm_generic<data_type::bf16, data_type::bf16, data_type::f32>(queue,
            &transb, &transa, n, m, k, alpha, b, offset_b, ldb, a, offset_a,
            lda, beta, c, offset_c, ldc);
}

dnnl_status_t DNNL_API dnnl_ocl_gemm_bf16bf16bf16(cl_command_queue queue,
        char transa, char transb, dim_t m, dim_t n, dim_t k, cl_float alpha,
        cl_mem a, dim_t offset_a, dim_t lda, cl_mem b, dim_t offset_b,
        dim_t ldb, cl_float beta, cl_mem c, dim_t offset_c, dim_t ldc) {
    return gemm_generic<data_type::bf16, data_type::bf16, data_type::bf16,
            data_type::f32>(queue, &transb, &transa, n, m, k, alpha, b,
            offset_b, ldb, a, offset_a, lda, beta, c, offset_c, ldc);
}

>>>>>>> 175859df
dnnl_status_t DNNL_API dnnl_ocl_gemm_s8s8s32(cl_command_queue queue,
        char transa, char transb, char offsetc, dim_t m, dim_t n, dim_t k,
        cl_float alpha, cl_mem a, dim_t offset_a, dim_t lda, int8_t ao,
        cl_mem b, dim_t offset_b, dim_t ldb, int8_t bo, cl_float beta, cl_mem c,
        dim_t offset_c, dim_t ldc, cl_mem co, dim_t offset_co) {

    return gemm_x8x8s32<data_type::s8, data_type::s8, data_type::s32>(queue,
            &transb, &transa, c2f_offsetC(&offsetc), n, m, k, alpha, b,
            offset_b, ldb, bo, a, offset_a, lda, ao, beta, c, offset_c, ldc, co,
            offset_co);
}

dnnl_status_t DNNL_API dnnl_ocl_gemm_u8s8s32(cl_command_queue queue,
        char transa, char transb, char offsetc, dim_t m, dim_t n, dim_t k,
        cl_float alpha, cl_mem a, dim_t offset_a, dim_t lda, uint8_t ao,
        cl_mem b, dim_t offset_b, dim_t ldb, int8_t bo, cl_float beta, cl_mem c,
        dim_t offset_c, dim_t ldc, cl_mem co, dim_t offset_co) {

    return gemm_x8x8s32<data_type::s8, data_type::u8, data_type::s32>(queue,
            &transb, &transa, c2f_offsetC(&offsetc), n, m, k, alpha, b,
            offset_b, ldb, bo, a, offset_a, lda, ao, beta, c, offset_c, ldc, co,
            offset_co);
}

dnnl_status_t DNNL_API dnnl_ocl_gemm_s8u8s32(cl_command_queue queue,
        char transa, char transb, char offsetc, dim_t m, dim_t n, dim_t k,
        cl_float alpha, cl_mem a, dim_t offset_a, dim_t lda, int8_t ao,
        cl_mem b, dim_t offset_b, dim_t ldb, uint8_t bo, cl_float beta,
        cl_mem c, dim_t offset_c, dim_t ldc, cl_mem co, dim_t offset_co) {

    return gemm_x8x8s32<data_type::u8, data_type::s8, data_type::s32>(queue,
            &transb, &transa, c2f_offsetC(&offsetc), n, m, k, alpha, b,
            offset_b, ldb, bo, a, offset_a, lda, ao, beta, c, offset_c, ldc, co,
            offset_co);
}

dnnl_status_t DNNL_API dnnl_ocl_gemm_u8u8s32(cl_command_queue queue,
        char transa, char transb, char offsetc, dim_t m, dim_t n, dim_t k,
        cl_float alpha, cl_mem a, dim_t offset_a, dim_t lda, uint8_t ao,
        cl_mem b, dim_t offset_b, dim_t ldb, uint8_t bo, cl_float beta,
        cl_mem c, dim_t offset_c, dim_t ldc, cl_mem co, dim_t offset_co) {

    return gemm_x8x8s32<data_type::u8, data_type::u8, data_type::s32>(queue,
            &transb, &transa, c2f_offsetC(&offsetc), n, m, k, alpha, b,
            offset_b, ldb, bo, a, offset_a, lda, ao, beta, c, offset_c, ldc, co,
            offset_co);
}
}<|MERGE_RESOLUTION|>--- conflicted
+++ resolved
@@ -104,21 +104,12 @@
 
     dnnl_memory_desc_t a_desc, b_desc, c_desc;
 
-<<<<<<< HEAD
-    status = create_gemm_memory_desc(&a_desc, &op_desc, 0, data_type);
-    if (status != status::success) return status;
-    status = create_gemm_memory_desc(&b_desc, &op_desc, 1, data_type);
-    if (status != status::success) return status;
-    status = create_gemm_memory_desc(&c_desc, &op_desc, 2, data_type);
-    if (status != status::success) return status;
-=======
     status = create_gemm_memory_desc(&a_desc, &op_desc, 0, a_type);
     assert(status == status::success);
     status = create_gemm_memory_desc(&b_desc, &op_desc, 1, b_type);
     assert(status == status::success);
     status = create_gemm_memory_desc(&c_desc, &op_desc, 2, c_type);
     assert(status == status::success);
->>>>>>> 175859df
 
     std::unique_ptr<primitive_desc_t> pd;
     primitive_attr_t attr;
@@ -201,14 +192,7 @@
     if (status != status::success) return status;
     s.reset(s_ptr);
 
-    // Create primitive descriptor
-<<<<<<< HEAD
-    using pd_type = typename jit_gen12lp_gemm_t<a_type, b_type, c_type>::pd_t;
-=======
-    using pd_type =
-            typename jit_gen9_gemm_x8x8s32_t<a_type, b_type, c_type>::pd_t;
->>>>>>> 175859df
-
+    // Create operation descriptor
     gemm_desc_t op_desc;
     op_desc.primitive_kind = dnnl_gemm;
     op_desc.transa = (*transa == 'n' || *transa == 'N') ? transpose::notrans
@@ -232,10 +216,7 @@
     op_desc.a_type = a_type;
     op_desc.b_type = b_type;
     op_desc.c_type = c_type;
-<<<<<<< HEAD
-=======
     op_desc.acc_type = c_type;
->>>>>>> 175859df
 
     dnnl_memory_desc_t a_desc, b_desc, c_desc, co_desc;
 
@@ -248,26 +229,17 @@
     status = create_gemm_memory_desc(&co_desc, &op_desc, 2, c_type);
     if (status != status::success) return status;
 
+    // Create primitive descriptor
     std::unique_ptr<primitive_desc_t> pd;
     primitive_attr_t attr;
     primitive_desc_t *pd_ptr;
-    status = primitive_desc_t::create<pd_type>(&pd_ptr,
-            reinterpret_cast<const op_desc_t *>(&op_desc), &attr, engine.get(),
-            nullptr);
+    status = dnnl_primitive_desc_create(
+            &pd_ptr, &op_desc, &attr, engine.get(), nullptr);
     if (status != status::success) return status;
     pd.reset(pd_ptr);
 
     // Create memory objects
     std::unique_ptr<memory_t> a_mem(new memory_t(
-<<<<<<< HEAD
-            engine.get(), &a_desc, memory_flags_t::use_backend_ptr, a));
-    std::unique_ptr<memory_t> b_mem(new memory_t(
-            engine.get(), &b_desc, memory_flags_t::use_backend_ptr, b));
-    std::unique_ptr<memory_t> c_mem(new memory_t(
-            engine.get(), &c_desc, memory_flags_t::use_backend_ptr, c));
-    std::unique_ptr<memory_t> co_mem(new memory_t(
-            engine.get(), &co_desc, memory_flags_t::use_backend_ptr, co));
-=======
             engine.get(), &a_desc, memory_flags_t::use_runtime_ptr, a));
     std::unique_ptr<memory_t> b_mem(new memory_t(
             engine.get(), &b_desc, memory_flags_t::use_runtime_ptr, b));
@@ -275,7 +247,6 @@
             engine.get(), &c_desc, memory_flags_t::use_runtime_ptr, c));
     std::unique_ptr<memory_t> co_mem(new memory_t(
             engine.get(), &co_desc, memory_flags_t::use_runtime_ptr, co));
->>>>>>> 175859df
 
     if (!a_mem || !b_mem || !c_mem || !co_mem) return status::out_of_memory;
 
@@ -332,8 +303,6 @@
             b, offset_b, ldb, a, offset_a, lda, beta, c, offset_c, ldc);
 }
 
-<<<<<<< HEAD
-=======
 dnnl_status_t DNNL_API dnnl_ocl_gemm_bf16bf16f32(cl_command_queue queue,
         char transa, char transb, dim_t m, dim_t n, dim_t k, cl_float alpha,
         cl_mem a, dim_t offset_a, dim_t lda, cl_mem b, dim_t offset_b,
@@ -352,7 +321,6 @@
             offset_b, ldb, a, offset_a, lda, beta, c, offset_c, ldc);
 }
 
->>>>>>> 175859df
 dnnl_status_t DNNL_API dnnl_ocl_gemm_s8s8s32(cl_command_queue queue,
         char transa, char transb, char offsetc, dim_t m, dim_t n, dim_t k,
         cl_float alpha, cl_mem a, dim_t offset_a, dim_t lda, int8_t ao,
