--- conflicted
+++ resolved
@@ -24,11 +24,6 @@
 #include "ocl/ocl_shuffle_pd.hpp"
 #include "ocl/ocl_stream.hpp"
 
-<<<<<<< HEAD
-extern const char *ref_shuffle_kernel[];
-
-=======
->>>>>>> ed1cf723
 namespace dnnl {
 namespace impl {
 namespace ocl {
