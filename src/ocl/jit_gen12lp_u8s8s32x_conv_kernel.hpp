/*******************************************************************************
* Copyright 2019 Intel Corporation
*
* Licensed under the Apache License, Version 2.0 (the "License");
* you may not use this file except in compliance with the License.
* You may obtain a copy of the License at
*
*     http://www.apache.org/licenses/LICENSE-2.0
*
* Unless required by applicable law or agreed to in writing, software
* distributed under the License is distributed on an "AS IS" BASIS,
* WITHOUT WARRANTIES OR CONDITIONS OF ANY KIND, either express or implied.
* See the License for the specific language governing permissions and
* limitations under the License.
*******************************************************************************/

#ifndef JIT_GEN12LP_U8S8S32X_CONV_KERNEL_HPP
#define JIT_GEN12LP_U8S8S32X_CONV_KERNEL_HPP

#include "common/c_types_map.hpp"
#include "ocl/jit_primitive_conf.hpp"

namespace mkldnn {
namespace impl {
namespace ocl {

using namespace mkldnn::impl::format_tag;

struct jit_gen12lp_u8s8s32x_conv_fwd_kernel {
    jit_gen12lp_u8s8s32x_conv_fwd_kernel(jit_conv_conf_t ajcp) : jcp(ajcp) {};

    ~jit_gen12lp_u8s8s32x_conv_fwd_kernel() {};

    static status_t init_conf(jit_conv_conf_t &jcp,
        const convolution_desc_t &cd, const memory_desc_t &src_md,
        const memory_desc_t &weights_md, const memory_desc_t &dst_md,
        const memory_desc_t &bias_md, const primitive_attr_t &attr) {

        set_default_conf(jcp, cd, src_md, weights_md, dst_md, attr);

        status_t status = status::success;

        if (jcp.mb < 8)
            return status::unimplemented;

        if (!jcp.is_depthwise
            && jcp.with_groups && jcp.ngroups > 1
            && (jcp.oc % 32 != 0 || jcp.ic % 32 != 0))
            return status::unimplemented;



        jcp.sub_group_size = (jcp.is_depthwise) ? 16 : 8;
        jcp.mb_block = 32;
        jcp.oc_block = 32;
        jcp.ic_block = 32;
        jcp.nchunk = utils::div_up(jcp.oc * jcp.ngroups, jcp.oc_block);
        int oc_group = nstl::min(jcp.nchunk, 2);

        bool divide_mbblock = true;
        if (jcp.is_depthwise) {
            jcp.lws_d[0] = 16;
            jcp.lws_d[1] = 1;
            jcp.lws_d[2] = 1;

            jcp.gws_d[0] = utils::div_up(jcp.ngroups, 32) * jcp.lws_d[0];
            jcp.gws_d[1] = jcp.od * jcp.oh * jcp.ow;
            jcp.gws_d[2] = utils::div_up(jcp.mb, jcp.mb_block / 4);
        }
        else {
            jcp.lws_d[0] = 8 * oc_group;
            jcp.lws_d[1] = 8;
            jcp.lws_d[2] = 1;

            jcp.gws_d[0] = utils::rnd_up(jcp.nchunk * 8, jcp.lws_d[0]);
            jcp.gws_d[1] = jcp.od * jcp.oh * utils::rnd_up(jcp.ow, jcp.lws_d[1]);
            jcp.gws_d[2] = utils::div_up(jcp.mb, jcp.mb_block);
            if (divide_mbblock)
                jcp.gws_d[2] = utils::div_up(jcp.mb, jcp.mb_block / 2);
        }

        jcp.with_bias = cd.bias_desc.format_kind != format_kind::undef;

        format_tag_t src_tag, dst_tag, wei_tag;

        src_tag = utils::pick(jcp.ndims - 3, NCw32n32c, NChw32n32c, NCdhw32n32c);
        dst_tag = utils::pick(jcp.ndims - 3, NCw32n32c, NChw32n32c, NCdhw32n32c);
        if (jcp.is_depthwise) {
            wei_tag = utils::pick(jcp.ndims - 3, Goiw32g, Goihw32g, Goidhw32g);
        } else {
        wei_tag = jcp.with_groups
            ? utils::pick(jcp.ndims - 3, gOIw4o8i8o4i, gOIhw4o8i8o4i, gOIdhw4o8i8o4i)
            : utils::pick(jcp.ndims - 3, OIw4o8i8o4i, OIhw4o8i8o4i, OIdhw4o8i8o4i);
        }

        jcp.src_tag = src_tag;
        jcp.wei_tag = wei_tag;
        jcp.dst_tag = dst_tag;

        return status;
    }

<<<<<<< HEAD
    static status_t init_const_def(ocl_jit_t &jit, const jit_conv_conf_t &jcp) {
        jit.define_int("G", jcp.ngroups);
        jit.define_int("MB", jcp.mb);
        jit.define_int("IC", jcp.ic);
        jit.define_int("ID", jcp.id);
        jit.define_int("IH", jcp.ih);
        jit.define_int("IW", jcp.iw);
        jit.define_int("OC", jcp.oc);
        jit.define_int("OD", jcp.od);
        jit.define_int("OH", jcp.oh);
        jit.define_int("OW", jcp.ow);
        jit.define_int("KD", jcp.kd);
        jit.define_int("KH", jcp.kh);
        jit.define_int("KW", jcp.kw);
        jit.define_int("SD", jcp.stride_d);
        jit.define_int("SH", jcp.stride_h);
        jit.define_int("SW", jcp.stride_w);
        jit.define_int("PD", jcp.f_pad);
        jit.define_int("PH", jcp.t_pad);
        jit.define_int("PW", jcp.l_pad);
        jit.define_int("DD", jcp.dilate_d);
        jit.define_int("DH", jcp.dilate_h);
        jit.define_int("DW", jcp.dilate_w);

        jit.define_int("OW_PADDED", utils::rnd_up(jcp.ow, jcp.lws_d[1]));

        jit.define_int("MB_BLOCK", jcp.mb_block);
        jit.define_int("OC_BLOCK", jcp.oc_block);
        jit.define_int("IC_BLOCK", jcp.ic_block);

        jit.define_int("OC_GROUP", utils::div_up(jcp.lws_d[0], 8));
        jit.define_int("MB_GROUP", 1);
        jit.define_int("SP_GROUP", jcp.lws_d[1]);


        jit.define_int("OC_NCHUNK", utils::div_up(jcp.oc, jcp.oc_block));
        jit.define_int("IC_NCHUNK", utils::div_up(jcp.ic, jcp.ic_block));

        jit.define_int("WITH_BIAS", jcp.with_bias);
        jit.define_int("WITH_RELU", jcp.with_relu);
        jit.define_int("WITH_SUM", jcp.with_sum);
        jit.define_int("WITH_SUM_ELTWISE", jcp.with_sum_eltwise);
        jit.define_int("SUM_SCALE", jcp.sum_scale == 1.0);

        jit.define_int("SUB_GROUP_SIZE", jcp.sub_group_size);
        jit.define_int("LWS_0", jcp.lws_d[0]);
        jit.define_int("LWS_1", jcp.lws_d[1]);
        jit.define_int("LWS_2", jcp.lws_d[2]);

        jit.set_data_type(jcp.dst_data_type);
=======
    static status_t init_const_def(compute::kernel_ctx_t &kernel_ctx, const jit_conv_conf_t &jcp) {
        kernel_ctx.define_int("G", jcp.ngroups);
        kernel_ctx.define_int("MB", jcp.mb);
        kernel_ctx.define_int("IC", jcp.ic);
        kernel_ctx.define_int("ID", jcp.id);
        kernel_ctx.define_int("IH", jcp.ih);
        kernel_ctx.define_int("IW", jcp.iw);
        kernel_ctx.define_int("OC", jcp.oc);
        kernel_ctx.define_int("OD", jcp.od);
        kernel_ctx.define_int("OH", jcp.oh);
        kernel_ctx.define_int("OW", jcp.ow);
        kernel_ctx.define_int("KD", jcp.kd);
        kernel_ctx.define_int("KH", jcp.kh);
        kernel_ctx.define_int("KW", jcp.kw);
        kernel_ctx.define_int("SD", jcp.stride_d);
        kernel_ctx.define_int("SH", jcp.stride_h);
        kernel_ctx.define_int("SW", jcp.stride_w);
        kernel_ctx.define_int("PD", jcp.f_pad);
        kernel_ctx.define_int("PH", jcp.t_pad);
        kernel_ctx.define_int("PW", jcp.l_pad);
        kernel_ctx.define_int("DD", jcp.dilate_d);
        kernel_ctx.define_int("DH", jcp.dilate_h);
        kernel_ctx.define_int("DW", jcp.dilate_w);

        kernel_ctx.define_int("OW_PADDED", utils::rnd_up(jcp.ow, jcp.lws_d[1]));

        kernel_ctx.define_int("MB_BLOCK", jcp.mb_block);
        kernel_ctx.define_int("OC_BLOCK", jcp.oc_block);
        kernel_ctx.define_int("IC_BLOCK", jcp.ic_block);

        kernel_ctx.define_int("OC_GROUP", utils::div_up(jcp.lws_d[0], 8));
        kernel_ctx.define_int("MB_GROUP", 1);
        kernel_ctx.define_int("SP_GROUP", jcp.lws_d[1]);

        kernel_ctx.define_int("OC_NCHUNK", utils::div_up(jcp.oc, jcp.oc_block));
        kernel_ctx.define_int("IC_NCHUNK", utils::div_up(jcp.ic, jcp.ic_block));

        kernel_ctx.define_int("WITH_BIAS", jcp.with_bias);
        kernel_ctx.define_int("WITH_RELU", jcp.with_relu);
        kernel_ctx.define_int("WITH_SUM", jcp.with_sum);
        kernel_ctx.define_int("WITH_SUM_ELTWISE", jcp.with_sum_eltwise);
        kernel_ctx.define_int("SUM_SCALE", jcp.sum_scale == 1.0);

        kernel_ctx.define_int("SUB_GROUP_SIZE", jcp.sub_group_size);
        kernel_ctx.define_int("LWS_0", jcp.lws_d[0]);
        kernel_ctx.define_int("LWS_1", jcp.lws_d[1]);
        kernel_ctx.define_int("LWS_2", jcp.lws_d[2]);

        kernel_ctx.set_data_type(jcp.dst_data_type);
>>>>>>> 6fbe8a31

        if (jcp.is_depthwise) {
            kernel_ctx.add_option("-Dcl_intel_subgroups_char");
        }

        return status::success;
    }

    jit_conv_conf_t jcp;
};

struct jit_gen12lp_u8s8s32x_conv_bwd_data_kernel {
    jit_gen12lp_u8s8s32x_conv_bwd_data_kernel(jit_conv_conf_t ajcp) : jcp(ajcp) {};

    ~jit_gen12lp_u8s8s32x_conv_bwd_data_kernel() {};

    static status_t init_conf(jit_conv_conf_t &jcp,
            const convolution_desc_t &cd, const memory_desc_t &src_md,
            const memory_desc_t &weights_md, const memory_desc_t &dst_md,
            const memory_desc_t &bias_md, const primitive_attr_t &attr) {

        const memory_desc_wrapper src_mdw(&src_md);
        const memory_desc_wrapper weights_mdw(&weights_md);
        const memory_desc_wrapper dst_mdw(&dst_md);
        const memory_desc_wrapper bias_mdw(&bias_md);

        set_default_conf(jcp, cd, src_md, weights_md, dst_md, attr);

        status_t status = status::success;

        if (jcp.mb < 8)
            return status::unimplemented;

        if (jcp.with_groups && jcp.ngroups > 1
                && (jcp.oc % 32 != 0 || jcp.ic % 32 != 0))
            return status::unimplemented;

        jcp.dst_data_type = dst_mdw.data_type();

        jcp.sub_group_size = 8;
        jcp.mb_block = 32;
        jcp.oc_block = 32;
        jcp.ic_block = 32;
        jcp.nchunk = utils::div_up(jcp.ic * jcp.ngroups, jcp.ic_block);
        int ic_group = nstl::min(jcp.nchunk, 2);

        jcp.lws_d[0] = 8 * ic_group;
        jcp.lws_d[1] = 8;
        jcp.lws_d[2] = 1;

        jcp.gws_d[0] = utils::rnd_up(jcp.nchunk * 8, jcp.lws_d[0]);
        jcp.gws_d[1] = jcp.id * jcp.ih * utils::rnd_up(jcp.iw, jcp.lws_d[1]);
        jcp.gws_d[2] = utils::div_up(jcp.mb, jcp.mb_block);

        jcp.gws_d[2] = utils::div_up(jcp.mb, jcp.mb_block / 2);

        jcp.with_bias = cd.bias_desc.format_kind != format_kind::undef;

        format_tag_t src_tag, dst_tag, wei_tag;

        src_tag = utils::pick(
                jcp.ndims - 3, NCw32n32c, NChw32n32c, NCdhw32n32c);
        dst_tag = utils::pick(
                jcp.ndims - 3, NCw32n32c, NChw32n32c, NCdhw32n32c);
        wei_tag = jcp.with_groups ? utils::pick(jcp.ndims - 3, gIOw4i8o8i4o,
                                            gIOhw4i8o8i4o, gIOdhw4i8o8i4o)
                                  : utils::pick(jcp.ndims - 3, IOw4i8o8i4o,
                                            IOhw4i8o8i4o, IOdhw4i8o8i4o);

        jcp.src_tag = src_tag;
        jcp.wei_tag = wei_tag;
        jcp.dst_tag = dst_tag;

        return status;
    }

    static status_t init_const_def(compute::kernel_ctx_t &kernel_ctx, const jit_conv_conf_t &jcp) {
        kernel_ctx.define_int("G", jcp.ngroups);
        kernel_ctx.define_int("MB", jcp.mb);
        kernel_ctx.define_int("IC", jcp.ic);
        kernel_ctx.define_int("ID", jcp.id);
        kernel_ctx.define_int("IH", jcp.ih);
        kernel_ctx.define_int("IW", jcp.iw);
        kernel_ctx.define_int("OC", jcp.oc);
        kernel_ctx.define_int("OD", jcp.od);
        kernel_ctx.define_int("OH", jcp.oh);
        kernel_ctx.define_int("OW", jcp.ow);
        kernel_ctx.define_int("KD", jcp.kd);
        kernel_ctx.define_int("KH", jcp.kh);
        kernel_ctx.define_int("KW", jcp.kw);
        kernel_ctx.define_int("SD", jcp.stride_d);
        kernel_ctx.define_int("SH", jcp.stride_h);
        kernel_ctx.define_int("SW", jcp.stride_w);
        kernel_ctx.define_int("PD", jcp.f_pad);
        kernel_ctx.define_int("PH", jcp.t_pad);
        kernel_ctx.define_int("PW", jcp.l_pad);
        kernel_ctx.define_int("DD", jcp.dilate_d);
        kernel_ctx.define_int("DH", jcp.dilate_h);
        kernel_ctx.define_int("DW", jcp.dilate_w);

        kernel_ctx.define_int("IW_PADDED", utils::rnd_up(jcp.iw, jcp.lws_d[1]));

        kernel_ctx.define_int("MB_BLOCK", jcp.mb_block);
        kernel_ctx.define_int("OC_BLOCK", jcp.oc_block);
        kernel_ctx.define_int("IC_BLOCK", jcp.ic_block);

        kernel_ctx.define_int("IC_GROUP", utils::div_up(jcp.lws_d[0], 8));
        kernel_ctx.define_int("MB_GROUP", 1);
        kernel_ctx.define_int("SP_GROUP", jcp.lws_d[1]);

        kernel_ctx.define_int("OC_NCHUNK", utils::div_up(jcp.oc, jcp.oc_block));
        kernel_ctx.define_int("IC_NCHUNK", utils::div_up(jcp.ic, jcp.ic_block));

        kernel_ctx.define_int("WITH_BIAS", jcp.with_bias);

        kernel_ctx.define_int("SUB_GROUP_SIZE", jcp.sub_group_size);
        kernel_ctx.define_int("LWS_0", jcp.lws_d[0]);
        kernel_ctx.define_int("LWS_1", jcp.lws_d[1]);
        kernel_ctx.define_int("LWS_2", jcp.lws_d[2]);

        kernel_ctx.set_data_type(jcp.dst_data_type);

        return status::success;
    }

    jit_conv_conf_t jcp;
};


} // namespace ocl
} // namespace impl
} // namespace mkldnn

#endif<|MERGE_RESOLUTION|>--- conflicted
+++ resolved
@@ -100,58 +100,6 @@
         return status;
     }
 
-<<<<<<< HEAD
-    static status_t init_const_def(ocl_jit_t &jit, const jit_conv_conf_t &jcp) {
-        jit.define_int("G", jcp.ngroups);
-        jit.define_int("MB", jcp.mb);
-        jit.define_int("IC", jcp.ic);
-        jit.define_int("ID", jcp.id);
-        jit.define_int("IH", jcp.ih);
-        jit.define_int("IW", jcp.iw);
-        jit.define_int("OC", jcp.oc);
-        jit.define_int("OD", jcp.od);
-        jit.define_int("OH", jcp.oh);
-        jit.define_int("OW", jcp.ow);
-        jit.define_int("KD", jcp.kd);
-        jit.define_int("KH", jcp.kh);
-        jit.define_int("KW", jcp.kw);
-        jit.define_int("SD", jcp.stride_d);
-        jit.define_int("SH", jcp.stride_h);
-        jit.define_int("SW", jcp.stride_w);
-        jit.define_int("PD", jcp.f_pad);
-        jit.define_int("PH", jcp.t_pad);
-        jit.define_int("PW", jcp.l_pad);
-        jit.define_int("DD", jcp.dilate_d);
-        jit.define_int("DH", jcp.dilate_h);
-        jit.define_int("DW", jcp.dilate_w);
-
-        jit.define_int("OW_PADDED", utils::rnd_up(jcp.ow, jcp.lws_d[1]));
-
-        jit.define_int("MB_BLOCK", jcp.mb_block);
-        jit.define_int("OC_BLOCK", jcp.oc_block);
-        jit.define_int("IC_BLOCK", jcp.ic_block);
-
-        jit.define_int("OC_GROUP", utils::div_up(jcp.lws_d[0], 8));
-        jit.define_int("MB_GROUP", 1);
-        jit.define_int("SP_GROUP", jcp.lws_d[1]);
-
-
-        jit.define_int("OC_NCHUNK", utils::div_up(jcp.oc, jcp.oc_block));
-        jit.define_int("IC_NCHUNK", utils::div_up(jcp.ic, jcp.ic_block));
-
-        jit.define_int("WITH_BIAS", jcp.with_bias);
-        jit.define_int("WITH_RELU", jcp.with_relu);
-        jit.define_int("WITH_SUM", jcp.with_sum);
-        jit.define_int("WITH_SUM_ELTWISE", jcp.with_sum_eltwise);
-        jit.define_int("SUM_SCALE", jcp.sum_scale == 1.0);
-
-        jit.define_int("SUB_GROUP_SIZE", jcp.sub_group_size);
-        jit.define_int("LWS_0", jcp.lws_d[0]);
-        jit.define_int("LWS_1", jcp.lws_d[1]);
-        jit.define_int("LWS_2", jcp.lws_d[2]);
-
-        jit.set_data_type(jcp.dst_data_type);
-=======
     static status_t init_const_def(compute::kernel_ctx_t &kernel_ctx, const jit_conv_conf_t &jcp) {
         kernel_ctx.define_int("G", jcp.ngroups);
         kernel_ctx.define_int("MB", jcp.mb);
@@ -201,7 +149,6 @@
         kernel_ctx.define_int("LWS_2", jcp.lws_d[2]);
 
         kernel_ctx.set_data_type(jcp.dst_data_type);
->>>>>>> 6fbe8a31
 
         if (jcp.is_depthwise) {
             kernel_ctx.add_option("-Dcl_intel_subgroups_char");
