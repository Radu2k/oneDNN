--- conflicted
+++ resolved
@@ -202,11 +202,7 @@
     size_t lthreads_x = 2;
     size_t lthreads_y = 8;
 
-<<<<<<< HEAD
 #if !defined(CL_VERSION_2_0) || defined(MKLDNN_SYCL_COMPUTECPP)
-=======
-#ifndef CL_VERSION_2_0
->>>>>>> 9bcda315
     while (nthreads_x % lthreads_x) lthreads_x--;
     while (nthreads_y % lthreads_y) lthreads_y--;
 #endif
