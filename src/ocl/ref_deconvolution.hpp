--- conflicted
+++ resolved
@@ -124,11 +124,7 @@
             , conv_pd_(other.conv_pd_->clone()) {}
 
         pd_t &operator=(const pd_t &other) {
-<<<<<<< HEAD
-            MKLDNN_SHORT_CIRCUIT_SELF_ASSIGN(other);
-=======
             DNNL_SHORT_CIRCUIT_SELF_ASSIGN(other);
->>>>>>> 98b0de90
             ocl_deconvolution_fwd_pd_t::operator=(other);
             delete conv_pd_;
             conv_pd_ = other.conv_pd_->clone();
@@ -201,11 +197,7 @@
         conv_args[DNNL_ARG_WEIGHTS] = args.at(DNNL_ARG_WEIGHTS);
         conv_args[DNNL_ARG_DIFF_SRC] = args.at(DNNL_ARG_DST);
         if (pd()->with_bias())
-<<<<<<< HEAD
-            conv_args[MKLDNN_ARG_BIAS] = args.at(MKLDNN_ARG_BIAS);
-=======
             conv_args[DNNL_ARG_BIAS] = args.at(DNNL_ARG_BIAS);
->>>>>>> 98b0de90
         exec_ctx_t conv_ctx(ctx.stream(), std::move(conv_args));
 
         // Executing the convolution kernel
@@ -236,11 +228,7 @@
             , conv_pd_(other.conv_pd_->clone()) {}
 
         pd_t &operator=(const pd_t &other) {
-<<<<<<< HEAD
-            MKLDNN_SHORT_CIRCUIT_SELF_ASSIGN(other);
-=======
             DNNL_SHORT_CIRCUIT_SELF_ASSIGN(other);
->>>>>>> 98b0de90
             ocl_deconvolution_bwd_data_pd_t::operator=(other);
             delete conv_pd_;
             conv_pd_ = other.conv_pd_->clone();
@@ -305,11 +293,7 @@
         conv_args[DNNL_ARG_WEIGHTS] = args.at(DNNL_ARG_WEIGHTS);
         conv_args[DNNL_ARG_DST] = args.at(DNNL_ARG_DIFF_SRC);
         if (!types::is_zero_md(pd()->scratchpad_md()))
-<<<<<<< HEAD
-            conv_args[MKLDNN_ARG_SCRATCHPAD] = args.at(MKLDNN_ARG_SCRATCHPAD);
-=======
             conv_args[DNNL_ARG_SCRATCHPAD] = args.at(DNNL_ARG_SCRATCHPAD);
->>>>>>> 98b0de90
         exec_ctx_t conv_ctx(ctx.stream(), std::move(conv_args));
 
         // Executing the convolution kernel
@@ -342,11 +326,7 @@
             , conv_pd_(other.conv_pd_->clone()) {}
 
         pd_t &operator=(const pd_t &other) {
-<<<<<<< HEAD
-            MKLDNN_SHORT_CIRCUIT_SELF_ASSIGN(other);
-=======
             DNNL_SHORT_CIRCUIT_SELF_ASSIGN(other);
->>>>>>> 98b0de90
             ocl_deconvolution_bwd_weights_pd_t::operator=(other);
             delete conv_pd_;
             conv_pd_ = other.conv_pd_->clone();
@@ -419,11 +399,7 @@
         conv_args[DNNL_ARG_SRC] = args.at(DNNL_ARG_DIFF_DST);
         conv_args[DNNL_ARG_DIFF_WEIGHTS] = args.at(DNNL_ARG_DIFF_WEIGHTS);
         if (!types::is_zero_md(pd()->scratchpad_md()))
-<<<<<<< HEAD
-            conv_args[MKLDNN_ARG_SCRATCHPAD] = args.at(MKLDNN_ARG_SCRATCHPAD);
-=======
             conv_args[DNNL_ARG_SCRATCHPAD] = args.at(DNNL_ARG_SCRATCHPAD);
->>>>>>> 98b0de90
         exec_ctx_t conv_ctx(ctx.stream(), std::move(conv_args));
 
         status_t status = conv_p_->execute(conv_ctx);
