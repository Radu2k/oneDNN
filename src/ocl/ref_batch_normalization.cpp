--- conflicted
+++ resolved
@@ -53,14 +53,9 @@
 
     auto *mean_ptr = &mean_;
     auto *variance_ptr = &variance_;
-<<<<<<< HEAD
-    if (jbn.ic_block == 16 && jbn.calculate_stats && !jbn.save_stats) {
-        mean_ptr = temp_reduce.get();
-        variance_ptr = temp_reduce.get();
-=======
 
     std::unique_ptr<memory_storage_t> temp_reduce = nullptr;
-    if (jbn.use_16mb_unroll && jbn.calculate_stats) {
+    if (jbn.ic_block == 16 && jbn.calculate_stats) {
         temp_reduce = ctx.get_scratchpad_grantor().get_memory_storage(
                 key_bnorm_reduction);
 
@@ -68,7 +63,6 @@
             mean_ptr = temp_reduce.get();
             variance_ptr = temp_reduce.get();
         }
->>>>>>> 6a31d073
     }
 
     auto &mean = *mean_ptr;
@@ -151,17 +145,13 @@
 
     const auto &jbn = ker_->jbn;
 
-<<<<<<< HEAD
-    auto &diff_scaleshift = (jbn.ic_block == 16 && !jbn.diff_scaleshift)
-=======
     std::unique_ptr<memory_storage_t> temp_reduce;
-    if (jbn.use_16mb_unroll) {
+    if (jbn.ic_block == 16) {
         temp_reduce = ctx.get_scratchpad_grantor().get_memory_storage(
                 key_bnorm_reduction);
     }
 
-    auto &diff_scaleshift = (jbn.use_16mb_unroll && !jbn.diff_scaleshift)
->>>>>>> 6a31d073
+    auto &diff_scaleshift = (jbn.ic_block == 16 && !jbn.diff_scaleshift)
             ? *temp_reduce
             : diff_scaleshift_;
 
