/*******************************************************************************
* Copyright 2019 Intel Corporation
*
* Licensed under the Apache License, Version 2.0 (the "License");
* you may not use this file except in compliance with the License.
* You may obtain a copy of the License at
*
*     http://www.apache.org/licenses/LICENSE-2.0
*
* Unless required by applicable law or agreed to in writing, software
* distributed under the License is distributed on an "AS IS" BASIS,
* WITHOUT WARRANTIES OR CONDITIONS OF ANY KIND, either express or implied.
* See the License for the specific language governing permissions and
* limitations under the License.
*******************************************************************************/

#if MB_BLOCK == 16
#define MB16
#define VECT_DT_N 8
#else
#define VECT_DT_N 1
#endif

#include "ocl/ocl_types.h"

#if IS_FWD == 1

#if IC_BLOCK == 16

NAMED_KERNEL_ATTR(CALC)
__kernel void calculate_mean(__global DATA_T *src, __global float *mean) {
    const int mb = GWS_GET_STAT_MB();
    const int c = GWS_GET_STAT_IC();

    const int sp_beg = GWS_GET_STAT_SP();
    const int stat_sp_block = GWS_GET_STAT_SP_BLOCK();
    const int stat_sp_nblocks = ID * IH * IW / stat_sp_block;

    const int stat_mb_block_idx = mb / MB_BLOCK;
    const int stat_sp_block_idx = sp_beg / stat_sp_block;
    const int mb_sp_idx
            = stat_mb_block_idx * stat_sp_nblocks + stat_sp_block_idx;

    src += c * ID * IH * IW * MB_BLOCK + mb * IC * ID * IH * IW
            + sp_beg * MB_BLOCK * IC_BLOCK;

    VECT_FLOAT_T sum0 = 0.0f, sum1 = 0.0f;
    for (int sp = sp_beg; sp < sp_beg + stat_sp_block; sp++) {
        sum0 += CONVERT_VECT_FLOAT_T(AS_VECT_DATA_T(
                VECT_BLOCK_READ((const __global BLOCK_DATA_T *)&src[0])));
#ifdef MB16
        sum1 += CONVERT_VECT_FLOAT_T(AS_VECT_DATA_T(
                VECT_BLOCK_READ((const __global BLOCK_DATA_T *)&src[8 * 16])));
#endif
        src += MB_BLOCK * IC_BLOCK;
    }
#ifdef MB16
    float v_mean = 0.0;
    for (int i = 0; i < 8; i++) {
        v_mean += sum0[i] + sum1[i];
    }
#else
    float v_mean = sum0;
#endif
    intel_sub_group_block_write(
            (__global uint *)&mean[mb_sp_idx * IC + c], as_uint(v_mean));
}

NAMED_KERNEL_ATTR(REDUCE)
__kernel void reduce_mean(__global float *reduce_temp, __global float *mean) {
    const int c = GWS_GET_REDUCE_STAT_IC();
    reduce_temp += c;
    float sum = 0.0f;
    for (int i = 0; i < REDUCE_STAT_NBLOCKS; i++)
        sum += reduce_temp[i * IC];

    mean[c] = sum / (MB * ID * IH * IW);
}

NAMED_KERNEL_ATTR(CALC)
__kernel void calculate_variance(
        __global DATA_T *src, __global float *mean, __global float *variance) {
    const int mb = GWS_GET_STAT_MB();
    const int c = GWS_GET_STAT_IC();

    const int sp_beg = GWS_GET_STAT_SP();
    const int stat_sp_block = GWS_GET_STAT_SP_BLOCK();
    const int stat_sp_nblocks = ID * IH * IW / stat_sp_block;

    const int stat_mb_block_idx = mb / MB_BLOCK;
    const int stat_sp_block_idx = sp_beg / stat_sp_block;
    const int mb_sp_idx
            = stat_mb_block_idx * stat_sp_nblocks + stat_sp_block_idx;

    src += c * ID * IH * IW * MB_BLOCK + mb * IC * ID * IH * IW
            + sp_beg * MB_BLOCK * IC_BLOCK;

    VECT_FLOAT_T sum0 = 0.0, sum1 = 0.0f;
    float v_mean = as_float(
            intel_sub_group_block_read((const __global uint *)&mean[c]));

    for (int sp = sp_beg; sp < sp_beg + stat_sp_block; sp++) {
        VECT_FLOAT_T v0 = CONVERT_VECT_FLOAT_T(AS_VECT_DATA_T(VECT_BLOCK_READ(
                                  (const __global BLOCK_DATA_T *)&src[0])))
                - (VECT_FLOAT_T)v_mean;
        sum0 = fma(v0, v0, sum0);
#ifdef MB16
        VECT_FLOAT_T v1 = CONVERT_VECT_FLOAT_T(AS_VECT_DATA_T(VECT_BLOCK_READ(
                                  (const __global BLOCK_DATA_T *)&src[8 * 16])))
                - (VECT_FLOAT_T)v_mean;
        sum1 = fma(v1, v1, sum1);
#endif
        src += MB_BLOCK * IC_BLOCK;
    }
#ifdef MB16
    float v_variance = 0.0;
    for (int i = 0; i < 8; i++) {
        v_variance += sum0[i] + sum1[i];
    }
#else
    float v_variance = sum0;
#endif
    intel_sub_group_block_write(
            (__global uint *)&variance[REDUCE_STAT_NBLOCKS * IC + mb_sp_idx * IC
                    + c],
            as_uint(v_variance));
}
__kernel void reduce_variance(
        __global float *reduce_temp, __global float *variance) {
    const int c = GWS_GET_REDUCE_STAT_IC();
    reduce_temp += REDUCE_STAT_NBLOCKS * IC + c;
#if SAVE_STATS == 0
    variance += IC;
#endif
    float sum = 0.0f;
    for (int i = 0; i < REDUCE_STAT_NBLOCKS; i++)
        sum += reduce_temp[i * IC];

    variance[c] = sum / (MB * ID * IH * IW);
}
#endif

<<<<<<< HEAD
__attribute__((reqd_work_group_size(LWS_0, LWS_1, LWS_2))) // attr:no-format
#if IC_BLOCK == 16
__attribute__((intel_reqd_sub_group_size(LWS_1))) // attr:no-format
#endif
__kernel void
ref_bnorm_fwd_kernel(__global DATA_T *src, __global float *mean,
        __global float *variance, __global DATA_T *dst,
        __global float *scaleshift, __global int *ws, float eps) {

#if IC_BLOCK == 16
    const int n = get_global_id(0) * MB_BLOCK;
    const int c = get_group_id(1) * IC_BLOCK;
    const int sp = get_global_id(2);
    const int d = sp / (IW * IH);
    const int hw = sp % (IW * IH);
    const int h = hw / IW;
    const int w = hw % IW;
=======
KERNEL_ATTR
__kernel void ref_bnorm_fwd(__global DATA_T *src, __global float *mean,
        __global float *variance, __global DATA_T *dst,
        __global float *scaleshift, __global int *ws, float eps) {

#if USE_16MB_UNROLL == 1
    const int n = GWS_GET_MB();
    const int c = GWS_GET_IC();
    const int d = GWS_GET_ID();
    const int h = GWS_GET_IH();
    const int w = GWS_GET_IW();
>>>>>>> ed1cf723

#if USE_SCALESHIFT == 1
    float sm = as_float(
            intel_sub_group_block_read((const __global uint *)&scaleshift[c]));
    float sv = as_float(intel_sub_group_block_read(
            (const __global uint *)&scaleshift[IC + c]));
#else
    float sm = 1.0f;
    float sv = 0.0f;
#endif
#if SAVE_STATS == 0 && CALCULATE_STATS == 1
    variance += IC;
#endif
    float v_mean = as_float(
            intel_sub_group_block_read((const __global uint *)&mean[c]));
    float v_variance = as_float(
            intel_sub_group_block_read((const __global uint *)&variance[c]));
    float sqrt_variance = sm / sqrt(v_variance + eps);

    const uint d_off = SRC_OFF(n, c, d, h, w);
    src += d_off;
    dst += d_off;

    VECT_FLOAT_T blockS0 = CONVERT_VECT_FLOAT_T(AS_VECT_DATA_T(
            VECT_BLOCK_READ((const __global BLOCK_DATA_T *)&src[0])));
    VECT_FLOAT_T blockD0 = fma(blockS0 - (VECT_FLOAT_T)v_mean,
            (VECT_FLOAT_T)sqrt_variance, (VECT_FLOAT_T)sv);
#ifdef MB16
    VECT_FLOAT_T blockS1 = CONVERT_VECT_FLOAT_T(AS_VECT_DATA_T(VECT_BLOCK_READ(
            (const __global BLOCK_DATA_T *)&src[8 * IC_BLOCK])));
    VECT_FLOAT_T blockD1 = fma(blockS1 - (VECT_FLOAT_T)v_mean,
            (VECT_FLOAT_T)sqrt_variance, (VECT_FLOAT_T)sv);
#endif

#if FUSE_BN_RELU == 1
    VECT_INT_T blockWS0 = isgreater(blockD0, (VECT_FLOAT_T)0.0f);
    blockD0 = select((VECT_FLOAT_T)0.0f, blockD0, blockWS0);
#ifdef MB16
    VECT_INT_T blockWS1 = isgreater(blockD1, (VECT_FLOAT_T)0.0f);
    blockD1 = select((VECT_FLOAT_T)0.0f, blockD1, blockWS1);
#endif
#if IS_TRAINING == 1
    ws += d_off;
    VECT_UINT_WRITE((__global uint *)&ws[0], AS_VECT_UINT_T(blockWS0));
#ifdef MB16
    VECT_UINT_WRITE((__global uint *)&ws[8 * 16], AS_VECT_UINT_T(blockWS1));
#endif
#endif
#endif

#if WITH_RELU
    blockD0 = max(blockD0, (VECT_FLOAT_T)0.0f);
#ifdef MB16
    blockD1 = max(blockD1, (VECT_FLOAT_T)0.0f);
#endif
#endif

    VECT_BLOCK_WRITE((__global BLOCK_DATA_T *)&dst[0],
            AS_VECT_BLOCK_DATA_T(CONVERT_VECTOR_DATA_T(blockD0)));
#ifdef MB16
    VECT_BLOCK_WRITE((__global BLOCK_DATA_T *)&dst[8 * 16],
            AS_VECT_BLOCK_DATA_T(CONVERT_VECTOR_DATA_T(blockD1)));
#endif
<<<<<<< HEAD
#else // plain data layout
    const int c = get_global_id(0);
=======
#else
    const int c = GWS_GET_IC();
>>>>>>> ed1cf723

#if USE_SCALESHIFT == 1
    float sm = scaleshift[c];
    float sv = scaleshift[IC + c];
#else
    float sm = 1;
    float sv = 0;
#endif

#if CALCULATE_STATS == 1
    float v_mean = 0.0f;
    float v_variance = 0.0f;

    for (int n = 0; n < MB; ++n) {
        for (int d = 0; d < ID; ++d)
            for (int h = 0; h < IH; ++h)
                for (int w = 0; w < IW; ++w) {
                    uint d_off = SRC_OFF(n, c, d, h, w);
                    v_mean += TO_DEF_ACC_DATA_T(src[d_off]);
                }
    }
    v_mean /= MB * ID * IH * IW;

    for (int n = 0; n < MB; ++n) {
        for (int d = 0; d < ID; ++d)
            for (int h = 0; h < IH; ++h)
                for (int w = 0; w < IW; ++w) {
                    uint d_off = SRC_OFF(n, c, d, h, w);
                    float m = TO_DEF_ACC_DATA_T(src[d_off]) - v_mean;
                    v_variance += m * m;
                }
    }
    v_variance /= MB * ID * IH * IW;
#else
    float v_mean = mean[c];
    float v_variance = variance[c];
#endif

    float sqrt_variance = 1.0f / sqrt(v_variance + eps);

    for (int n = 0; n < MB; ++n) {
        for (int d = 0; d < ID; ++d)
            for (int h = 0; h < IH; ++h)
                for (int w = 0; w < IW; ++w) {
                    uint d_off = SRC_OFF(n, c, d, h, w);
                    float bn_res = sm * (TO_DEF_ACC_DATA_T(src[d_off]) - v_mean)
                                    * sqrt_variance
                            + sv;
#if FUSE_BN_RELU == 1
                    if (bn_res <= 0) {
                        bn_res = 0;
#if IS_TRAINING == 1
                        ws[d_off] = 0;
#endif
                    } else {
#if IS_TRAINING == 1
                        ws[d_off] = 1;
#endif
                    }
#endif
#if WITH_RELU
                    dst[d_off] = TO_DATA_T(max(bn_res, 0.0f));
#else
                    dst[d_off] = TO_DATA_T(bn_res);
#endif
                }
    }

#if CALCULATE_STATS == 1 && SAVE_STATS == 1
    mean[c] = v_mean;
    variance[c] = v_variance;
#endif
#endif
}
#endif

#if IS_BWD == 1

<<<<<<< HEAD
#if IC_BLOCK == 16
__attribute__((reqd_work_group_size(1, 1, 16))) // attr:no-format
__attribute__((intel_reqd_sub_group_size(16))) // attr:no-format
__kernel void
calculate_stats(__global DATA_T *src, __global float *mean,
=======
#if USE_16MB_UNROLL == 1
NAMED_KERNEL_ATTR(CALC)
__kernel void calculate_stats(__global DATA_T *src, __global float *mean,
>>>>>>> ed1cf723
        __global DATA_T *diff_dst, __global int *ws,
        __global float *diff_scaleshift) {
    const int mb = GWS_GET_STAT_MB();
    const int stat_mb_block_idx = mb / MB_BLOCK;

    const int c = GWS_GET_STAT_IC();

    const int sp_beg = GWS_GET_STAT_SP();
    const int stat_sp_block = GWS_GET_STAT_SP_BLOCK();
    const int stat_sp_nblocks = ID * IH * IW / stat_sp_block;
    const int stat_sp_block_idx = sp_beg / stat_sp_block;

    const int mb_sp_idx
            = stat_mb_block_idx * stat_sp_nblocks + stat_sp_block_idx;

    const int s_off = c * ID * IH * IW * MB_BLOCK + mb * IC * ID * IH * IW
            + sp_beg * MB_BLOCK * IC_BLOCK;
    src += s_off;
    diff_dst += s_off;
#if FUSE_BN_RELU == 1
    ws += s_off;
#endif
    VECT_FLOAT_T diff_gamma0 = 0.0f, diff_beta0 = 0.0f;
    VECT_FLOAT_T diff_gamma1 = 0.0f, diff_beta1 = 0.0f;
    float v_mean = as_float(
            intel_sub_group_block_read((const __global uint *)&mean[c]));

    for (int sp = sp_beg; sp < sp_beg + stat_sp_block; sp++) {
        VECT_FLOAT_T dd0 = CONVERT_VECT_FLOAT_T(AS_VECT_DATA_T(
                VECT_BLOCK_READ((const __global BLOCK_DATA_T *)&diff_dst[0])));
        VECT_FLOAT_T ss0 = CONVERT_VECT_FLOAT_T(AS_VECT_DATA_T(
                VECT_BLOCK_READ((const __global BLOCK_DATA_T *)&src[0])));
#ifdef MB16
        VECT_FLOAT_T dd1 = CONVERT_VECT_FLOAT_T(AS_VECT_DATA_T(VECT_BLOCK_READ(
                (const __global BLOCK_DATA_T *)&diff_dst[8 * 16])));
        VECT_FLOAT_T ss1 = CONVERT_VECT_FLOAT_T(AS_VECT_DATA_T(
                VECT_BLOCK_READ((const __global BLOCK_DATA_T *)&src[8 * 16])));
#endif
#if FUSE_BN_RELU == 1
        VECT_INT_T ws0
                = AS_VECT_INT_T(VECT_UINT_READ((const __global uint *)&ws[0]));
        dd0 = select((VECT_FLOAT_T)0.0f, dd0, ws0);
#ifdef MB16
        VECT_INT_T ws1 = AS_VECT_INT_T(
                VECT_UINT_READ((const __global uint *)&ws[8 * 16]));
        dd1 = select((VECT_FLOAT_T)0.0f, dd1, ws1);
#endif
        ws += MB_BLOCK * IC_BLOCK;
#endif
        diff_gamma0 = fma((ss0 - (VECT_FLOAT_T)v_mean), dd0, diff_gamma0);
        diff_beta0 += dd0;
#ifdef MB16
        diff_gamma1 = fma((ss1 - (VECT_FLOAT_T)v_mean), dd1, diff_gamma1);
        diff_beta1 += dd1;
#endif

        src += MB_BLOCK * IC_BLOCK;
        diff_dst += MB_BLOCK * IC_BLOCK;
    }
#ifdef MB16
    float v_diff_gamma = 0.0f, v_diff_beta = 0.0;
    for (int i = 0; i < 8; i++) {
        v_diff_gamma += diff_gamma0[i] + diff_gamma1[i];
        v_diff_beta += diff_beta0[i] + diff_beta1[i];
    }
#else
    float v_diff_gamma = diff_gamma0, v_diff_beta = diff_beta0;
#endif
    intel_sub_group_block_write(
            (__global uint *)&diff_scaleshift[mb_sp_idx * IC + c],
            as_uint(v_diff_gamma));
    intel_sub_group_block_write(
            (__global uint *)&diff_scaleshift[REDUCE_STAT_NBLOCKS * IC
                    + mb_sp_idx * IC + c],
            as_uint(v_diff_beta));
}

NAMED_KERNEL_ATTR(REDUCE)
__kernel void reduce_stats(__global float *reduce_temp,
        __global float *diff_scaleshift, __global float *variance, float eps) {
    const int c = GWS_GET_REDUCE_STAT_IC();
    reduce_temp += c;
    float diff_gamma = 0.0f, diff_beta = 0.0f;
    for (int i = 0; i < REDUCE_STAT_NBLOCKS; i++) {
        diff_gamma += reduce_temp[i * IC];
        diff_beta += reduce_temp[REDUCE_STAT_NBLOCKS * IC + i * IC];
    }

    float sqrt_variance = 1.0f / sqrt(variance[c] + eps);

    diff_scaleshift[c] = diff_gamma * sqrt_variance;
#if DIFF_SCALESHIFT == 1
    diff_scaleshift[IC + c] = diff_beta;
#else
    diff_scaleshift[REDUCE_STAT_NBLOCKS * IC + c] = diff_beta;
#endif
}
#endif

<<<<<<< HEAD
__attribute__((reqd_work_group_size(LWS_0, LWS_1, LWS_2))) // attr:no-format
#if IC_BLOCK == 16
__attribute__((intel_reqd_sub_group_size(LWS_1))) // attr:no-format
#endif
__kernel void
ref_bnorm_bwd_kernel(__global DATA_T *src, __global float *mean,
=======
KERNEL_ATTR
__kernel void ref_bnorm_bwd(__global DATA_T *src, __global float *mean,
>>>>>>> ed1cf723
        __global float *variance, __global DATA_T *diff_dst,
        __global float *scaleshift, __global int *ws, __global DATA_T *diff_src,
        __global float *diff_scaleshift, float eps) {

<<<<<<< HEAD
#if IC_BLOCK == 16
    const int n = get_global_id(0) * MB_BLOCK;
    const int c = get_group_id(1) * IC_BLOCK;
    const int sp = get_global_id(2);
    const int d = sp / (IW * IH);
    const int hw = sp % (IW * IH);
    const int h = hw / IW;
    const int w = hw % IW;
=======
#if USE_16MB_UNROLL == 1
    const int n = GWS_GET_MB();
    const int c = GWS_GET_IC();
    const int d = GWS_GET_ID();
    const int h = GWS_GET_IH();
    const int w = GWS_GET_IW();
>>>>>>> ed1cf723

#if USE_SCALESHIFT == 1
    float gamma = as_float(
            intel_sub_group_block_read((const __global uint *)&scaleshift[c]));
#else
    float gamma = 1.0f;
#endif

    float v_mean = as_float(
            intel_sub_group_block_read((const __global uint *)&mean[c]));
    float v_variance = as_float(
            intel_sub_group_block_read((const __global uint *)&variance[c]));
    float sqrt_variance = 1.0f / sqrt(v_variance + eps);

    float diff_gamma = as_float(intel_sub_group_block_read(
            (const __global uint *)&diff_scaleshift[c]));
#if DIFF_SCALESHIFT == 1
    float diff_beta = as_float(intel_sub_group_block_read(
            (const __global uint *)&diff_scaleshift[IC + c]));
#else
    float diff_beta = as_float(intel_sub_group_block_read((const __global uint
                    *)&diff_scaleshift[REDUCE_STAT_NBLOCKS * IC + c]));
#endif

    const uint d_off = SRC_OFF(n, c, d, h, w);
    diff_src += d_off;
    diff_dst += d_off;
    src += d_off;

    VECT_FLOAT_T blockD0 = CONVERT_VECT_FLOAT_T(AS_VECT_DATA_T(
            VECT_BLOCK_READ((const __global BLOCK_DATA_T *)&diff_dst[0])));
#ifdef MB16
    VECT_FLOAT_T blockD1 = CONVERT_VECT_FLOAT_T(AS_VECT_DATA_T(VECT_BLOCK_READ(
            (const __global BLOCK_DATA_T *)&diff_dst[8 * IC_BLOCK])));
#endif
#if FUSE_BN_RELU == 1
    ws += d_off;
    VECT_INT_T blockWS0
            = AS_VECT_INT_T(VECT_UINT_READ((const __global uint *)&ws[0]));
    blockD0 = select((VECT_FLOAT_T)0.0f, blockD0, blockWS0);
#ifdef MB16
    VECT_INT_T blockWS1 = AS_VECT_INT_T(
            VECT_UINT_READ((const __global uint *)&ws[8 * IC_BLOCK]));
    blockD1 = select((VECT_FLOAT_T)0.0f, blockD1, blockWS1);
#endif
#endif

    gamma *= sqrt_variance;

#if CALCULATE_DIFF_STATS == 1
    diff_gamma *= sqrt_variance;
    diff_gamma /= (MB * ID * IH * IW);
    diff_beta /= (MB * ID * IH * IW);

    VECT_FLOAT_T blockS0 = CONVERT_VECT_FLOAT_T(AS_VECT_DATA_T(
            VECT_BLOCK_READ((const __global BLOCK_DATA_T *)&src[0])));
    blockD0 -= fma((VECT_FLOAT_T)diff_gamma, (blockS0 - (VECT_FLOAT_T)v_mean),
            (VECT_FLOAT_T)diff_beta);
#ifdef MB16
    VECT_FLOAT_T blockS1 = CONVERT_VECT_FLOAT_T(AS_VECT_DATA_T(VECT_BLOCK_READ(
            (const __global BLOCK_DATA_T *)&src[8 * IC_BLOCK])));
    blockD1 -= fma((VECT_FLOAT_T)diff_gamma, (blockS1 - (VECT_FLOAT_T)v_mean),
            (VECT_FLOAT_T)diff_beta);
#endif
#endif
    blockD0 *= gamma;
    VECT_BLOCK_WRITE((__global BLOCK_DATA_T *)&diff_src[0],
            AS_VECT_BLOCK_DATA_T(CONVERT_VECTOR_DATA_T(blockD0)));
#ifdef MB16
    blockD1 *= gamma;
    VECT_BLOCK_WRITE((__global BLOCK_DATA_T *)&diff_src[8 * 16],
            AS_VECT_BLOCK_DATA_T(CONVERT_VECTOR_DATA_T(blockD1)));
#endif
#else

    const int c = GWS_GET_IC();

    float v_mean = mean[c];
    float v_variance = variance[c];
    float sqrt_variance = 1.0f / sqrt(v_variance + eps);
#if USE_SCALESHIFT == 1
    float gamma = scaleshift[c];
#else
    float gamma = 1;
#endif
    float diff_gamma = 0.0f;
    float diff_beta = 0.0f;

    for (int n = 0; n < MB; ++n) {
        for (int d = 0; d < ID; ++d)
            for (int h = 0; h < IH; ++h)
                for (int w = 0; w < IW; ++w) {
                    uint s_off = SRC_OFF(n, c, d, h, w);
                    float dd = CONVERT_FLOAT_T(diff_dst[s_off]);
#if FUSE_BN_RELU == 1
                    if (!ws[s_off]) dd = 0;
#endif
                    diff_gamma += (CONVERT_FLOAT_T(src[s_off]) - v_mean) * dd;
                    diff_beta += dd;
                }
    }

    diff_gamma *= sqrt_variance;

#if DIFF_SCALESHIFT == 1
    diff_scaleshift[c] = diff_gamma;
    diff_scaleshift[IC + c] = diff_beta;
#endif

    for (int n = 0; n < MB; ++n) {
        for (int d = 0; d < ID; ++d)
            for (int h = 0; h < IH; ++h)
                for (int w = 0; w < IW; ++w) {
                    uint s_off = SRC_OFF(n, c, d, h, w);
                    float dd = CONVERT_FLOAT_T(diff_dst[s_off]);
#if FUSE_BN_RELU == 1
                    if (!ws[s_off]) dd = 0;
#endif

                    float v_diff_src = dd;
#if CALCULATE_DIFF_STATS == 1
                    v_diff_src -= diff_beta / (MB * ID * IH * IW)
                            + (CONVERT_FLOAT_T(src[s_off]) - v_mean)
                                    * diff_gamma * sqrt_variance
                                    / (MB * ID * IH * IW);
#endif
                    v_diff_src *= gamma * sqrt_variance;
                    diff_src[s_off] = TO_DATA_T(v_diff_src);
                }
    }
#endif
}
#endif<|MERGE_RESOLUTION|>--- conflicted
+++ resolved
@@ -140,37 +140,17 @@
 }
 #endif
 
-<<<<<<< HEAD
-__attribute__((reqd_work_group_size(LWS_0, LWS_1, LWS_2))) // attr:no-format
-#if IC_BLOCK == 16
-__attribute__((intel_reqd_sub_group_size(LWS_1))) // attr:no-format
-#endif
-__kernel void
-ref_bnorm_fwd_kernel(__global DATA_T *src, __global float *mean,
-        __global float *variance, __global DATA_T *dst,
-        __global float *scaleshift, __global int *ws, float eps) {
-
-#if IC_BLOCK == 16
-    const int n = get_global_id(0) * MB_BLOCK;
-    const int c = get_group_id(1) * IC_BLOCK;
-    const int sp = get_global_id(2);
-    const int d = sp / (IW * IH);
-    const int hw = sp % (IW * IH);
-    const int h = hw / IW;
-    const int w = hw % IW;
-=======
 KERNEL_ATTR
 __kernel void ref_bnorm_fwd(__global DATA_T *src, __global float *mean,
         __global float *variance, __global DATA_T *dst,
         __global float *scaleshift, __global int *ws, float eps) {
 
-#if USE_16MB_UNROLL == 1
+#if IC_BLOCK == 16
     const int n = GWS_GET_MB();
     const int c = GWS_GET_IC();
     const int d = GWS_GET_ID();
     const int h = GWS_GET_IH();
     const int w = GWS_GET_IW();
->>>>>>> ed1cf723
 
 #if USE_SCALESHIFT == 1
     float sm = as_float(
@@ -234,13 +214,8 @@
     VECT_BLOCK_WRITE((__global BLOCK_DATA_T *)&dst[8 * 16],
             AS_VECT_BLOCK_DATA_T(CONVERT_VECTOR_DATA_T(blockD1)));
 #endif
-<<<<<<< HEAD
-#else // plain data layout
-    const int c = get_global_id(0);
-=======
 #else
     const int c = GWS_GET_IC();
->>>>>>> ed1cf723
 
 #if USE_SCALESHIFT == 1
     float sm = scaleshift[c];
@@ -319,17 +294,9 @@
 
 #if IS_BWD == 1
 
-<<<<<<< HEAD
 #if IC_BLOCK == 16
-__attribute__((reqd_work_group_size(1, 1, 16))) // attr:no-format
-__attribute__((intel_reqd_sub_group_size(16))) // attr:no-format
-__kernel void
-calculate_stats(__global DATA_T *src, __global float *mean,
-=======
-#if USE_16MB_UNROLL == 1
 NAMED_KERNEL_ATTR(CALC)
 __kernel void calculate_stats(__global DATA_T *src, __global float *mean,
->>>>>>> ed1cf723
         __global DATA_T *diff_dst, __global int *ws,
         __global float *diff_scaleshift) {
     const int mb = GWS_GET_STAT_MB();
@@ -429,38 +396,18 @@
 }
 #endif
 
-<<<<<<< HEAD
-__attribute__((reqd_work_group_size(LWS_0, LWS_1, LWS_2))) // attr:no-format
-#if IC_BLOCK == 16
-__attribute__((intel_reqd_sub_group_size(LWS_1))) // attr:no-format
-#endif
-__kernel void
-ref_bnorm_bwd_kernel(__global DATA_T *src, __global float *mean,
-=======
 KERNEL_ATTR
 __kernel void ref_bnorm_bwd(__global DATA_T *src, __global float *mean,
->>>>>>> ed1cf723
         __global float *variance, __global DATA_T *diff_dst,
         __global float *scaleshift, __global int *ws, __global DATA_T *diff_src,
         __global float *diff_scaleshift, float eps) {
 
-<<<<<<< HEAD
 #if IC_BLOCK == 16
-    const int n = get_global_id(0) * MB_BLOCK;
-    const int c = get_group_id(1) * IC_BLOCK;
-    const int sp = get_global_id(2);
-    const int d = sp / (IW * IH);
-    const int hw = sp % (IW * IH);
-    const int h = hw / IW;
-    const int w = hw % IW;
-=======
-#if USE_16MB_UNROLL == 1
     const int n = GWS_GET_MB();
     const int c = GWS_GET_IC();
     const int d = GWS_GET_ID();
     const int h = GWS_GET_IH();
     const int w = GWS_GET_IW();
->>>>>>> ed1cf723
 
 #if USE_SCALESHIFT == 1
     float gamma = as_float(
