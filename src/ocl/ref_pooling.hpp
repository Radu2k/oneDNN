/*******************************************************************************
* Copyright 2019 Intel Corporation
*
* Licensed under the Apache License, Version 2.0 (the "License");
* you may not use this file except in compliance with the License.
* You may obtain a copy of the License at
*
*     http://www.apache.org/licenses/LICENSE-2.0
*
* Unless required by applicable law or agreed to in writing, software
* distributed under the License is distributed on an "AS IS" BASIS,
* WITHOUT WARRANTIES OR CONDITIONS OF ANY KIND, either express or implied.
* See the License for the specific language governing permissions and
* limitations under the License.
*******************************************************************************/

#ifndef OCL_REF_POOLING_HPP
#define OCL_REF_POOLING_HPP

#include <assert.h>

#include "common/c_types_map.hpp"
#include "compute/compute.hpp"
#include "ocl/jit_ref_pooling_common_kernel.hpp"
#include "ocl/ocl_pooling_pd.hpp"
#include "ocl/ocl_stream.hpp"
#include "ocl/ocl_utils.hpp"

<<<<<<< HEAD
extern const char *ref_pooling_kernel[];

=======
>>>>>>> ed1cf723
namespace dnnl {
namespace impl {
namespace ocl {

struct ref_pooling_fwd_t : public primitive_impl_t {
    struct pd_t : public ocl_pooling_fwd_pd_t {
        pd_t(engine_t *engine, const pooling_desc_t *adesc,
                const primitive_attr_t *attr,
                const pooling_fwd_pd_t *hint_fwd_pd)
            : ocl_pooling_fwd_pd_t(engine, adesc, attr, hint_fwd_pd)
            , jpp_()
            , jit_off_() {}

        DECLARE_COMMON_PD_T("ocl:ref", ref_pooling_fwd_t);

        status_t init() {
            using namespace data_type;
            using namespace prop_kind;
            using namespace alg_kind;
            assert(engine()->kind() == engine_kind::gpu);
            auto *compute_engine
                    = utils::downcast<compute::compute_engine_t *>(engine());
            auto src_data_t = src_md()->data_type;
            auto dst_data_t = dst_md()->data_type;
            auto acc_data_t = desc()->accum_data_type;

            bool ok = true && set_default_params() == status::success
                    && utils::one_of(desc()->prop_kind, forward_training,
                            forward_inference)
                    && utils::one_of(desc()->alg_kind, pooling_max,
                            pooling_avg_include_padding,
                            pooling_avg_exclude_padding)
                    && (utils::everyone_is(
                                f32, src_data_t, dst_data_t, acc_data_t)
                            || utils::everyone_is(
                                    f16, src_data_t, dst_data_t, acc_data_t)
                            || utils::everyone_is(bf16, src_data_t, dst_data_t)
                            || utils::everyone_is(u8, src_data_t, dst_data_t)
                            || utils::everyone_is(s8, src_data_t, dst_data_t))
                    && IMPLICATION(utils::one_of(src_data_t, f16),
                            desc()->prop_kind == forward_inference)
                    && IMPLICATION(src_data_t == u8 || src_data_t == s8,
                            desc()->accum_data_type == s32)
                    && attr()->has_default_values()
                    && compute_engine->mayiuse(
                            compute::device_ext_t::intel_subgroups)
                    && IMPLICATION(src_data_t == f16,
                            true
                                    && compute_engine->mayiuse(
                                            compute::device_ext_t::khr_fp16)
                                    && compute_engine->mayiuse(
                                            compute::device_ext_t::
                                                    intel_subgroups_short));
            if (!ok) return status::unimplemented;

            bool is_training = desc_.prop_kind == forward_training;
            if (desc()->alg_kind == pooling_max && is_training)
                init_default_ws(s32);

            return jit_ref_pooling_fwd_kernel::init_conf(jpp_, this, jit_off_);
        }
        jit_pool_conf_t jpp_;
        jit_offsets jit_off_;
    };

    status_t init() override {
        auto *compute_engine
                = utils::downcast<compute::compute_engine_t *>(engine());

        compute::kernel_ctx_t kernel_ctx;
        jit_ref_pooling_fwd_kernel::init_const_def(
                kernel_ctx, pd()->jpp_, pd()->jit_off_);

        compute_engine->create_kernel(&kernel_, "ref_pooling_fwd", kernel_ctx);
        if (!kernel_) return status::runtime_error;

        return status::success;
    }

    ref_pooling_fwd_t(const pd_t *apd) : primitive_impl_t(apd) {
        ker_ = new jit_ref_pooling_fwd_kernel(pd()->jpp_);
    }
    ~ref_pooling_fwd_t() { delete ker_; }

    virtual status_t execute(const exec_ctx_t &ctx) const override {
        return execute_forward(ctx);
    }

private:
    status_t execute_forward(const exec_ctx_t &ctx) const;
    const pd_t *pd() const { return (const pd_t *)primitive_impl_t::pd(); }
    jit_ref_pooling_fwd_kernel *ker_;
    compute::kernel_t kernel_;
};

struct ref_pooling_bwd_t : public primitive_impl_t {
    struct pd_t : public ocl_pooling_bwd_pd_t {
        pd_t(engine_t *engine, const pooling_desc_t *adesc,
                const primitive_attr_t *attr,
                const pooling_fwd_pd_t *hint_fwd_pd)
            : ocl_pooling_bwd_pd_t(engine, adesc, attr, hint_fwd_pd)
            , jpp_()
            , jit_off_() {}

        DECLARE_COMMON_PD_T("ocl:ref:any", ref_pooling_bwd_t);

        status_t init() {
            using namespace prop_kind;
            using namespace alg_kind;
            assert(engine()->kind() == engine_kind::gpu);
            auto *compute_engine
                    = utils::downcast<compute::compute_engine_t *>(engine());

            bool ok = true && set_default_params() == status::success
                    && utils::one_of(desc()->prop_kind, backward_data)
                    && utils::one_of(desc()->alg_kind, pooling_max,
                            pooling_avg_include_padding,
                            pooling_avg_exclude_padding)
                    && (utils::everyone_is(data_type::f32,
                                diff_dst_md()->data_type,
                                diff_src_md()->data_type)
                            || utils::everyone_is(data_type::bf16,
                                    diff_dst_md()->data_type,
                                    diff_src_md()->data_type))
                    && attr()->has_default_values()
                    && compute_engine->mayiuse(
                            compute::device_ext_t::intel_subgroups);
            if (!ok) return status::unimplemented;

            if (desc()->alg_kind == pooling_max) {
                init_default_ws(data_type::s32);
                if (!compare_ws(hint_fwd_pd_)) return status::unimplemented;
            }

            return jit_ref_pooling_fwd_kernel::init_conf(jpp_, this, jit_off_);
        }
        jit_pool_conf_t jpp_;
        jit_offsets jit_off_;
    };

    status_t init() override {
        auto *compute_engine
                = utils::downcast<compute::compute_engine_t *>(engine());

        compute::kernel_ctx_t kernel_ctx;
        jit_ref_pooling_fwd_kernel::init_const_def(
                kernel_ctx, pd()->jpp_, pd()->jit_off_);

        compute_engine->create_kernel(&kernel_, "ref_pooling_bwd", kernel_ctx);
        if (!kernel_) return status::runtime_error;

        return status::success;
    }

    ref_pooling_bwd_t(const pd_t *apd) : primitive_impl_t(apd) {
        ker_ = new jit_ref_pooling_fwd_kernel(pd()->jpp_);
    }
    ~ref_pooling_bwd_t() { delete ker_; }

    virtual status_t execute(const exec_ctx_t &ctx) const override {
        return execute_backward(ctx);
    }

private:
    status_t execute_backward(const exec_ctx_t &ctx) const;
    const pd_t *pd() const { return (const pd_t *)primitive_impl_t::pd(); }
    jit_ref_pooling_fwd_kernel *ker_;
    compute::kernel_t kernel_;
};

} // namespace ocl
} // namespace impl
} // namespace dnnl

#endif

// vim: et ts=4 sw=4 cindent cino+=l0,\:4,N-s<|MERGE_RESOLUTION|>--- conflicted
+++ resolved
@@ -26,11 +26,6 @@
 #include "ocl/ocl_stream.hpp"
 #include "ocl/ocl_utils.hpp"
 
-<<<<<<< HEAD
-extern const char *ref_pooling_kernel[];
-
-=======
->>>>>>> ed1cf723
 namespace dnnl {
 namespace impl {
 namespace ocl {
