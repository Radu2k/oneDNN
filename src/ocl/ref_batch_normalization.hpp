/*******************************************************************************
* Copyright 2019 Intel Corporation
*
* Licensed under the Apache License, Version 2.0 (the "License");
* you may not use this file except in compliance with the License.
* You may obtain a copy of the License at
*
*     http://www.apache.org/licenses/LICENSE-2.0
*
* Unless required by applicable law or agreed to in writing, software
* distributed under the License is distributed on an "AS IS" BASIS,
* WITHOUT WARRANTIES OR CONDITIONS OF ANY KIND, either express or implied.
* See the License for the specific language governing permissions and
* limitations under the License.
*******************************************************************************/

#ifndef OCL_REF_BATCH_NORMALIZATION_HPP
#define OCL_REF_BATCH_NORMALIZATION_HPP

#include <assert.h>

#include "common/c_types_map.hpp"
#include "compute/compute.hpp"
#include "ocl/jit_ref_bnorm_common_kernel.hpp"
#include "ocl/ocl_batch_normalization_pd.hpp"
#include "ocl/ocl_stream.hpp"
#include "ocl/ocl_utils.hpp"

extern const char *ref_bnorm_common_kernel[];

namespace dnnl {
namespace impl {
namespace ocl {

struct ref_batch_normalization_fwd_t : public primitive_impl_t {
    struct pd_t : public ocl_batch_normalization_fwd_pd_t {
        pd_t(engine_t *engine, const batch_normalization_desc_t *adesc,
                const primitive_attr_t *attr,
                const batch_normalization_fwd_pd_t *hint_fwd_pd)
            : ocl_batch_normalization_fwd_pd_t(engine, adesc, attr, hint_fwd_pd)
            , jbn_()
            , jit_off_() {}

        DECLARE_COMMON_PD_T("ocl:ref:any", ref_batch_normalization_fwd_t);

        status_t init() {
            using namespace data_type;
            auto *compute_engine
                    = utils::downcast<compute::compute_engine_t *>(engine());
            auto src_data_t = src_md()->data_type;
            auto dst_data_t = dst_md()->data_type;

            const auto attr_skip_mask = primitive_attr_t::skip_mask_t::post_ops;

            bool ok = true && is_fwd()
                    && (utils::everyone_is(f16, src_data_t, dst_data_t)
                            || utils::everyone_is(f32, src_data_t, dst_data_t)
                            || utils::everyone_is(bf16, src_data_t, dst_data_t)
                            || utils::everyone_is(s8, src_data_t, dst_data_t))
                    && IMPLICATION(utils::one_of(src_data_t, f16, s8),
                            !is_training() && stats_is_src())
                    && attr()->has_default_values(attr_skip_mask)
                    && IMPLICATION(!attr()->has_default_values(),
                            attr()->post_ops_.len_ == 1 && with_relu_post_op())
                    && compute_engine->mayiuse(
                            compute::device_ext_t::intel_subgroups);
            if (!ok) return status::unimplemented;

            if (is_training() && fuse_norm_relu()) init_default_ws(8);

            status_t status = jit_ref_bnorm_common_kernel::init_conf(
                    jbn_, desc_, src_md(), this, jit_off_);
            if (status != status::success) return status;

            auto scratchpad = scratchpad_registry().registrar();
            jit_ref_bnorm_common_kernel::init_scratchpad(scratchpad, jbn_);
            return status::success;
        }

        jit_bnorm_conf_t jbn_;
        jit_offsets jit_off_;
    };

    status_t init() override {
        auto *compute_engine
                = utils::downcast<compute::compute_engine_t *>(engine());
        compute::kernel_ctx_t kernel_ctx;

        jit_ref_bnorm_common_kernel::init_const_def(
                kernel_ctx, pd()->jbn_, pd()->jit_off_);

        std::vector<const char *> kernel_names
                = {"ref_bnorm_fwd_kernel", nullptr, nullptr, nullptr, nullptr};
<<<<<<< HEAD
        if (pd()->jbn_.ic_block == 16 && pd()->jbn_.calculate_stats) {
            size_t size = 2 * pd()->jbn_.mb_chunk * pd()->jbn_.sp_chunk
                    * pd()->jbn_.ic * types::data_type_size(data_type::f32);
            memory_storage_t *temp_reduce_ptr;
            engine()->create_memory_storage(&temp_reduce_ptr, size);
            temp_reduce.reset(temp_reduce_ptr);
            if (!temp_reduce) return status::runtime_error;

=======
        if (pd()->jbn_.use_16mb_unroll && pd()->jbn_.calculate_stats) {
>>>>>>> 6a31d073
            kernel_names[1] = "calculate_mean";
            kernel_names[2] = "calculate_variance";
            kernel_names[3] = "reduce_mean";
            kernel_names[4] = "reduce_variance";
        }

        std::vector<compute::kernel_t> kernels;
        auto status = compute_engine->create_kernels(
                &kernels, kernel_names, kernel_ctx);
        CHECK(status);

        kernel_ = kernels[0];
        calculate_mean_kernel_ = kernels[1];
        calculate_variance_kernel_ = kernels[2];
        reduce_mean_kernel_ = kernels[3];
        reduce_variance_kernel_ = kernels[4];

        return status::success;
    }

    ref_batch_normalization_fwd_t(const pd_t *apd) : primitive_impl_t(apd) {
        ker_ = new jit_ref_bnorm_common_kernel(pd()->jbn_);
    }
    ~ref_batch_normalization_fwd_t() { delete ker_; }

    virtual status_t execute(const exec_ctx_t &ctx) const override {
        return execute_forward(ctx);
    }

private:
    status_t execute_forward(const exec_ctx_t &ctx) const;
    const pd_t *pd() const { return (const pd_t *)primitive_impl_t::pd(); }
    jit_ref_bnorm_common_kernel *ker_;
    compute::kernel_t kernel_;
    compute::kernel_t calculate_mean_kernel_;
    compute::kernel_t reduce_mean_kernel_;
    compute::kernel_t calculate_variance_kernel_;
    compute::kernel_t reduce_variance_kernel_;
};

struct ref_batch_normalization_bwd_t : public primitive_impl_t {
    struct pd_t : public ocl_batch_normalization_bwd_pd_t {
        pd_t(engine_t *engine, const batch_normalization_desc_t *adesc,
                const primitive_attr_t *attr,
                const batch_normalization_fwd_pd_t *hint_fwd_pd)
            : ocl_batch_normalization_bwd_pd_t(engine, adesc, attr, hint_fwd_pd)
            , jbn_()
            , jit_off_() {}

        DECLARE_COMMON_PD_T("ocl:ref:any", ref_batch_normalization_bwd_t);

        status_t init() {
            using namespace data_type;
            bool ok = true && is_bwd() && set_default_formats_common()
                    && (utils::everyone_is(f32, src_md()->data_type,
                                diff_src_md()->data_type)
                            || utils::everyone_is(bf16, src_md()->data_type,
                                    diff_src_md()->data_type))
                    && IMPLICATION(use_scaleshift(),
                            utils::everyone_is(f32, weights_md()->data_type,
                                    diff_weights_md()->data_type))
                    && attr()->has_default_values();
            if (!ok) return status::unimplemented;

            if (fuse_norm_relu()) {
                init_default_ws(8);
                if (!compare_ws(hint_fwd_pd_)) return status::unimplemented;
            }

            status_t status = jit_ref_bnorm_common_kernel::init_conf(
                    jbn_, desc_, diff_src_md(), this, jit_off_);
            if (status != status::success) return status;

            auto scratchpad = scratchpad_registry().registrar();
            jit_ref_bnorm_common_kernel::init_scratchpad(scratchpad, jbn_);
            return status::success;
        }

        jit_bnorm_conf_t jbn_;
        jit_offsets jit_off_;
    };

    status_t init() override {
        auto *compute_engine
                = utils::downcast<compute::compute_engine_t *>(engine());
        compute::kernel_ctx_t kernel_ctx;

        jit_ref_bnorm_common_kernel::init_const_def(
                kernel_ctx, pd()->jbn_, pd()->jit_off_);

        std::vector<const char *> kernel_names
                = {"ref_bnorm_bwd_kernel", nullptr, nullptr};

<<<<<<< HEAD
        if (pd()->jbn_.ic_block == 16) {
            size_t size = 2 * pd()->jbn_.mb_chunk * pd()->jbn_.sp_chunk
                    * pd()->jbn_.ic * types::data_type_size(data_type::f32);

            memory_storage_t *temp_reduce_ptr;
            engine()->create_memory_storage(&temp_reduce_ptr, size);
            temp_reduce.reset(temp_reduce_ptr);
            if (!temp_reduce) return status::runtime_error;

=======
        if (pd()->jbn_.use_16mb_unroll) {
>>>>>>> 6a31d073
            kernel_names[1] = "calculate_stats";
            kernel_names[2] = "reduce_stats";
        }

        std::vector<compute::kernel_t> kernels;
        auto status = compute_engine->create_kernels(
                &kernels, kernel_names, kernel_ctx);
        CHECK(status);

        kernel_ = kernels[0];
        calculate_stats_kernel_ = kernels[1];
        reduce_stats_kernel_ = kernels[2];

        return status::success;
    }

    ref_batch_normalization_bwd_t(const pd_t *apd) : primitive_impl_t(apd) {
        ker_ = new jit_ref_bnorm_common_kernel(pd()->jbn_);
    }
    ~ref_batch_normalization_bwd_t() { delete ker_; }

    virtual status_t execute(const exec_ctx_t &ctx) const override {
        return execute_backward(ctx);
    }

private:
    status_t execute_backward(const exec_ctx_t &ctx) const;
    const pd_t *pd() const { return (const pd_t *)primitive_impl_t::pd(); }
    jit_ref_bnorm_common_kernel *ker_;
    compute::kernel_t kernel_;
    compute::kernel_t calculate_stats_kernel_;
    compute::kernel_t reduce_stats_kernel_;
};

} // namespace ocl
} // namespace impl
} // namespace dnnl

#endif<|MERGE_RESOLUTION|>--- conflicted
+++ resolved
@@ -91,18 +91,7 @@
 
         std::vector<const char *> kernel_names
                 = {"ref_bnorm_fwd_kernel", nullptr, nullptr, nullptr, nullptr};
-<<<<<<< HEAD
         if (pd()->jbn_.ic_block == 16 && pd()->jbn_.calculate_stats) {
-            size_t size = 2 * pd()->jbn_.mb_chunk * pd()->jbn_.sp_chunk
-                    * pd()->jbn_.ic * types::data_type_size(data_type::f32);
-            memory_storage_t *temp_reduce_ptr;
-            engine()->create_memory_storage(&temp_reduce_ptr, size);
-            temp_reduce.reset(temp_reduce_ptr);
-            if (!temp_reduce) return status::runtime_error;
-
-=======
-        if (pd()->jbn_.use_16mb_unroll && pd()->jbn_.calculate_stats) {
->>>>>>> 6a31d073
             kernel_names[1] = "calculate_mean";
             kernel_names[2] = "calculate_variance";
             kernel_names[3] = "reduce_mean";
@@ -195,20 +184,7 @@
 
         std::vector<const char *> kernel_names
                 = {"ref_bnorm_bwd_kernel", nullptr, nullptr};
-
-<<<<<<< HEAD
         if (pd()->jbn_.ic_block == 16) {
-            size_t size = 2 * pd()->jbn_.mb_chunk * pd()->jbn_.sp_chunk
-                    * pd()->jbn_.ic * types::data_type_size(data_type::f32);
-
-            memory_storage_t *temp_reduce_ptr;
-            engine()->create_memory_storage(&temp_reduce_ptr, size);
-            temp_reduce.reset(temp_reduce_ptr);
-            if (!temp_reduce) return status::runtime_error;
-
-=======
-        if (pd()->jbn_.use_16mb_unroll) {
->>>>>>> 6a31d073
             kernel_names[1] = "calculate_stats";
             kernel_names[2] = "reduce_stats";
         }
