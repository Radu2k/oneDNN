/*******************************************************************************
* Copyright 2019 Intel Corporation
*
* Licensed under the Apache License, Version 2.0 (the "License");
* you may not use this file except in compliance with the License.
* You may obtain a copy of the License at
*
*     http://www.apache.org/licenses/LICENSE-2.0
*
* Unless required by applicable law or agreed to in writing, software
* distributed under the License is distributed on an "AS IS" BASIS,
* WITHOUT WARRANTIES OR CONDITIONS OF ANY KIND, either express or implied.
* See the License for the specific language governing permissions and
* limitations under the License.
*******************************************************************************/

#ifndef JIT_PRIMITIVE_CONF_HPP
#define JIT_PRIMITIVE_CONF_HPP

#include <stdint.h>

#include "common/c_types_map.hpp"
#include "common/memory_desc_wrapper.hpp"
#include "common/primitive_attr.hpp"
#include "common/utils.hpp"
#include "compute/compute.hpp"
#include "ocl/ocl_utils.hpp"

namespace dnnl {
namespace impl {
namespace ocl {

#define MAX_NDIMS 6

struct jit_memory_desc_info_t {
    // Max levels of blocking
    static const int max_nlevels = 3;

    int ndims;
    data_type_t data_type;

    int offset0;
    int dims[MAX_NDIMS];
    int padded_dims[MAX_NDIMS];

    int nlevels;
    int blocks[MAX_NDIMS][max_nlevels + 1];
    int strides[MAX_NDIMS][max_nlevels + 1];

    static jit_memory_desc_info_t create(const memory_desc_wrapper &mdw) {
        using namespace format_tag;

        auto jit_md_info = jit_memory_desc_info_t();

        jit_md_info.nlevels = 2;

        // XXX: use 3 levels when required
        if (mdw.matches_one_of_tag(OIdhw2o2o8i8o2i, OIhw2o2o8i8o2i,
                    OIw2o2o8i8o2i, gOIdhw2o2o8i8o2i, gOIhw2o2o8i8o2i,
                    gOIw2o2o8i8o2i)) {
            jit_md_info.nlevels = 3;
        }

        jit_md_info.ndims = mdw.ndims();
        jit_md_info.data_type = mdw.data_type();
        jit_md_info.offset0 = mdw.offset0();

        auto &blk = mdw.blocking_desc();
        dim_t blk_stride
                = utils::array_product(blk.inner_blks, blk.inner_nblks);

        for (int d = 0; d < mdw.ndims(); ++d) {
            utils::array_set(jit_md_info.blocks[d], 1, jit_md_info.nlevels + 1);
            utils::array_set(
                    jit_md_info.strides[d], 0, jit_md_info.nlevels + 1);
        }

        for (int d = 0; d < mdw.ndims(); ++d) {
            jit_md_info.dims[d] = mdw.dims()[d];
            jit_md_info.padded_dims[d] = mdw.padded_dims()[d];
            jit_md_info.strides[d][0] = blk.strides[d];
        }

        int levels[MAX_NDIMS] = {0};
        for (int iblk = 0; iblk < blk.inner_nblks; ++iblk) {
            int d = blk.inner_idxs[iblk];
            ++levels[d];

            jit_md_info.blocks[d][levels[d]] = blk.inner_blks[iblk];
            blk_stride /= blk.inner_blks[iblk];
            jit_md_info.strides[d][levels[d]] = blk_stride;
        }

        // Permute inner blocks for O dimension in OIhw4o8i8o4i and
        // gOIhw4o8i8o4i formats.
        //
        // This is specific for GPU and required for the
        // implementations relying on the subgroup extension.
        if (mdw.matches_one_of_tag(OIdhw4o8i8o4i, OIhw4o8i8o4i, OIw4o8i8o4i,
                    OIw8o16i2o, OIhw8o16i2o, OIdhw8o16i2o, gOIdhw4o8i8o4i,
                    gOIhw4o8i8o4i, gOIw4o8i8o4i, gOIw8o16i2o, gOIhw8o16i2o,
                    gOIdhw8o16i2o, OIhw2o8i8o2i, gOIhw2o8i8o2i, OIdhw2o2o8i8o2i,
                    OIhw2o2o8i8o2i, OIw2o2o8i8o2i, gOIdhw2o2o8i8o2i,
                    gOIhw2o2o8i8o2i, gOIw2o2o8i8o2i)) {
            int d = (levels[0] == jit_md_info.nlevels) ? 0 : 1;
            nstl::swap(jit_md_info.blocks[d][jit_md_info.nlevels],
                    jit_md_info.blocks[d][jit_md_info.nlevels - 1]);
            nstl::swap(jit_md_info.strides[d][jit_md_info.nlevels],
                    jit_md_info.strides[d][jit_md_info.nlevels - 1]);
        } else if (mdw.matches_one_of_tag(IOw4i8o8i4o, IOhw4i8o8i4o,
                           IOdhw4i8o8i4o, gIOw4i8o8i4o, gIOhw4i8o8i4o,
                           gIOdhw4i8o8i4o)) {
            int d = (levels[0] == jit_md_info.nlevels) ? 1 : 2;
            nstl::swap(jit_md_info.blocks[d][jit_md_info.nlevels],
                    jit_md_info.blocks[d][jit_md_info.nlevels - 1]);
            nstl::swap(jit_md_info.strides[d][jit_md_info.nlevels],
                    jit_md_info.strides[d][jit_md_info.nlevels - 1]);
        }
        return jit_md_info;
    }
};

struct jit_offsets {
    int src_off[4][MAX_NDIMS];
    int wht_off[4][MAX_NDIMS];
    int dst_off[4][MAX_NDIMS];
    int bias_off[4][MAX_NDIMS];
};

struct jit_rnn_offsets {
    int src_layer_off[4][MAX_NDIMS];
    int src_iter_off[4][MAX_NDIMS];
    int src_iter_c_off[4][MAX_NDIMS];
    int weights_layer_off[4][MAX_NDIMS];
    int weights_iter_off[4][MAX_NDIMS];
    int bias_off[4][MAX_NDIMS];
    int dst_layer_off[4][MAX_NDIMS];
    int dst_iter_off[4][MAX_NDIMS];
    int dst_iter_c_off[4][MAX_NDIMS];
    int diff_src_layer_off[4][MAX_NDIMS];
    int diff_src_iter_off[4][MAX_NDIMS];
    int diff_src_iter_c_off[4][MAX_NDIMS];
    int diff_weights_layer_off[4][MAX_NDIMS];
    int diff_weights_iter_off[4][MAX_NDIMS];
    int diff_bias_off[4][MAX_NDIMS];
    int diff_dst_layer_off[4][MAX_NDIMS];
    int diff_dst_iter_off[4][MAX_NDIMS];
    int diff_dst_iter_c_off[4][MAX_NDIMS];
    int ws_off[4][MAX_NDIMS];
};

/* convolution */
enum conv_version_t {
    ver_unused,
    ver_1stconv,
    ver_16mb16c,
    ver_8ow16c,
    ver_mb_block,
    ver_ow_block
};

struct jit_conv_conf_t {
    prop_kind_t prop_kind;

    int ndims;
    int mb;
    int ngroups, ic, oc, oc_without_padding, ic_without_padding;
    int id, ih, iw, od, oh, ow;
    int f_pad, l_pad, t_pad;
    int back_pad, r_pad, b_pad;
    int kd, kh, kw;
    int stride_d, stride_h, stride_w;
    int dilate_d, dilate_h, dilate_w;

    int od_block, oh_block, ow_block;
    int id_block, ih_block, iw_block;
    int oc_block, ic_block, nchunk;
<<<<<<< HEAD
    size_t wei_block;
=======
    int icb;
>>>>>>> b6d5990a
    int ocb;
    int oh_chunk, mb_chunk, mb_block, slm_ic;
    int mb_blk_unroll;
    int oc_blk_unroll, ic_blk_unroll;
    int k_blocks, k_block_tail;
    size_t wht_slm_size, src_slm_size, dst_slm_size;
    int sub_group_size;
    int workgroups_along_k;

    size_t gws_d[3], lws_d[3];
    compute::dispatch_t dispatch;

    bool with_bias, with_sum, with_groups;

    bool with_eltwise;
    bool with_post_sum_eltwise;
    bool eltwise_alg_relu;
    post_ops_t::entry_t::eltwise_t eltwise;
    alg_kind_t alg;

    bool is_depthwise;
    float relu_negative_slope;
    float sum_scale;
    int scale_idx_mult, rmode;
    int ver;
    format_tag_t src_tag, dst_tag, wei_tag;
    bool is_nchw;
    bool is_nhwc;
    data_type_t src_data_type;
    data_type_t weights_data_type;
    data_type_t bias_data_type;
    data_type_t dst_data_type;
    data_type_t acc_data_type;
};

/* pooling */
struct jit_pool_conf_t {
    int ndims;
    int mb, c;
    int id, ih, iw, od, oh, ow;
    int stride_d, stride_h, stride_w;
    int kd, kh, kw;
    int f_pad, t_pad, l_pad;
    data_type_t src_dt;
    alg_kind_t alg;
    bool is_training, is_backward;
    bool use_16mb_unroll, use_16c_unroll;
    compute::dispatch_t dispatch;
    int sub_group_size;
};

/* inner_product */
struct jit_inner_product_conf_t {
    int ndims;
    int mb, oc, ic, ic_total;
    int id, ih, iw, od, oh, ow;
    int kd, kh, kw;
    bool with_bias, has_spatial;
    bool is_forward, is_backward_data, is_backward_weights;
    compute::dispatch_t dispatch;

    data_type_t src_dt;
    data_type_t wei_dt;
    data_type_t bia_dt;
    data_type_t dst_dt;
    data_type_t acc_dt;
};

/* rnn */
struct jit_rnn_conf_t {
    int cell_kind;
    int activation_kind;
    int direction_kind;
    bool with_bias;
    bool with_src_iter;
    bool with_src_iter_c;
    bool with_dst_iter;
    bool with_dst_iter_c;
    bool is_lbr;
    bool is_fwd;
    bool copy_bias;
    bool is_int8;
    bool is_testmode;
    data_type_t src_dt;
    data_type_t wei_dt;
    data_type_t bia_dt;
    data_type_t dst_dt;
    data_type_t acc_dt;
    data_type_t precise_dt;
    data_type_t input_dt;
    data_type_t output_dt;

    int n_layer;
    int n_dir;
    int n_iter;
    int n_gates;
    int n_bias;
    int n_states;
    int n_weights_input;
    int n_weights_state;
    int batch;
    int slc;
    int sic;
    int dic;
    int dlc;
    int wic;
    int n_parts_weights_iter, n_parts_weights_layer;
    int src_layer_ndims;
    int src_iter_ndims;
    int src_iter_c_ndims;
    int weights_layer_ndims;
    int weights_iter_ndims;
    int dst_layer_ndims;
    int dst_iter_ndims;
    int dst_iter_c_ndims;
    int bias_ndims;
    int diff_src_layer_ndims;
    int diff_src_iter_ndims;
    int diff_src_iter_c_ndims;
    int diff_weights_layer_ndims;
    int diff_weights_iter_ndims;
    int diff_dst_layer_ndims;
    int diff_dst_iter_ndims;
    int diff_dst_iter_c_ndims;
    int diff_bias_ndims;
    int states_ws_ld, gates_ws_ld;

    int wei_qparam_mask;

    size_t ws_gates_offset;
    size_t ws_states_offset;
    size_t ws_diff_states_offset;
    size_t ws_grid_comp_offset;
    size_t ws_cell_comp_offset;
    size_t ws_h_state_offset;
    size_t ws_c_state_offset;
    size_t ws_bias_offset;
    size_t scratchpad_size;
    size_t workspace_size;
};
struct jit_rnn_reorder_conf_t {
    bool do_reorder, with_group, has_padding;
    bool with_sum_ab, with_sum_a;
    bool use_ref_impl;
    int ndims;
    size_t nelems;
    compute::dispatch_t dispatch;
    int block[3];
    int sub_group_size;
    int mask;
    size_t scales_count;
};

/* bnorm */
struct jit_bnorm_conf_t {
    data_type_t data_type;

    int ndims;
    int mb, ic, mb_block, ic_block;
    int reduce_stat_nblocks;
    int id, ih, iw;
    bool with_relu;
    bool is_forward, is_backward;
    bool use_scaleshift, save_stats, is_training;
    bool fuse_norm_relu, calculate_stats, calculate_diff_stats;
    bool diff_scaleshift;
    float relu_negative_slope, eps;

    compute::dispatch_t dispatch_calc_stat;
    compute::dispatch_t dispatch_reduce_stat;
    compute::dispatch_t dispatch;
};

/* lnorm */
struct jit_lnorm_conf_t {
    data_type_t data_type;

    bool is_fwd;
    int ndims;
    int norm_axis;

    jit_memory_desc_info_t src_md_info;
    jit_memory_desc_info_t dst_md_info;
    jit_memory_desc_info_t stat_md_info;

    bool use_scaleshift;
    bool calculate_stats;
    bool save_stats;
    float eps;

    compute::dispatch_t dispatch_scaleshift;
    compute::dispatch_t dispatch;
};

/* simple sum */
struct jit_simple_sum_conf_t {
    int ndims;
};

/* binary */
struct jit_binary_conf_t {
    int ndims;
    data_type_t data_type;
    bool is_mul;
    bool is_add;
    bool is_tensor_op;
    compute::dispatch_t dispatch;
    int dim0[MAX_NDIMS];
    int bcast_dims[MAX_NDIMS];
    bool is_dense;
    bool is_same_md;
    jit_memory_desc_info_t src0_md_info;
    jit_memory_desc_info_t src1_md_info;
    jit_memory_desc_info_t dst_md_info;
};

/* simple reorder */
struct jit_reorder_conf_t {
    bool do_reorder, with_group, has_padding;
    bool scale_quant, with_sum_ab, with_sum_a;
    bool use_ref_impl;
    int ndims;
    size_t nelems;

    compute::dispatch_t dispatch;

    int sub_group_size;
    int scale_mask;
    size_t scales_num;

    jit_memory_desc_info_t src_md_info;
    jit_memory_desc_info_t dst_md_info;
};

/* eltwise */
struct jit_eltwise_conf_t {
    int ndims;
    data_type_t data_type;
    alg_kind_t alg;
    bool is_forward;
    compute::dispatch_t dispatch;
};

/* shuffle */
struct jit_shuffle_conf_t {
    data_type_t data_type;
    int axis;
    int axis_size;
    int group_size;
    int transpose_row;
    int transpose_col;
    size_t outer_size;
    size_t inner_size;
    size_t dim;
    int ndims;
    size_t gws_d[3];
};

inline void set_default_conf(jit_conv_conf_t &jcp, const convolution_desc_t &cd,
        const memory_desc_t &src_md, const memory_desc_t &weights_md,
        const memory_desc_t &dst_md, const primitive_attr_t &attr) {

    const memory_desc_wrapper src_mdw(&src_md);
    const memory_desc_wrapper weights_mdw(&weights_md);
    const memory_desc_wrapper dst_mdw(&dst_md);

    const bool with_groups = weights_mdw.ndims() == src_mdw.ndims() + 1;
    int ndims = src_mdw.ndims();

    jcp = utils::zero<decltype(jcp)>();
    jcp.with_groups = with_groups;
    jcp.ndims = ndims;
    jcp.prop_kind = cd.prop_kind;
    jcp.ngroups = with_groups ? weights_mdw.dims()[0] : 1;
    jcp.mb = src_mdw.dims()[0];
    jcp.oc_without_padding = dst_mdw.dims()[1] / jcp.ngroups;
    jcp.ic_without_padding = src_mdw.dims()[1] / jcp.ngroups;
    jcp.id = (ndims == 5) ? src_mdw.dims()[2] : 1;
    jcp.ih = (ndims == 3) ? 1 : src_mdw.dims()[ndims - 2];
    jcp.iw = src_mdw.dims()[ndims - 1];
    jcp.od = (ndims == 5) ? dst_mdw.dims()[2] : 1;
    jcp.oh = (ndims == 3) ? 1 : dst_mdw.dims()[ndims - 2];
    jcp.ow = dst_mdw.dims()[ndims - 1];
    jcp.kd = (ndims == 5) ? weights_mdw.dims()[with_groups + 2] : 1;
    jcp.kh = (ndims == 3) ? 1 : weights_mdw.dims()[with_groups + ndims - 2];
    jcp.kw = weights_mdw.dims()[with_groups + ndims - 1];

    jcp.is_depthwise = jcp.with_groups && jcp.oc_without_padding == 1
            && jcp.ic_without_padding == 1;
    jcp.oc = dst_mdw.dims()[1] / jcp.ngroups;
    jcp.ic = src_mdw.dims()[1] / jcp.ngroups;

    jcp.f_pad = (ndims == 5) ? cd.padding[0][0] : 0;
    jcp.back_pad = (ndims == 5) ? cd.padding[1][0] : 0;
    jcp.t_pad = (ndims == 3) ? 0 : cd.padding[0][ndims - 4];
    jcp.b_pad = (ndims == 3) ? 0 : cd.padding[1][ndims - 4];
    jcp.l_pad = cd.padding[0][ndims - 3];
    jcp.r_pad = cd.padding[1][ndims - 3];
    jcp.stride_d = (ndims == 5) ? cd.strides[0] : 1;
    jcp.stride_h = (ndims == 3) ? 1 : cd.strides[ndims - 4];
    jcp.stride_w = cd.strides[ndims - 3];
    jcp.dilate_d = (ndims == 5) ? cd.dilates[0] : 0;
    jcp.dilate_h = (ndims == 3) ? 0 : cd.dilates[ndims - 4];
    jcp.dilate_w = cd.dilates[ndims - 3];

    jcp.src_data_type = src_mdw.data_type();
    jcp.weights_data_type = weights_mdw.data_type();
    jcp.dst_data_type = dst_mdw.data_type();

    const auto &p = attr.post_ops_;
    jcp.with_sum = p.find(primitive_kind::sum) != -1;
    const int sum_idx = p.find(primitive_kind::sum);
    jcp.sum_scale = (sum_idx != -1) ? p.entry_[sum_idx].sum.scale : 1.0;

    const int eltwise_ind = p.find(primitive_kind::eltwise);
    jcp.with_eltwise = eltwise_ind == 0;
    jcp.with_post_sum_eltwise = eltwise_ind == 1;
    if (jcp.with_eltwise || jcp.with_post_sum_eltwise)
        jcp.eltwise = p.entry_[eltwise_ind].eltwise;

    jcp.eltwise_alg_relu
            = (eltwise_ind != -1 && jcp.eltwise.alg == alg_kind::eltwise_relu);
    if (jcp.eltwise_alg_relu) jcp.relu_negative_slope = jcp.eltwise.alpha;

    jcp.scale_idx_mult = attr.output_scales_.mask_ == (1 << 1);
}

inline void set_offsets(compute::kernel_ctx_t &kernel_ctx,
        const memory_desc_wrapper &md, const char *str) {
    dim_t block_dims[DNNL_MAX_NDIMS];
    dim_t strides_compat[2][DNNL_MAX_NDIMS];

    md.compute_blocks(block_dims);
    md.compute_strides_compat(strides_compat);

    for (int d = 0; d < MAX_NDIMS; ++d) {
        const int block = block_dims[d];

        kernel_ctx.define_int(
                utils::format("%s_B%d", str, d), (d < md.ndims()) ? block : 1);
        kernel_ctx.define_int(utils::format("%s_S%d", str, d),
                (d < md.ndims()) ? strides_compat[0][d] : 0);
        kernel_ctx.define_int(utils::format("%s_SB%d", str, d),
                (d < md.ndims()) ? strides_compat[1][d] : 0);
    }

    kernel_ctx.define_int(utils::format("%s_OFFSET_PAD", str), md.md_->offset0);
}

inline void set_offsets(const memory_desc_wrapper &md, int offs[4][MAX_NDIMS]) {
    dim_t block_dims[DNNL_MAX_NDIMS];
    dim_t strides_compat[2][DNNL_MAX_NDIMS];

    md.compute_blocks(block_dims);
    md.compute_strides_compat(strides_compat);
    const dims_t &dims = md.dims();

    for (int d = 0; d < md.ndims(); ++d) {
        const int block = block_dims[d];

        offs[0][d] = block;
        offs[1][d] = strides_compat[0][d];
        offs[2][d] = strides_compat[1][d];
        offs[3][d] = dims[d];
    }
}

inline void def_offsets(const int offs[4][MAX_NDIMS],
        compute::kernel_ctx_t &kernel_ctx, const char *str, const int ndims) {

    for (int d = 0; d < MAX_NDIMS; d++) {
        kernel_ctx.define_int(
                utils::format("%s_B%d", str, d), (d < ndims) ? offs[0][d] : 1);
        kernel_ctx.define_int(
                utils::format("%s_S%d", str, d), (d < ndims) ? offs[1][d] : 0);
        kernel_ctx.define_int(
                utils::format("%s_SB%d", str, d), (d < ndims) ? offs[2][d] : 0);
        kernel_ctx.define_int(
                utils::format("%s_D%d", str, d), (d < ndims) ? offs[3][d] : 0);
    }
}

inline void def_postops(compute::kernel_ctx_t &kernel_ctx, alg_kind_t alg) {
    kernel_ctx.define_int("RELU", alg_kind::eltwise_relu);
    kernel_ctx.define_int("LINEAR", alg_kind::eltwise_linear);
    kernel_ctx.define_int("BOUNDED_RELU", alg_kind::eltwise_bounded_relu);
    kernel_ctx.define_int("SOFT_RELU", alg_kind::eltwise_soft_relu);
    kernel_ctx.define_int("LOGISTIC", alg_kind::eltwise_logistic);
    kernel_ctx.define_int("TANH", alg_kind::eltwise_tanh);
    kernel_ctx.define_int("ELU", alg_kind::eltwise_elu);
    kernel_ctx.define_int("SQUARE", alg_kind::eltwise_square);
    kernel_ctx.define_int("SQRT", alg_kind::eltwise_sqrt);
    kernel_ctx.define_int("ABS", alg_kind::eltwise_abs);
    kernel_ctx.define_int("EXP", alg_kind::eltwise_exp);
    kernel_ctx.define_int("GELU", alg_kind::eltwise_gelu);
    kernel_ctx.define_int("SWISH", alg_kind::eltwise_swish);
    kernel_ctx.define_int("LOG", alg_kind::eltwise_log);
    kernel_ctx.define_int("CLIP", alg_kind::eltwise_clip);
    kernel_ctx.define_int("ALG_KIND", alg);
}

inline void def_data_type(
        compute::kernel_ctx_t &kernel_ctx, data_type_t dt, const char *str) {
    switch (dt) {
        case data_type::bf16:
            kernel_ctx.add_option(
                    utils::format("-D%s_DATA_T=ushort -D%s_DT_BF16", str, str));
            break;
        case data_type::f16:
            kernel_ctx.add_option(
                    utils::format("-D%s_DATA_T=half -D%s_DT_F16", str, str));
            break;
        case data_type::f32:
            kernel_ctx.add_option(
                    utils::format("-D%s_DATA_T=float -D%s_DT_F32", str, str));
            break;
        case data_type::s8:
            kernel_ctx.add_option(
                    utils::format("-D%s_DATA_T=char -D%s_DT_S8", str, str));
            break;
        case data_type::u8:
            kernel_ctx.add_option(
                    utils::format("-D%s_DATA_T=uchar -D%s_DT_U8", str, str));
            break;
        case data_type::s32:
            kernel_ctx.add_option(
                    utils::format("-D%s_DATA_T=int -D%s_DT_S32", str, str));
            break;
        default: assert(!"unsupported data type"); break;
    }
}

inline void def_memory_desc_info(compute::kernel_ctx_t &kernel_ctx,
        const jit_memory_desc_info_t &jit_md_info, const char *prefix) {
    def_data_type(kernel_ctx, jit_md_info.data_type, prefix);

    kernel_ctx.define_int(
            utils::format("%s_OFFSET0", prefix), jit_md_info.offset0);
    kernel_ctx.define_int(utils::format("%s_NDIMS", prefix), jit_md_info.ndims);

<<<<<<< HEAD
    snprintf(temp, sizeof(temp), "%s_NLEVELS", prefix);
    kernel_ctx.define_int(temp, jit_md_info.nlevels);

    for (int d = 0; d < 6; ++d) {
=======
    for (int d = 0; d < MAX_NDIMS; ++d) {
>>>>>>> b6d5990a
        int dim = (d < jit_md_info.ndims) ? jit_md_info.dims[d] : 0;
        int padded_dim
                = (d < jit_md_info.ndims) ? jit_md_info.padded_dims[d] : 0;
        kernel_ctx.define_int(utils::format("%s_D%d", prefix, d), dim);
        kernel_ctx.define_int(utils::format("%s_PD%d", prefix, d), padded_dim);

        for (int l = 0; l < jit_md_info.nlevels + 1; ++l) {
            int block = (d < jit_md_info.ndims) ? jit_md_info.blocks[d][l] : 1;
            int stride
                    = (d < jit_md_info.ndims) ? jit_md_info.strides[d][l] : 0;
            kernel_ctx.define_int(
                    utils::format("%s_B%d_%d", prefix, d, l), block);
            kernel_ctx.define_int(
                    utils::format("%s_S%d_%d", prefix, d, l), stride);
        }
    }
}

inline void def_dispatch(compute::kernel_ctx_t &kernel_ctx,
        const compute::dispatch_t &dispatch) {
    dispatch.def_kernel_macros(kernel_ctx);
}

} // namespace ocl
} // namespace impl
} // namespace dnnl

#endif<|MERGE_RESOLUTION|>--- conflicted
+++ resolved
@@ -175,11 +175,8 @@
     int od_block, oh_block, ow_block;
     int id_block, ih_block, iw_block;
     int oc_block, ic_block, nchunk;
-<<<<<<< HEAD
     size_t wei_block;
-=======
     int icb;
->>>>>>> b6d5990a
     int ocb;
     int oh_chunk, mb_chunk, mb_block, slm_ic;
     int mb_blk_unroll;
@@ -620,14 +617,10 @@
             utils::format("%s_OFFSET0", prefix), jit_md_info.offset0);
     kernel_ctx.define_int(utils::format("%s_NDIMS", prefix), jit_md_info.ndims);
 
-<<<<<<< HEAD
-    snprintf(temp, sizeof(temp), "%s_NLEVELS", prefix);
-    kernel_ctx.define_int(temp, jit_md_info.nlevels);
-
-    for (int d = 0; d < 6; ++d) {
-=======
+    kernel_ctx.define_int(
+            utils::format("%s_NLEVELS", prefix), jit_md_info.nlevels);
+
     for (int d = 0; d < MAX_NDIMS; ++d) {
->>>>>>> b6d5990a
         int dim = (d < jit_md_info.ndims) ? jit_md_info.dims[d] : 0;
         int padded_dim
                 = (d < jit_md_info.ndims) ? jit_md_info.padded_dims[d] : 0;
