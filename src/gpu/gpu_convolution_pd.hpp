--- conflicted
+++ resolved
@@ -44,49 +44,17 @@
         for (int po_idx = 0; po_idx < p.len(); ++po_idx) {
             is_po_ok &= is_eltwise(po_idx) | is_sum(po_idx) | is_binary(po_idx);
 
-<<<<<<< HEAD
             if (is_sum(po_idx)) {
                 if (p.entry_[po_idx].sum.dt != dnnl_data_type_undef
                         && types::data_type_size(p.entry_[po_idx].sum.dt)
-=======
-        for (int i = 0; i < p.len(); ++i) {
-            if (is_sum(i)) {
-                if (p.entry_[i].sum.dt != dnnl_data_type_undef
-                        && types::data_type_size(p.entry_[i].sum.dt)
->>>>>>> f5925c89
                                 != types::data_type_size(dst_md()->data_type))
                     return false;
             }
         }
 
-<<<<<<< HEAD
         if (p.len() > 10) is_po_ok = false;
 
         return is_po_ok;
-    }
-};
-
-struct gpu_convolution_bwd_data_pd_t : public convolution_bwd_data_pd_t {
-    using convolution_bwd_data_pd_t::convolution_bwd_data_pd_t;
-
-protected:
-    bool post_ops_ok(const primitive_attr_t *attr) const {
-        const auto &p = attr->post_ops_;
-
-        auto is_eltwise
-                = [&](int idx) { return p.entry_[idx].is_eltwise(false); };
-        auto is_sum = [&](int idx) { return p.entry_[idx].is_sum(false); };
-
-=======
->>>>>>> f5925c89
-        switch (p.len()) {
-            case 0: return true; // no post_ops
-            case 1: return is_eltwise(0) || is_sum(0); // sum OR eltwise
-            case 2: return is_sum(0) && is_eltwise(1); // sum -> eltwise
-            default: return false;
-        }
-
-        return false;
     }
 
     bool zero_points_ok(const primitive_attr_t *attr) const {
@@ -102,6 +70,29 @@
                 && (mask_src == 0 || mask_src == 1 << 1)
                 && (mask_dst == 0 || mask_dst == 1 << 1);
     }
+
+};
+
+struct gpu_convolution_bwd_data_pd_t : public convolution_bwd_data_pd_t {
+    using convolution_bwd_data_pd_t::convolution_bwd_data_pd_t;
+
+protected:
+    bool post_ops_ok(const primitive_attr_t *attr) const {
+        const auto &p = attr->post_ops_;
+
+                auto is_eltwise
+                    = [&](int idx) { return p.entry_[idx].is_eltwise(false); };
+                auto is_sum = [&](int idx) { return p.entry_[idx].is_sum(false); };
+
+                switch (p.len()) {
+                case 0: return true; // no post_ops
+                case 1: return is_eltwise(0) || is_sum(0); // sum OR eltwise
+                case 2: return is_sum(0) && is_eltwise(1); // sum -> eltwise
+                default: return false;
+                }
+
+                return false;
+    }
 };
 
 struct gpu_convolution_bwd_weights_pd_t : public convolution_bwd_weights_pd_t {
