/*******************************************************************************
* Copyright 2019-2020 Intel Corporation
*
* Licensed under the Apache License, Version 2.0 (the "License");
* you may not use this file except in compliance with the License.
* You may obtain a copy of the License at
*
*     http://www.apache.org/licenses/LICENSE-2.0
*
* Unless required by applicable law or agreed to in writing, software
* distributed under the License is distributed on an "AS IS" BASIS,
* WITHOUT WARRANTIES OR CONDITIONS OF ANY KIND, either express or implied.
* See the License for the specific language governing permissions and
* limitations under the License.
*******************************************************************************/

#ifndef GPU_GPU_CONVOLUTION_PD_HPP
#define GPU_GPU_CONVOLUTION_PD_HPP

#include <assert.h>

#include "common/c_types_map.hpp"
#include "common/convolution_pd.hpp"
#include "common/type_helpers.hpp"
#include "common/utils.hpp"

namespace dnnl {
namespace impl {
namespace gpu {

struct gpu_convolution_fwd_pd_t : public convolution_fwd_pd_t {
    using convolution_fwd_pd_t::convolution_fwd_pd_t;

protected:
<<<<<<< HEAD
    virtual bool post_ops_ok(const primitive_attr_t *attr) const {
        const auto &p = attr->post_ops_;

        auto is_eltwise
                = [&](int idx) { return p.entry_[idx].is_eltwise(false); };
        auto is_sum = [&](int idx) { return p.entry_[idx].is_sum(false); };
        auto is_binary = [&](int idx) { return p.entry_[idx].is_binary(); };

        bool is_po_ok = true;
        for (int po_idx = 0; po_idx < p.len(); ++po_idx) {
            is_po_ok &= is_eltwise(po_idx) | is_sum(po_idx) | is_binary(po_idx);

            if (is_sum(po_idx)) {
                if (p.entry_[po_idx].sum.dt != dnnl_data_type_undef
                        && types::data_type_size(p.entry_[po_idx].sum.dt)
                                != types::data_type_size(dst_md()->data_type))
                    return false;
            }
        }

        if (p.len() > 10) is_po_ok = false;

        return is_po_ok;
    }

=======
>>>>>>> 9e7b3904
    bool zero_points_ok(const primitive_attr_t *attr) const {
        using namespace data_type;
        const auto src_type = invariant_src_md()->data_type;
        int mask_src = 0, mask_dst = 0;
        attr->zero_points_.get(DNNL_ARG_SRC, nullptr, &mask_src, nullptr);
        attr->zero_points_.get(DNNL_ARG_DST, nullptr, &mask_dst, nullptr);

        return IMPLICATION(!utils::one_of(src_type, s8, u8),
                       attr->zero_points_.has_default_values())
                && attr->zero_points_.has_default_values(DNNL_ARG_WEIGHTS)
                && (mask_src == 0 || mask_src == 1 << 1)
                && (mask_dst == 0 || mask_dst == 1 << 1);
    }
};

struct gpu_convolution_bwd_data_pd_t : public convolution_bwd_data_pd_t {
    using convolution_bwd_data_pd_t::convolution_bwd_data_pd_t;

protected:
    bool post_ops_ok(const primitive_attr_t *attr) const {
        const auto &p = attr->post_ops_;

        auto is_eltwise
                = [&](int idx) { return p.entry_[idx].is_eltwise(false); };
        auto is_sum = [&](int idx) { return p.entry_[idx].is_sum(false); };

        switch (p.len()) {
            case 0: return true; // no post_ops
            case 1: return is_eltwise(0) || is_sum(0); // sum OR eltwise
            case 2: return is_sum(0) && is_eltwise(1); // sum -> eltwise
            default: return false;
        }

        return false;
    }
};

struct gpu_convolution_bwd_weights_pd_t : public convolution_bwd_weights_pd_t {
    using convolution_bwd_weights_pd_t::convolution_bwd_weights_pd_t;
};

} // namespace gpu
} // namespace impl
} // namespace dnnl

#endif

// vim: et ts=4 sw=4 cindent cino+=l0,\:4,N-s<|MERGE_RESOLUTION|>--- conflicted
+++ resolved
@@ -32,34 +32,6 @@
     using convolution_fwd_pd_t::convolution_fwd_pd_t;
 
 protected:
-<<<<<<< HEAD
-    virtual bool post_ops_ok(const primitive_attr_t *attr) const {
-        const auto &p = attr->post_ops_;
-
-        auto is_eltwise
-                = [&](int idx) { return p.entry_[idx].is_eltwise(false); };
-        auto is_sum = [&](int idx) { return p.entry_[idx].is_sum(false); };
-        auto is_binary = [&](int idx) { return p.entry_[idx].is_binary(); };
-
-        bool is_po_ok = true;
-        for (int po_idx = 0; po_idx < p.len(); ++po_idx) {
-            is_po_ok &= is_eltwise(po_idx) | is_sum(po_idx) | is_binary(po_idx);
-
-            if (is_sum(po_idx)) {
-                if (p.entry_[po_idx].sum.dt != dnnl_data_type_undef
-                        && types::data_type_size(p.entry_[po_idx].sum.dt)
-                                != types::data_type_size(dst_md()->data_type))
-                    return false;
-            }
-        }
-
-        if (p.len() > 10) is_po_ok = false;
-
-        return is_po_ok;
-    }
-
-=======
->>>>>>> 9e7b3904
     bool zero_points_ok(const primitive_attr_t *attr) const {
         using namespace data_type;
         const auto src_type = invariant_src_md()->data_type;
