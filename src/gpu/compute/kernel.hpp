--- conflicted
+++ resolved
@@ -51,12 +51,8 @@
     status_t parallel_for(stream_t &stream, const nd_range_t &range,
             const kernel_arg_list_t &arg_list) const;
 
-<<<<<<< HEAD
-    status_t realize(kernel_t *kernel, const engine_t *engine) const;
-=======
     status_t realize(kernel_t *kernel, const engine_t *engine,
             program_list_t *programs) const;
->>>>>>> 1d031601
 
 private:
     std::shared_ptr<kernel_impl_t> impl_;
@@ -73,13 +69,8 @@
     virtual status_t parallel_for(stream_t &stream, const nd_range_t &range,
             const kernel_arg_list_t &arg_list) const = 0;
 
-<<<<<<< HEAD
-    virtual status_t realize(
-            kernel_t *kernel, const engine_t *engine) const = 0;
-=======
     virtual status_t realize(kernel_t *kernel, const engine_t *engine,
             program_list_t *programs) const = 0;
->>>>>>> 1d031601
 };
 
 inline kernel_t::id_t kernel_t::id() const {
@@ -89,15 +80,9 @@
         const nd_range_t &range, const kernel_arg_list_t &arg_list) const {
     return impl_->parallel_for(stream, range, arg_list);
 }
-<<<<<<< HEAD
-inline status_t kernel_t::realize(
-        kernel_t *kernel, const engine_t *engine) const {
-    return impl_->realize(kernel, engine);
-=======
 inline status_t kernel_t::realize(kernel_t *kernel, const engine_t *engine,
         program_list_t *programs) const {
     return impl_->realize(kernel, engine, programs);
->>>>>>> 1d031601
 }
 
 } // namespace compute
