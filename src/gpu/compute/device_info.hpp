/*******************************************************************************
* Copyright 2019-2020 Intel Corporation
*
* Licensed under the Apache License, Version 2.0 (the "License");
* you may not use this file except in compliance with the License.
* You may obtain a copy of the License at
*
*     http://www.apache.org/licenses/LICENSE-2.0
*
* Unless required by applicable law or agreed to in writing, software
* distributed under the License is distributed on an "AS IS" BASIS,
* WITHOUT WARRANTIES OR CONDITIONS OF ANY KIND, either express or implied.
* See the License for the specific language governing permissions and
* limitations under the License.
*******************************************************************************/

#ifndef GPU_COMPUTE_DEVICE_INFO_HPP
#define GPU_COMPUTE_DEVICE_INFO_HPP

#include <stdint.h>
#include <stdlib.h>
#include <string.h>

#include "common/c_types_map.hpp"
#include "common/utils.hpp"
#include "common/z_magic.hpp"

namespace dnnl {
namespace impl {
namespace gpu {
namespace compute {

enum class device_ext_t : int64_t {
    intel_subgroups = 1 << 0,
    intel_subgroups_short = 1 << 1,
    khr_fp16 = 1 << 2,
    khr_int64_base_atomics = 1 << 3,
<<<<<<< HEAD
    intel_dot_accumulate = 1 << 4,
    intel_subgroup_local_block_io = 1 << 5,
    intel_subgroup_matrix_multiply_accumulate = 1 << 6,
    intel_subgroup_split_matrix_multiply_accumulate = 1 << 7,
    intel_global_float_atomics = 1 << 8,
=======
    intel_subgroup_local_block_io = 1 << 5,
>>>>>>> bf4ef067
    last
};

static inline const char *ext2cl_str(compute::device_ext_t ext) {
#define CASE(x) \
    case compute::device_ext_t::x: return STRINGIFY(CONCAT2(cl_, x));
    switch (ext) {
        CASE(intel_subgroups);
        CASE(intel_subgroups_short);
<<<<<<< HEAD
        CASE(intel_dot_accumulate);
        CASE(intel_subgroup_local_block_io);
        CASE(intel_subgroup_matrix_multiply_accumulate);
        CASE(intel_subgroup_split_matrix_multiply_accumulate);
        CASE(intel_global_float_atomics);
=======
        CASE(intel_subgroup_local_block_io);
>>>>>>> bf4ef067
        CASE(khr_fp16);
        CASE(khr_int64_base_atomics);
        default: return nullptr;
    }
#undef CASE
}

struct runtime_version_t {
    int major;
    int minor;
    int build;

    runtime_version_t(int major = 0, int minor = 0, int build = 0)
        : major {major}, minor {minor}, build {build} {}

    bool operator==(const runtime_version_t &other) const {
        return (major == other.major) && (minor == other.minor)
                && (build == other.build);
    }

    bool operator!=(const runtime_version_t &other) const {
        return !(*this == other);
    }

    bool operator<(const runtime_version_t &other) const {
        if (major < other.major) return true;
        if (major > other.major) return false;
        if (minor < other.minor) return true;
        if (minor > other.minor) return false;
        return (build < other.build);
    }

    bool operator>(const runtime_version_t &other) const {
        return (other < *this);
    }

    bool operator<=(const runtime_version_t &other) const {
        return !(*this > other);
    }

    bool operator>=(const runtime_version_t &other) const {
        return !(*this < other);
    }

    status_t set_from_string(const char *s) {
        int i_major = 0, i = 0;

        for (; s[i] != '.'; i++)
            if (!s[i]) return status::invalid_arguments;

        auto i_minor = ++i;

        for (; s[i] != '.'; i++)
            if (!s[i]) return status::invalid_arguments;

        auto i_build = ++i;

        major = atoi(&s[i_major]);
        minor = atoi(&s[i_minor]);
        build = atoi(&s[i_build]);

        return status::success;
    }

    std::string str() const {
        return utils::format("%d.%d.%d", major, minor, build);
    }
};

struct device_info_t {
public:
    virtual ~device_info_t() = default;

    virtual status_t init() = 0;
    virtual bool has(device_ext_t ext) const = 0;

    virtual int eu_count() const = 0;
    virtual int hw_threads() const = 0;
    virtual size_t llc_cache_size() const = 0;

    const runtime_version_t &runtime_version() const {
        return runtime_version_;
    }
    const std::string &name() const { return name_; }

protected:
    void set_runtime_version(const runtime_version_t &runtime_version) {
        runtime_version_ = runtime_version;
    }

    void set_name(const std::string &name) { name_ = name; }

private:
    runtime_version_t runtime_version_;
    std::string name_;
};

} // namespace compute
} // namespace gpu
} // namespace impl
} // namespace dnnl

#endif<|MERGE_RESOLUTION|>--- conflicted
+++ resolved
@@ -35,15 +35,11 @@
     intel_subgroups_short = 1 << 1,
     khr_fp16 = 1 << 2,
     khr_int64_base_atomics = 1 << 3,
-<<<<<<< HEAD
     intel_dot_accumulate = 1 << 4,
     intel_subgroup_local_block_io = 1 << 5,
     intel_subgroup_matrix_multiply_accumulate = 1 << 6,
     intel_subgroup_split_matrix_multiply_accumulate = 1 << 7,
     intel_global_float_atomics = 1 << 8,
-=======
-    intel_subgroup_local_block_io = 1 << 5,
->>>>>>> bf4ef067
     last
 };
 
@@ -53,15 +49,11 @@
     switch (ext) {
         CASE(intel_subgroups);
         CASE(intel_subgroups_short);
-<<<<<<< HEAD
         CASE(intel_dot_accumulate);
         CASE(intel_subgroup_local_block_io);
         CASE(intel_subgroup_matrix_multiply_accumulate);
         CASE(intel_subgroup_split_matrix_multiply_accumulate);
         CASE(intel_global_float_atomics);
-=======
-        CASE(intel_subgroup_local_block_io);
->>>>>>> bf4ef067
         CASE(khr_fp16);
         CASE(khr_int64_base_atomics);
         default: return nullptr;
