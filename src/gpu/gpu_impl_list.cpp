--- conflicted
+++ resolved
@@ -28,16 +28,11 @@
 #include "gpu/ocl/gemm_inner_product.hpp"
 #include "gpu/ocl/gemm_matmul.hpp"
 #include "gpu/ocl/gemm_post_ops_inner_product.hpp"
-<<<<<<< HEAD
 #include "gpu/ocl/gen12hp_1x1_convolution.hpp"
 #include "gpu/ocl/gen12hp_bf16_convolution.hpp"
 #include "gpu/ocl/gen12hp_convolution.hpp"
-#include "gpu/ocl/gen12lp_x8s8s32x_1x1_convolution.hpp"
-#include "gpu/ocl/gen12lp_x8s8s32x_convolution.hpp"
-=======
 #include "gpu/ocl/gen12lp_x8s8x_1x1_convolution.hpp"
 #include "gpu/ocl/gen12lp_x8s8x_convolution.hpp"
->>>>>>> 249db585
 #include "gpu/ocl/gen9_batch_normalization.hpp"
 #include "gpu/ocl/gen9_binary.hpp"
 #include "gpu/ocl/gen9_convolution.hpp"
@@ -87,7 +82,6 @@
         INSTANCE(ocl::ref_deconvolution_bwd_weights_t),
 
         // Convolution
-<<<<<<< HEAD
         INSTANCE(jit::gen12hp_convolution_fwd_t),
         INSTANCE(jit::gen12hp_convolution_bwd_data_t),
         INSTANCE(jit::gen12hp_convolution_bwd_weights_t),
@@ -95,14 +89,9 @@
         INSTANCE(ocl::gen12hp_bf16_convolution_bwd_weights_t),
         INSTANCE(ocl::gen12hp_convolution_fwd_t),
         INSTANCE(ocl::gen12hp_convolution_bwd_data_t),
-        INSTANCE(ocl::gen12lp_x8s8s32x_1x1_convolution_fwd_t),
-        INSTANCE(ocl::gen12lp_x8s8s32x_convolution_fwd_t),
-        INSTANCE(ocl::gen12lp_x8s8s32x_convolution_bwd_data_t),
-=======
         INSTANCE(ocl::gen12lp_x8s8x_1x1_convolution_fwd_t),
         INSTANCE(ocl::gen12lp_x8s8x_convolution_fwd_t),
         INSTANCE(ocl::gen12lp_x8s8x_convolution_bwd_data_t),
->>>>>>> 249db585
         INSTANCE(ocl::gen9_wino_convolution_fwd_t),
         INSTANCE(ocl::gen9_convolution_fwd_t),
         INSTANCE(ocl::gen9_convolution_bwd_data_t),
