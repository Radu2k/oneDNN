--- conflicted
+++ resolved
@@ -139,11 +139,8 @@
         INSTANCE(ocl::ref_softmax_bwd_t),
 
         // GEMM (internal)
-<<<<<<< HEAD
         INSTANCE(jit::gen12hp_systolic_gemm_t),
-=======
         INSTANCE(ocl::gemm_with_post_ops_t),
->>>>>>> 80304c7b
         INSTANCE(jit::gen_gemm_t),
         INSTANCE(ocl::gen12lp_gemm_t),
         INSTANCE(ocl::gen9_gemm_x8x8s32_t),
