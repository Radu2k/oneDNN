/*******************************************************************************
* Copyright 2019-2020 Intel Corporation
*
* Licensed under the Apache License, Version 2.0 (the "License");
* you may not use this file except in compliance with the License.
* You may obtain a copy of the License at
*
*     http://www.apache.org/licenses/LICENSE-2.0
*
* Unless required by applicable law or agreed to in writing, software
* distributed under the License is distributed on an "AS IS" BASIS,
* WITHOUT WARRANTIES OR CONDITIONS OF ANY KIND, either express or implied.
* See the License for the specific language governing permissions and
* limitations under the License.
*******************************************************************************/

#include "gpu/jit/binary_format.hpp"
#include "common/utils.hpp"
#include "gpu/compute/compute_engine.hpp"
#include "gpu/compute/compute_stream.hpp"
#include "gpu/jit/jit_generator.hpp"

#define MAGIC0 0xBEEFCAFEu
#define MAGIC1 0x3141592653589793ull
#define MAGIC2 0xBEAD
#define MAGIC3 0xFACE
#define MAGIC4 0x0123456789ABCDEFull
#define MAGIC5 0xFEDCBA9876543210ull
#define MAGICPTR 0xABADFEEDu

#define MAGICSIZEX 4
#define MAGICSIZEY 2
#define MAGICSIZEZ 1

namespace dnnl {
namespace impl {
namespace gpu {
namespace jit {

using namespace ngen;

template <HW hw>
class binary_format_kernel_t : public jit_generator<hw> {
    NGEN_FORWARD_OPENCL(hw);

public:
    binary_format_kernel_t() {

        auto low_half = [](uint64_t q) -> uint32_t { return q & 0xFFFFFFFF; };
        auto high_half = [](uint64_t q) -> uint32_t { return q >> 32; };

        newArgument("src0", DataType::ud); // r5.4:ud
        newArgument("src1", DataType::uq); // r5.3:uq
        newArgument("src2", DataType::uw); // r6.0:uw
        newArgument("src3", DataType::uw); // r6.2:uw
        newArgument("src4", DataType::uq); // r6.1:uq
        newArgument("src5", DataType::uq); // r6.2:uq
        newArgument("src_ptr", ExternalArgumentType::GlobalPtr);
        newArgument("ok", ExternalArgumentType::GlobalPtr);

        requireSIMD(8);
        requireLocalID(3); // r1-r3
        requireLocalSize(); // r7.0-2:ud
        finalizeInterface();

        Label doWrite;

        auto src0 = getArgument("src0");
        auto src1 = getArgument("src1");
        auto src2 = getArgument("src2");
        auto src3 = getArgument("src3");
        auto src4 = getArgument("src4");
        auto src5 = getArgument("src5");
        auto src_ptr = getArgument("src_ptr");
        auto ok_surface = Surface(getArgumentSurface("ok"));

        auto data = r30;
        auto data2 = r31;
        auto ok = data.ud(0);
        auto header = r64;

        setDefaultNoMask();

        if (hw >= HW::Gen12HP) {
            // First 8 instructions: load local IDs (not needed).
            for (int i = 0; i < 8; i++)
                sync(SyncFunction::nop);

            // Second entrypoint: load arguments.
            mov<uint32_t>(8, header, uint32_t(0));
            and_<uint32_t>(1, header[2], r0[0], uint32_t(0xFFFFFFE0));
            load(16 | SWSB(sb1, 1), r4, aligned_block_oword(8), A32NC, header);
            sync(SyncFunction::nop, sb1.dst);
        }

        // Default: test failure.
        mov(1, ok, uint16_t(0));

        // Validate scalar arguments
        cmp(1 | eq | f0[0], null.ud(), src0, uint32_t(MAGIC0));
        jmpi(1 | ~f0[0], doWrite);
        cmp(1 | eq | f0[0], null.ud(), src1.ud(0), low_half(MAGIC1));
        jmpi(1 | ~f0[0], doWrite);
        cmp(1 | eq | f0[0], null.ud(), src1.ud(1), high_half(MAGIC1));
        jmpi(1 | ~f0[0], doWrite);
        cmp(1 | eq | f0[0], null.uw(), src2, uint16_t(MAGIC2));
        jmpi(1 | ~f0[0], doWrite);
        cmp(1 | eq | f0[0], null.uw(), src3, uint16_t(MAGIC3));
        jmpi(1 | ~f0[0], doWrite);
        cmp(1 | eq | f0[0], null.ud(), src4.ud(0), low_half(MAGIC4));
        jmpi(1 | ~f0[0], doWrite);
        cmp(1 | eq | f0[0], null.ud(), src4.ud(1), high_half(MAGIC4));
        jmpi(1 | ~f0[0], doWrite);
        cmp(1 | eq | f0[0], null.ud(), src5.ud(0), low_half(MAGIC5));
        jmpi(1 | ~f0[0], doWrite);
        cmp(1 | eq | f0[0], null.ud(), src5.ud(1), high_half(MAGIC5));
        jmpi(1 | ~f0[0], doWrite);

        // Validate A64 pointer argument.
        mov<uint32_t>(2, header[0](1), src_ptr.ud(0)(1));
        load(1 | SWSB(sb0, 1), data2, scattered_dword(), A64, header);
        cmp(1 | eq | f0[0] | sb0.dst, null.ud(), data2.ud(0),
                uint32_t(MAGICPTR));
        jmpi(1 | ~f0[0], doWrite);

        // Validate OCL local size arguments
        cmp(1 | eq | f0[0], null.ud(), getLocalSize(0), uint32_t(MAGICSIZEX));
        jmpi(1 | ~f0[0], doWrite);
        cmp(1 | eq | f0[0], null.ud(), getLocalSize(1), uint32_t(MAGICSIZEY));
        jmpi(1 | ~f0[0], doWrite);
        cmp(1 | eq | f0[0], null.ud(), getLocalSize(2), uint32_t(MAGICSIZEZ));
        jmpi(1 | ~f0[0], doWrite);

        // Test passed.
        mov(1, ok, uint16_t(1));

        mark(doWrite);

        // Write out results.
        mov<uint32_t>(1, header, uint16_t(0));
        store(1 | SWSB(sb2, 1), scattered_dword(), ok_surface, header, data);

        if (hw >= HW::Gen12HP) memfence(sb2, header);

        mov<uint32_t>(8, r127, r0);
        threadend(SWSB(sb2, 1), r127);
    }

    static compute::kernel_t make_kernel(compute::compute_engine_t *engine) {
        compute::kernel_t kernel;

        if (hw != HW::Unknown) {
            binary_format_kernel_t<hw> binary_format_kernel;

            auto status = engine->create_kernel(&kernel, binary_format_kernel);
            if (status != status::success) return nullptr;
        } else {
            switch (engine->device_info()->gpu_arch()) {
                case compute::gpu_arch_t::gen9:
                    kernel = binary_format_kernel_t<HW::Gen9>::make_kernel(
                            engine);
                    break;
                case compute::gpu_arch_t::gen12lp:
                    kernel = binary_format_kernel_t<HW::Gen12LP>::make_kernel(
                            engine);
<<<<<<< HEAD
                    break;
                case compute::gpu_arch_t::gen12hp:
                    kernel = binary_format_kernel_t<HW::Gen12HP>::make_kernel(
                            engine);
=======
>>>>>>> f5925c89
                    break;
                default: kernel = nullptr; break;
            }
        }
        return kernel;
    }
};

status_t gpu_supports_binary_format(bool *ok, engine_t *engine) {
<<<<<<< HEAD
    // TODO: This function needs to be fixed,currently there are serveral
    // issues:
    // - DPC++/OpenCL and DPC++/L0 runtimes are not supported
    // - This function is called on every engine creation hence overhead on
    //   memory allocation and kernel compilation. Result caching is needed.
    // - All nGEN primitives must call mayiuse_ngen_kernels().
    //
    // DO_NOT_PROMOTE : Return true unless flag is set to zero value
    *ok = dnnl::impl::getenv_int("DNNL_ENABLE_NGEN", 1) != 0;
    return status::success;

#if 0
    auto gpu_engine = utils::downcast<compute::compute_engine_t *>(engine);
    auto stream = utils::downcast<compute::compute_stream_t *>(
            engine->service_stream());
    if (!gpu_engine || !stream) return status::invalid_arguments;

=======
    *ok = false;
    status_t status = status::success;

    auto gpu_engine = utils::downcast<compute::compute_engine_t *>(engine);
    if (!gpu_engine) return status::invalid_arguments;

    stream_t *stream_generic;
    status = gpu_engine->get_service_stream(stream_generic);
    if (status != status::success) return status::runtime_error;

    auto stream = utils::downcast<compute::compute_stream_t *>(stream_generic);
    if (!stream) return status::invalid_arguments;

>>>>>>> f5925c89
    auto kernel = binary_format_kernel_t<HW::Unknown>::make_kernel(gpu_engine);
    if (!kernel) return status::success;

    compute::kernel_t realized_kernel;
    CHECK(kernel.realize(&realized_kernel, engine));

    // Binary kernel check.
    uint32_t magic0 = MAGIC0;
    uint64_t magic1 = MAGIC1;
    uint16_t magic2 = MAGIC2;
    uint16_t magic3 = MAGIC3;
    uint64_t magic4 = MAGIC4;
    uint64_t magic5 = MAGIC5;
    uint32_t magic_ptr = MAGICPTR;

    size_t gws[3] = {MAGICSIZEX, MAGICSIZEY, MAGICSIZEZ};
    size_t lws[3] = {MAGICSIZEX, MAGICSIZEY, MAGICSIZEZ};

    memory_storage_t *storage = nullptr;
    std::unique_ptr<memory_storage_t> magic_buf, result_buf;

    status = engine->create_memory_storage(&storage, sizeof(int32_t));
    if (status != status::success) return status::runtime_error;
    magic_buf.reset(storage);

    status = engine->create_memory_storage(&storage, sizeof(int32_t));
    if (status != status::success) return status::runtime_error;
    result_buf.reset(storage);

    void *magic_host = nullptr;
<<<<<<< HEAD
    magic_buf->map_data(&magic_host, nullptr);
=======

    magic_buf->map_data(&magic_host, nullptr, sizeof(int32_t));
>>>>>>> f5925c89
    if (!magic_host) return status::runtime_error;

    *reinterpret_cast<uint32_t *>(magic_host) = magic_ptr;

    magic_buf->unmap_data(magic_host, nullptr);
<<<<<<< HEAD

    void *result_host = nullptr;
    result_buf->map_data(&result_host, nullptr);
    if (!result_host) return status::runtime_error;

    *reinterpret_cast<uint32_t *>(result_host) = 0;

=======

    void *result_host = nullptr;
    result_buf->map_data(&result_host, nullptr, sizeof(int32_t));
    if (!result_host) return status::runtime_error;

    *reinterpret_cast<uint32_t *>(result_host) = 0;

>>>>>>> f5925c89
    result_buf->unmap_data(result_host, nullptr);

    compute::kernel_arg_list_t arg_list;
    arg_list.set(0, magic0);
    arg_list.set(1, magic1);
    arg_list.set(2, magic2);
    arg_list.set(3, magic3);
    arg_list.set(4, magic4);
    arg_list.set(5, magic5);
    arg_list.set(6, *magic_buf.get());
    arg_list.set(7, *result_buf.get());

    auto nd_range = compute::nd_range_t(gws, lws);

    status = stream->parallel_for(nd_range, realized_kernel, arg_list);

    if (status != status::success) return status::runtime_error;

    status = stream->wait();
    if (status != status::success) return status::runtime_error;

    result_host = nullptr;
<<<<<<< HEAD
    result_buf->map_data(&result_host, nullptr);
=======
    result_buf->map_data(&result_host, nullptr, sizeof(int32_t));
>>>>>>> f5925c89
    if (!result_host) return status::runtime_error;

    auto result = *reinterpret_cast<uint32_t *>(result_host);

    result_buf->unmap_data(result_host, nullptr);

    *ok = (result != 0);
    return status::success;
#endif
}

} // namespace jit
} // namespace gpu
} // namespace impl
} // namespace dnnl<|MERGE_RESOLUTION|>--- conflicted
+++ resolved
@@ -163,13 +163,10 @@
                 case compute::gpu_arch_t::gen12lp:
                     kernel = binary_format_kernel_t<HW::Gen12LP>::make_kernel(
                             engine);
-<<<<<<< HEAD
                     break;
                 case compute::gpu_arch_t::gen12hp:
                     kernel = binary_format_kernel_t<HW::Gen12HP>::make_kernel(
                             engine);
-=======
->>>>>>> f5925c89
                     break;
                 default: kernel = nullptr; break;
             }
@@ -179,39 +176,16 @@
 };
 
 status_t gpu_supports_binary_format(bool *ok, engine_t *engine) {
-<<<<<<< HEAD
-    // TODO: This function needs to be fixed,currently there are serveral
-    // issues:
-    // - DPC++/OpenCL and DPC++/L0 runtimes are not supported
-    // - This function is called on every engine creation hence overhead on
-    //   memory allocation and kernel compilation. Result caching is needed.
-    // - All nGEN primitives must call mayiuse_ngen_kernels().
-    //
-    // DO_NOT_PROMOTE : Return true unless flag is set to zero value
-    *ok = dnnl::impl::getenv_int("DNNL_ENABLE_NGEN", 1) != 0;
-    return status::success;
-
-#if 0
-    auto gpu_engine = utils::downcast<compute::compute_engine_t *>(engine);
-    auto stream = utils::downcast<compute::compute_stream_t *>(
-            engine->service_stream());
-    if (!gpu_engine || !stream) return status::invalid_arguments;
-
-=======
-    *ok = false;
-    status_t status = status::success;
-
     auto gpu_engine = utils::downcast<compute::compute_engine_t *>(engine);
     if (!gpu_engine) return status::invalid_arguments;
 
     stream_t *stream_generic;
-    status = gpu_engine->get_service_stream(stream_generic);
+    auto status = gpu_engine->get_service_stream(stream_generic);
     if (status != status::success) return status::runtime_error;
 
     auto stream = utils::downcast<compute::compute_stream_t *>(stream_generic);
     if (!stream) return status::invalid_arguments;
 
->>>>>>> f5925c89
     auto kernel = binary_format_kernel_t<HW::Unknown>::make_kernel(gpu_engine);
     if (!kernel) return status::success;
 
@@ -242,26 +216,12 @@
     result_buf.reset(storage);
 
     void *magic_host = nullptr;
-<<<<<<< HEAD
-    magic_buf->map_data(&magic_host, nullptr);
-=======
-
     magic_buf->map_data(&magic_host, nullptr, sizeof(int32_t));
->>>>>>> f5925c89
     if (!magic_host) return status::runtime_error;
 
     *reinterpret_cast<uint32_t *>(magic_host) = magic_ptr;
 
     magic_buf->unmap_data(magic_host, nullptr);
-<<<<<<< HEAD
-
-    void *result_host = nullptr;
-    result_buf->map_data(&result_host, nullptr);
-    if (!result_host) return status::runtime_error;
-
-    *reinterpret_cast<uint32_t *>(result_host) = 0;
-
-=======
 
     void *result_host = nullptr;
     result_buf->map_data(&result_host, nullptr, sizeof(int32_t));
@@ -269,7 +229,6 @@
 
     *reinterpret_cast<uint32_t *>(result_host) = 0;
 
->>>>>>> f5925c89
     result_buf->unmap_data(result_host, nullptr);
 
     compute::kernel_arg_list_t arg_list;
@@ -292,11 +251,7 @@
     if (status != status::success) return status::runtime_error;
 
     result_host = nullptr;
-<<<<<<< HEAD
-    result_buf->map_data(&result_host, nullptr);
-=======
     result_buf->map_data(&result_host, nullptr, sizeof(int32_t));
->>>>>>> f5925c89
     if (!result_host) return status::runtime_error;
 
     auto result = *reinterpret_cast<uint32_t *>(result_host);
@@ -305,7 +260,6 @@
 
     *ok = (result != 0);
     return status::success;
-#endif
 }
 
 } // namespace jit
