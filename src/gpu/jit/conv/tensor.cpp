/*******************************************************************************
* Copyright 2021 Intel Corporation
*
* Licensed under the Apache License, Version 2.0 (the "License");
* you may not use this file except in compliance with the License.
* You may obtain a copy of the License at
*
*     http://www.apache.org/licenses/LICENSE-2.0
*
* Unless required by applicable law or agreed to in writing, software
* distributed under the License is distributed on an "AS IS" BASIS,
* WITHOUT WARRANTIES OR CONDITIONS OF ANY KIND, either express or implied.
* See the License for the specific language governing permissions and
* limitations under the License.
*******************************************************************************/

#include <cctype>
#include <regex>

#include "gpu/jit/conv/tensor.hpp"

namespace dnnl {
namespace impl {
namespace gpu {
namespace jit {

layout_t::layout_t(const type_t &type, const expr_t &offset,
        const std::string &format, const std::vector<dim_t> &dims)
    : type_(type), offset_(offset) {
    auto parts = parse_format(format, int(dims.size()));
    ndims_ = 0;
    for (auto &p : parts) {
        int dim_idx = p.first;
        dim_t block = p.second;
        ndims_ = std::max(ndims_, dim_idx + 1);
        if (block == 0 && dims.empty())
            ir_error_not_expected()
                    << "Dimensions are missing. Can't deduce them from "
                       "the format.";
    }
    if (!dims.empty() && ndims_ != int(dims.size())) {
        ir_error_not_expected() << "Format and dimensions do not match.";
    }

    dim_t stride = 1;
    // Iterate from left to right (innermost to outermost).
    for (auto it = parts.rbegin(); it != parts.rend(); ++it) {
        int dim_idx = it->first;
        dim_t block = it->second;
        if (block == 0) {
            dim_t full_block = 1;
            for (auto &b : blocks_)
                if (b.dim_idx == dim_idx) full_block *= b.block;

            block = utils::div_up(dims[dim_idx], full_block);
        }

        blocks_.emplace_back(dim_idx, block, stride);
        stride = block * stride;
    }

    sanity_check();
}

layout_t::layout_t(const memory_desc_wrapper &mdw)
    : type_(mdw.data_type()), offset_(mdw.offset0()) {
    ir_assert(mdw.is_blocking_desc()) << "Expected blocking memory descriptor.";

    ndims_ = mdw.ndims();
    auto &blocking = mdw.blocking_desc();
    auto *padded_dims = mdw.padded_dims();

    dim_t stride = 1;
    std::vector<dim_t> full_blocks(ndims_, 1);
    for (int i = blocking.inner_nblks - 1; i >= 0; i--) {
        int dim_idx = blocking.inner_idxs[i];
        dim_t block = blocking.inner_blks[i];
        blocks_.emplace_back(dim_idx, block, stride);
        stride *= block;
        full_blocks[dim_idx] *= block;
    }

    for (int i = 0; i < ndims_; i++) {
        dim_t block = padded_dims[i] / full_blocks[i];
        blocks_.emplace_back(i, block, blocking.strides[i]);
    }

    // Sort outer blocks by their stride.
    std::sort(blocks_.begin() + blocking.inner_nblks, blocks_.end(),
            [](const block_t &a, const block_t &b) {
                if (a.stride == b.stride) return a.dim_idx > b.dim_idx;
                return a.stride < b.stride;
            });

    sanity_check();
}

memory_desc_t layout_t::to_dnnl(const dim_t *dims_hint) const {
    memory_desc_t md = {};
    md.ndims = ndims();
    std::copy(dims_hint, dims_hint + ndims(), md.dims);
    md.data_type = jit::to_dnnl(type_);
    md.offset0 = to_cpp<dim_t>(offset_);
    md.format_kind = format_kind::blocked;

    auto &blk = md.format_desc.blocking;
    bool seen[DNNL_MAX_NDIMS] = {};

    bool in_inner_block = false;
    dim_t prev_stride = 0;

    for (auto it = blocks_.rbegin(); it != blocks_.rend(); ++it) {
        auto &b = *it;
        if (!seen[b.dim_idx]) {
            // Outer block.
            ir_assert(!in_inner_block);
            MAYBE_UNUSED(in_inner_block);
            blk.strides[b.dim_idx] = b.stride;
            md.padded_dims[b.dim_idx] = b.block;
        } else {
            // Inner block.
            md.padded_dims[b.dim_idx] *= b.block;
            blk.inner_idxs[blk.inner_nblks] = b.dim_idx;
            blk.inner_blks[blk.inner_nblks] = b.block;
            blk.inner_nblks++;
            if (prev_stride > 0) {
                // Inner block must be dense.
                ir_assert(prev_stride == b.block * b.stride);
            }
            prev_stride = b.stride;
            in_inner_block = true;
        }
        seen[b.dim_idx] = true;
    }

    return md;
}

<<<<<<< HEAD
format_tag_t layout_t::to_format_tag() const {
    auto desc = desc_str(/*dnnl_style=*/true);
#define CASE(tag) \
    if (desc == #tag) return format_tag::tag

    CASE(ABc32a16b);
    CASE(ABc32a32b);
    CASE(ABc4a8b8a2b);
    CASE(ABc4a8b8a4b);
    CASE(ABcd32a16b);
    CASE(ABcd32a32b);
    CASE(ABcd4a8b8a2b);
    CASE(ABcd4a8b8a4b);
    CASE(ABcde32a16b);
    CASE(ABcde32a32b);
    CASE(ABcde4a8b8a2b);
    CASE(ABcde4a8b8a4b);
    CASE(BAc16b16a);
    CASE(BAcd16b16a);
    CASE(BAcde16b16a);
    CASE(BAc4b8a8b2a);
    CASE(BAcd4b8a8b2a);
    CASE(BAcde4b8a8b2a);
    CASE(BAc4b8a8b4a);
    CASE(BAcd4b8a8b4a);
    CASE(BAcde4b8a8b4a);
    CASE(aBc16b);
    CASE(aBc32b);
    CASE(aBcd16b);
    CASE(aBcd32b);
    CASE(aBcde16b);
    CASE(aBcde32b);
    CASE(acb);
    CASE(acdb);
    CASE(acdeb);
    CASE(ABc2a8b16a2b);
    CASE(ABc2a8b16a4b);
    CASE(ABcd2a8b16a2b);
    CASE(ABcd2a8b16a4b);
    CASE(ABcde2a8b16a4b);
    CASE(ABcde2a8b16a2b);
    CASE(BAc2b8a16b2a);
    CASE(BAc2b8a16b4a);
    CASE(BAcd2b8a16b2a);
    CASE(BAcd2b8a16b4a);
    CASE(BAcde2b8a16b4a);
    CASE(BAcde2b8a16b2a);
    CASE(ABc16b16a);
    CASE(ABcd16b16a);
    CASE(ABcde16b16a);

#undef CASE

    ir_error_not_expected() << "Unknown tag: " << desc;
    return format_tag::undef;
}

=======
>>>>>>> ffb6fb40
layout_t layout_t::map(const tensor_t &tensor) const {
    if (ndims() != tensor.ndims())
        ir_error_not_expected() << "Dimensions do not match.";

    std::vector<dim_t> remaining_dims = tensor.dims();
    std::vector<block_t> mapped_blocks;

    for (auto &eb : enumerated_blocks()) {
        block_t &b = eb.second;
        bool b_is_outermost = is_outermost(eb);

        dim_t block = b.block;
        dim_t &rem_dim = remaining_dims[b.dim_idx];
        if (rem_dim == 1) {
            if (b_is_outermost) {
                // This is to have similarity between the current and
                // mapped layouts.
                mapped_blocks.emplace_back(b.dim_idx, 1, b.stride);
            }
            continue;
        }
        if (b_is_outermost) {
            block = rem_dim;
        } else if (rem_dim % block != 0) {
            // Try to split the current block and start mapping from
            // scratch.
            if (block % rem_dim == 0)
                return split_block(eb, rem_dim, block / rem_dim).map(tensor);

            ir_error_not_expected() << "Can't map tensor layout.";
        }
        rem_dim /= block;
        mapped_blocks.emplace_back(b.dim_idx, block, b.stride);
    }

    for (auto &d : remaining_dims) {
        ir_assert(d == 1) << "Can't map tensor layout.";
        MAYBE_UNUSED(d);
    }

    return layout_t(type(), ndims(), operator()(tensor.start()), mapped_blocks);
}

layout_t layout_t::reinterpret(const type_t &new_type) const {
    int old_size = type().size();
    int new_size = new_type.size();
    if (new_size == old_size) return *this;

    expr_t new_offset = 0;
    if (!has_zero_offset()) {
        ir_assert(is_const(offset_)) << "Expected constant offset.";
        int64_t off = to_cpp<int64_t>(offset_) * old_size;
        ir_assert(off % new_size == 0);
        new_offset = off / new_size;
    }

    if (old_size % new_size != 0 && new_size % old_size != 0)
        ir_error_not_expected();

    auto new_blocks = blocks_;
    if (new_size < old_size) {
        int factor = (old_size / new_size);
        auto &b0 = new_blocks.front();
        b0.block *= factor;
        // Recompute strides.
        for (auto &b : new_blocks) {
            if (&b == &b0) continue;
            b.stride *= factor;
        }
    } else {
        int factor = (new_size / old_size);
        auto &b0 = new_blocks.front();
        if (b0.block % factor != 0) ir_error_not_expected();
        b0.block /= factor;
        // Recompute strides.
        for (auto &b : new_blocks) {
            if (&b == &b0) continue;
            if (b.stride % factor != 0) ir_error_not_expected();
            b.stride /= factor;
        }
    }

    return layout_t(new_type, ndims(), new_offset, new_blocks);
}

layout_t layout_t::split_block(
        const std::pair<int, block_t> &eb, dim_t block0, dim_t block1) const {
    int block_idx = eb.first;
    auto &b = eb.second;
    ir_assert(b.block == block0 * block1) << "Incompatible block sizes.";
    MAYBE_UNUSED(b);

    auto new_blocks = blocks_;

    block_t &b0 = new_blocks[block_idx];
    block_t b1 = b0;

    b0.block = block0;
    b1.block = block1;
    b1.stride = b0.stride * block0;

    new_blocks.insert(new_blocks.begin() + block_idx + 1, b1);

    return layout_t(type(), ndims(), offset(), new_blocks);
}

layout_t layout_t::split_into_multi_blocks(
        const std::vector<dim_t> &multi_blocks) const {
    return split_into_multi_blocks_impl(multi_blocks, nullptr);
}

layout_t layout_t::split_into_multi_blocks_with_hint(
        std::vector<dim_t> &multi_blocks) const {
    return split_into_multi_blocks_impl(multi_blocks, &multi_blocks);
}

tensor_t layout_t::split_into_dense_tile(
        dim_t tile_elems, dim_t outer_block) const {
    stride_t dense_stride = 1;
    dim_t cur_tile_elems = 1;
    dim_t cur_outer_block = 1;
    bool in_tile = (tile_elems != 1);
    std::vector<dim_t> tile_dims(ndims(), 1);
    for (auto &b : blocks()) {
        if (b.block == 1) continue;
        if (in_tile) {
            if (b.stride.is_unknown()) return tensor_t();
            if (dense_stride != b.stride) return tensor_t();
            dense_stride = b.block * b.stride;
            cur_tile_elems *= b.block;
            tile_dims[b.dim_idx] *= b.block;
            ir_assert(cur_tile_elems <= tile_elems);
            if (cur_tile_elems == tile_elems) in_tile = false;
        } else {
            if (outer_block == 1) break;
            cur_outer_block *= b.block;
            tile_dims[b.dim_idx] *= b.block;
            ir_assert(cur_outer_block <= outer_block);
            if (cur_outer_block == outer_block) break;
        }
    }
    if (cur_tile_elems != tile_elems) return tensor_t();
    if (cur_outer_block != outer_block) return tensor_t();
    return tensor_t(tile_dims);
}

tensor_t layout_t::split_into_max_tile(
        dim_t max_tile_elems, bool is_dense_tile) const {
    stride_t dense_stride = 1;
    std::vector<dim_t> tile_dims(ndims(), 1);
    dim_t cur_elems = 1;
    for (auto &eb : enumerated_blocks()) {
        auto &b = eb.second;
        if (b.block == 1) continue;
        if (b.block * cur_elems <= max_tile_elems) {
            if (is_dense_tile) {
                if (b.stride.is_unknown()) return tensor_t();
                if (dense_stride != b.stride) return tensor_t();
                dense_stride = b.block * b.stride;
            }
            cur_elems *= b.block;
            tile_dims[b.dim_idx] *= b.block;
            continue;
        }
        dim_t max_block = utils::max_div(b.block, max_tile_elems / cur_elems);
        if (max_block == 1) break;
        auto tmp_layout = split_block(eb, max_block, b.block / max_block);
        return tmp_layout.split_into_max_tile(max_tile_elems, is_dense_tile);
    }
    return tensor_t(tile_dims);
}

void layout_t::align_layouts(layout_t &a, layout_t &b) {
    for (int i = 0; i < a.ndims(); i++) {
        auto a_blocks = a.blocks();
        auto b_blocks = b.blocks();

        int a_max = int(a_blocks.size());
        int b_max = int(b_blocks.size());
        int a_idx = 0;
        int b_idx = 0;

        for (;;) {
            while (a_idx < a_max && a_blocks[a_idx].dim_idx != i)
                a_idx++;
            while (b_idx < b_max && b_blocks[b_idx].dim_idx != i)
                b_idx++;

            if (a_idx >= a_max || b_idx >= b_max) break;

            auto &ab = a_blocks[a_idx];
            auto &bb = b_blocks[b_idx];
            dim_t common_block = math::gcd(ab.block, bb.block);
            if (ab.block == common_block && bb.block == common_block) {
                a_idx++;
                b_idx++;
                continue;
            }

            if (ab.block != common_block) {
                a = a.split_block(
                        {a_idx, ab}, common_block, ab.block / common_block);
            }
            if (bb.block != common_block) {
                b = b.split_block(
                        {b_idx, bb}, common_block, bb.block / common_block);
            }
            break;
        }
    }
}

std::vector<std::pair<int, dim_t>> layout_t::parse_format(
        const std::string &format, int ndims_hint) {
    bool seen_letters[DNNL_MAX_NDIMS] = {};
    int letter_ndims = 0;
    for (char c = 'a'; c < 'a' + DNNL_MAX_NDIMS; c++) {
        if (format.find(c) != std::string::npos) {
            seen_letters[c - 'a'] = true;
            MAYBE_UNUSED(seen_letters);
            letter_ndims++;
        }
    }

    for (int i = 0; i < DNNL_MAX_NDIMS; i++) {
        ir_assert(seen_letters[i] == (i < letter_ndims));
    }

    std::string s = format;
    std::regex r(R"((\d*)([a-zA-Z]))");
    std::smatch sm;

    std::vector<std::pair<int, dim_t>> parts;
    while (regex_search(s, sm, r)) {
        auto c = sm.str(2)[0];
        int dim_idx = (c == 'x') ? -1 : (std::tolower(c) - 'a');
        dim_t block = sm.str(1).empty() ? 0 : std::stol(sm.str(1));
        if (dim_idx != -1) {
            parts.emplace_back(dim_idx, block);
        } else {
            ir_assert(ndims_hint >= letter_ndims);
            for (int i = letter_ndims; i < ndims_hint; i++) {
                parts.emplace_back(i, 0);
            }
        }
        s = sm.suffix();
    }

    return parts;
}

void layout_t::sanity_check() const {
#ifdef NDEBUG
    return;
#endif
    if (is_empty()) return;

    for (auto &b : blocks_) {
        ir_assert(b.block > 0) << "Incorrect block size.";
        MAYBE_UNUSED(b);
    }
}

layout_t layout_t::split_into_multi_blocks_impl(
        const std::vector<dim_t> &multi_blocks,
        std::vector<dim_t> *out_multi_blocks) const {
    if (is_empty()) return *this;

    bool allow_smaller_blocks = bool(out_multi_blocks);
    layout_t tmp(*this);
    std::vector<dim_t> rem_elems = multi_blocks;
    std::vector<dim_t> cur_elems(rem_elems.size(), 1);
    for (auto &eb : tmp.enumerated_blocks()) {
        auto &b = eb.second;
        for (int i = 0; i < int(rem_elems.size()); i++) {
            auto &e = rem_elems[i];
            if (e == 1) continue;
            if (b.block > e) {
                // Try to split this block.
                int next_block = utils::max_div(b.block, e);
                return tmp.split_block(eb, next_block, b.block / next_block)
                        .split_into_multi_blocks_impl(
                                multi_blocks, out_multi_blocks);
            }
            if (e % b.block != 0) {
                if (!allow_smaller_blocks) return layout_t();
            }
            e /= b.block;
            cur_elems[i] *= b.block;
            break;
        }
    }
    for (int i = 0; i < int(cur_elems.size()); i++) {
        if (cur_elems[i] != multi_blocks[i]) {
            if (!allow_smaller_blocks) return layout_t();
        }
        if (out_multi_blocks) (*out_multi_blocks)[i] = cur_elems[i];
    }
    return tmp;
}

expr_t grid_splitter_t::pop_block(int size) {
    ir_assert(size > 1);
    ir_assert(can_pop_block(size));

    int new_stride = cur_stride_ * size;

    auto idx_expr = grid_.idx(cur_idx_);
    if (cur_stride_ != 1) idx_expr /= cur_stride_;
    if (new_stride != grid_.dim(cur_idx_)) idx_expr %= size;

    cur_stride_ = new_stride;
    if (cur_stride_ == grid_.dim(cur_idx_)) {
        // Move to the next dimension.
        cur_idx_--;
        cur_stride_ = 1;
    }
    return idx_expr;
}

mask_vector_t mask_vector_t::reinterpret(const type_t &new_type) const {
    dim_t bytes = elems() * type_.size();
    ir_assert(bytes % new_type.size() == 0) << "Can't reinterpret.";

    std::vector<int> new_masks(bytes / new_type.size());
    for (dim_t i = 0; i < bytes; i += new_type.size()) {
        int mask_id = std::numeric_limits<int>::max();
        for (int j = 0; j < new_type.size(); j++) {
            int cur_mask_id = masks_[(i + j) / type_.size()];
            if (mask_id >= int(masks_.size())) {
                mask_id = cur_mask_id;
            } else if (mask_id != cur_mask_id) {
                // Mask is not consistent, can't reinterpret.
                return mask_vector_t();
            }
        }
        ir_assert(0 <= mask_id && mask_id < int(masks_.size()));
        new_masks[i / new_type.size()] = mask_id;
    }
    return mask_vector_t(new_type, new_masks, mask2ids_, id2masks_);
}

expr_t mask_vector_t::to_expr(int nmasks) const {
    if (elems_ % nmasks != 0) return expr_t();

    std::vector<expr_t> vec(nmasks);
    for (int i = 0; i < elems_; i++) {
        auto &channel_mask = vec[i % nmasks];
        auto &cur_mask = id2masks_[masks_[i]];
        if (channel_mask.is_empty()) {
            channel_mask = cur_mask;
            continue;
        }
        if (!channel_mask.is_equal(cur_mask)) return expr_t();
    }
    auto e = shuffle_t::make(vec);
    e = jit::simplify(e);
    e = jit::simplify_propagate_shuffle(e);
    return e;
}

stride_t tdim_info_t::compute_stride(
        const expr_t &e, int idx, const expr_t &var) {
    // e == var -> fixed stride.
    if (e.is_same(var)) return stride_t(1);

    auto vars = find_objects<var_t>(e);

    auto e0 = e;
    auto e1 = substitute(e, var, var + 1);
    auto e_stride = simplify(e1 - e0);

    if (is_const(e_stride)) return stride_t(to_cpp<dim_t>(e_stride));

    // Stride is not a constant.
    return stride_t::unknown();
}

view_t view_t::create_sub_view(
        const tensor_t &sub_tensor, bool relative_vstart) const {
    ir_assert(sub_tensor.ndims() == nvdims()) << "Dimensions don't match.";

    if (!relative_vstart) { ir_assert(has_zero_vdirect_start()); }

    auto ret = *this;
    ret.vdims_ = sub_tensor.dims();
    for (int i = 0; i < nvdims(); i++) {
        auto &i_start = sub_tensor.start()[i];
        if (is_zero(i_start)) continue;
        auto &s = (is_direct_ ? ret.vdirect_start_[i] : ret.vstart_[i]);
        if (relative_vstart) {
            s += i_start;
            s = simplify(s);
        } else {
            if (is_direct_) {
                s = simplify(i_start - ret.vstart_[i]);
            } else {
                s = i_start;
            }
        }
    }
    return ret;
}

view_t view_t::split(const grid_info_t &grid) const {
    std::vector<dim_t> tile_dims(nvdims(), 1);
    dim_t elems = velems();
    ir_assert(elems % grid.elems() == 0) << "Can't split across grid.";

    dim_t cur_elems_per_tile = 1;
    dim_t elems_per_tile = elems / grid.elems();
    auto vlayout = create_pseudo_vlayout();
    for (auto &b : vlayout.blocks()) {
        dim_t block = std::min(b.block, elems_per_tile / cur_elems_per_tile);
        tile_dims[b.dim_idx] *= block;
        cur_elems_per_tile *= block;
    }
    ir_assert(cur_elems_per_tile == elems_per_tile)
            << "Can't split across grid.";

    return split(vlayout, tensor_t(tile_dims), grid);
}

view_t view_t::split(const mnk_tensor_t &mnk_tile, const grid_info_t &grid,
        std::vector<block_t> *outer_blocks) const {
    ir_assert(velems() == grid.elems() * mnk_tile.elems())
            << "Can't split across grid.";

    std::vector<dim_t> tile_dims(nvdims(), 1);
    std::unordered_map<mnk_kind_t, dim_t, ir_utils::enum_hash_t<mnk_kind_t>>
            rem_elems_per_mnk_kind;
    for (auto mnk_kind : mnk_tile.mnk_kinds())
        rem_elems_per_mnk_kind[mnk_kind] = mnk_tile.dim(mnk_kind);
    auto vlayout = create_pseudo_vlayout();
    for (auto &b : vlayout.blocks()) {
        auto mnk_kind = vmnk_kinds_[b.dim_idx];
        if (!mnk_tile.has(mnk_kind)) continue;

        dim_t &rem = rem_elems_per_mnk_kind[mnk_kind];
        dim_t block = std::min(b.block, rem);
        ir_assert(rem % block == 0);
        rem /= block;
        tile_dims[b.dim_idx] *= block;
    }
    for (auto &kv : rem_elems_per_mnk_kind) {
        ir_assert(kv.second == 1);
        MAYBE_UNUSED(kv);
    }

    return split(vlayout, tensor_t(tile_dims), grid, outer_blocks);
}

view_t view_t::substitute(const expr_t &from, const expr_t &to) const {
    view_t ret = *this;
    for (int i = 0; i < nvdims(); i++) {
        ret.vstart_[i] = jit::substitute(ret.vstart_[i], from, to);
        ret.vstart_[i] = simplify(ret.vstart_[i]);
        if (is_direct_) {
            ret.vdirect_start_[i]
                    = jit::substitute(ret.vdirect_start_[i], from, to);
            ret.vdirect_start_[i] = simplify(ret.vdirect_start_[i]);
        }
    }
    return ret;
}

layout_t view_t::create_pseudo_vlayout(const layout_t &tlayout) const {
    ir_assert(!is_direct_);
    ir_assert(!tlayout.is_empty());

    std::vector<dim_t> rem_vdims = vdims_;
    std::vector<block_t> blocks;

    for (auto &teb : tlayout.enumerated_blocks()) {
        block_t &tb = teb.second;
        bool tb_is_outermost = tlayout.is_outermost(teb);
        dim_t tblock = tb.block;

        auto &tinfo = tdims_[tb.dim_idx];
        if (tb_is_outermost) {
            bool is_first = true;
            for (int i = tinfo.nvargs() - 1; i >= 0; i--) {
                int vidx = tinfo.vidx(i);
                if (rem_vdims[vidx] == 1) continue;

                // When expression contains 2+ variables, use unknown
                // stride unless the view variable is the innermost.
                stride_t stride
                        = (is_first ? tinfo.vstride(i) : stride_t::unknown());
                blocks.emplace_back(
                        vidx, rem_vdims[vidx], stride * stride_t(tb.stride));
                rem_vdims[vidx] = 1;
                is_first = false;
            }
            continue;
        }

        ir_assert(tinfo.is_identity()) << "Can't create pseudo-layout.";

        int vidx = tinfo.vidx(0);
        dim_t &rem_vdim = rem_vdims[vidx];
        if (rem_vdim == 1) continue;

        if (tb_is_outermost) {
            tblock = rem_vdim;
            rem_vdim = 1;
        } else if (rem_vdim % tblock == 0) {
            rem_vdim /= tblock;
        } else if (rem_vdim % tblock != 0) {
            // Try to split the current block and start from scratch.
            if (tblock % rem_vdim == 0) {
                auto tmp_layout
                        = tlayout.split_block(teb, rem_vdim, tblock / rem_vdim);
                return create_pseudo_vlayout(tmp_layout);
            }

            ir_error_not_expected() << "Can't create pseudo-layout.";
        }
        blocks.emplace_back(tb.dim_idx, tblock, tb.stride);
    }

    for (auto &d : rem_vdims) {
        ir_assert(d == 1) << "Can't create pseudo-layout.";
        MAYBE_UNUSED(d);
    }

    return layout_t(tlayout.type(), nvdims(), 0, blocks);
}

view_t view_t::split(const layout_t &vlayout, const tensor_t &vtile,
        const grid_info_t &grid, std::vector<block_t> *outer_blocks) const {
    ir_assert(nvdims() == vtile.ndims())
            << "Number of dimensions doesn't match.";
    ir_assert(vtile.has_zero_start());

    if (outer_blocks) outer_blocks->resize(0);

    if (grid.elems() == 1) return *this;

    dim_t total_elems = velems();
    dim_t tile_elems = vtile.elems();

    grid_splitter_t grid_splitter(grid);
    ir_assert(tile_elems * grid.elems() == total_elems)
            << "Tile/grid dimensions do not match.";
    MAYBE_UNUSED(total_elems);
    MAYBE_UNUSED(tile_elems);

    std::vector<dim_t> dims(vtile.ndims(), 1);
    std::vector<expr_t> start(vtile.ndims(), 0);
    std::vector<dim_t> rem_dims = vtile.dims();
    for (auto &eb : vlayout.enumerated_blocks()) {
        auto &b = eb.second;
        if (b.block == 1) continue;

        dim_t &e = rem_dims[b.dim_idx];
        if (e > 1) {
            if (e % b.block == 0) {
                e /= b.block;
            } else if (b.block % e == 0) {
                auto tmp_layout = vlayout.split_block(eb, e, b.block / e);
                return split(tmp_layout, vtile, grid, outer_blocks);
            } else {
                ir_error_not_expected() << "Can't split across grid.";
            }
        } else {
            dim_t next_chunk = math::gcd(b.block, grid_splitter.cur_block());
            if (b.block == next_chunk) {
                auto idx = grid_splitter.pop_block(next_chunk);
                start[b.dim_idx] += idx * dims[b.dim_idx];
                if (outer_blocks) outer_blocks->push_back(b);
            } else if (b.block % next_chunk == 0) {
                auto tmp_layout = vlayout.split_block(
                        eb, next_chunk, b.block / next_chunk);
                return split(tmp_layout, vtile, grid, outer_blocks);
            } else {
                ir_error_not_expected() << "Can't split across grid.";
            }
        }
        dims[b.dim_idx] *= b.block;
    }
    return create_sub_view(tensor_t(vtile.dims(), start));
}

void view_t::create_mask_vector(mask_vector_t &mask_vec,
        const layout_t &_vlayout, int vidx, std::vector<dim_t> &vargs) const {
    if (vidx == _vlayout.ndims()) {
        std::vector<expr_t> vvalues = vstart_;
        for (int i = 0; i < nvdims(); i++)
            vvalues[i] += vargs[i];
        auto targs = cvt_vargs_to_targs<dim_t, expr_t>(vargs);
        expr_t mask = bool_imm_t::make(true);
        for (int i = 0; i < ntdims(); i++) {
            auto &tdim = tdims_[i];
            if (tdim.mask().is_empty()) continue;
            mask &= tdim.mask(targs[i], vvars_, vvalues);
        }
        mask_vec.set_mask(_vlayout(vargs), mask);
        return;
    }

    for (int i = 0; i < vdims()[vidx]; i++) {
        vargs[vidx] = i;
        create_mask_vector(mask_vec, _vlayout, vidx + 1, vargs);
    }
}

void mnk_mapper_t::push_block(
        const block_t &_b, const view_t &ab_view, const view_t &c_view) {
    auto &ab_var = ab_view.vvars()[_b.dim_idx];
    auto mnk_kind = ab_view.vmnk_kinds()[_b.dim_idx];
    if (!utils::one_of(mnk_kind, mnk_kind_t::m, mnk_kind_t::n)) return;

    auto b = _b;
    b.dim_idx = c_view.vvar_index(ab_var);
    switch (mnk_kind) {
        case mnk_kind_t::m: m_blocks_.push_back(b); break;
        case mnk_kind_t::n: n_blocks_.push_back(b); break;
        default: ir_error_not_expected();
    }
}

layout_t mnk_mapper_t::map_to_mnk(
        const view_t &view, const std::vector<mnk_kind_t> &mnk_kinds) const {
    ir_assert(view.is_direct())
            << "Only direct views can be mapped to mnk layouts.";
    auto layout = view.create_pseudo_vlayout();
    return map_to_mnk(layout, view, mnk_kinds);
}

layout_t mnk_mapper_t::map_to_mnk(const layout_t &layout, const view_t &view,
        const std::vector<mnk_kind_t> &mnk_kinds) const {
    std::vector<block_t> blocks;
    for (auto &b : layout.blocks()) {
        auto mnk_kind = view.vmnk_kinds()[b.dim_idx];
        bool found = false;
        for (int i = 0; i < int(mnk_kinds.size()); i++) {
            if (mnk_kinds[i] == mnk_kind) {
                blocks.emplace_back(i, b.block, b.stride);
                found = true;
                break;
            }
        }
        if (!found) ir_error_not_expected() << "MNK dimension not found.";
    }
    return layout_t(view.type(), int(mnk_kinds.size()), 0, blocks);
}

layout_t mnk_mapper_t::map_from_mnk(
        const layout_t &mnk_layout, int prb_ndims) const {
    ir_assert(mnk_layout.ndims() <= 2);
    ir_assert(mnk_layout.has_zero_offset());
    std::vector<block_t> blocks;
    std::vector<block_t> tmp_m_blocks = m_blocks_;
    std::vector<block_t> tmp_n_blocks = n_blocks_;
    for (auto &b : mnk_layout.blocks()) {
        auto &mnk_blocks = (b.dim_idx == 0 ? tmp_m_blocks : tmp_n_blocks);
        bool ok = pop_block(mnk_blocks, blocks, b);
        ir_assert(ok) << "Can't map from mnk layout to problem layout.";
        MAYBE_UNUSED(ok);
    }
    pop_size_1_blocks(tmp_m_blocks);
    pop_size_1_blocks(tmp_n_blocks);
    ir_assert(tmp_m_blocks.empty());
    ir_assert(tmp_n_blocks.empty());

    // Fix strides to make them dense.
    dim_t dense_stride = 1;
    for (auto &b : blocks) {
        b.stride = stride_t(dense_stride);
        dense_stride *= b.block;
    }

    return layout_t(mnk_layout.type(), prb_ndims, 0, blocks);
}

bool mnk_mapper_t::pop_block(std::vector<block_t> &mnk_blocks,
        std::vector<block_t> &prb_blocks, const block_t &mnk_block) const {
    if (mnk_block.block == 1) return true;

    pop_size_1_blocks(mnk_blocks);
    if (mnk_blocks.empty()) return false;

    auto &next_block = mnk_blocks.front();
    dim_t common_block = math::gcd(next_block.block, mnk_block.block);
    if (common_block == mnk_block.block) {
        prb_blocks.emplace_back(
                next_block.dim_idx, common_block, next_block.stride);
        next_block.block /= common_block;
        next_block.stride *= common_block;
        return true;
    } else if (common_block == next_block.block) {
        prb_blocks.emplace_back(
                next_block.dim_idx, common_block, next_block.stride);
        mnk_blocks.erase(mnk_blocks.begin());
        auto tmp_block = mnk_block;
        tmp_block.block /= common_block;
        return pop_block(mnk_blocks, prb_blocks, tmp_block);
    }
    return false;
}

layout_t dim_assignment_t::map(const layout_t &layout) const {
    std::vector<block_t> new_blocks;
    for (auto &b : layout.blocks()) {
        int new_idx = assignments_[b.dim_idx];
        if (new_idx == -1) continue; // Drop this block.
        auto new_b = b;
        new_b.dim_idx = new_idx;
        new_blocks.push_back(new_b);
    }
    new_blocks = layout_t::normalize_blocks(
            new_ndims(), new_blocks, /*keep_size_1_blocks=*/true);
    auto ret
            = layout_t(layout.type(), new_ndims(), layout.offset(), new_blocks);
    ir_assert(layout.elems() == ret.elems())
            << "Assignment doesn't preserve number of elements.";
    return ret;
}

layout_t normalize_spatial(
        const layout_t &layout, int old_sp_ndims, bool reduced_to_1d) {
    int old_ndims = layout.ndims();
    int new_ndims = old_ndims - old_sp_ndims + 3;

    dim_assignment_t to_3d(old_ndims, new_ndims);
    for (int i = 0; i < old_ndims; i++) {
        if (i < old_ndims - old_sp_ndims) {
            // Non-spatial dimensions.
            to_3d.assign(i, i);
        } else {
            // Spatial dimensions.
            int sp_idx = 3 - (old_ndims - i);
            if (reduced_to_1d) sp_idx = 2;
            to_3d.assign(i, new_ndims - (3 - sp_idx));
        }
    }
    return to_3d.map(layout);
}

std::vector<dim_t> normalize_spatial(
        const std::vector<dim_t> &dims, int old_sp_ndims, bool reduced_to_1d) {
    layout_t dummy_layout(type_t::u8(), 0, dims);
    return normalize_spatial(dummy_layout, old_sp_ndims, reduced_to_1d).dims();
}

} // namespace jit
} // namespace gpu
} // namespace impl
} // namespace dnnl<|MERGE_RESOLUTION|>--- conflicted
+++ resolved
@@ -136,66 +136,6 @@
     return md;
 }
 
-<<<<<<< HEAD
-format_tag_t layout_t::to_format_tag() const {
-    auto desc = desc_str(/*dnnl_style=*/true);
-#define CASE(tag) \
-    if (desc == #tag) return format_tag::tag
-
-    CASE(ABc32a16b);
-    CASE(ABc32a32b);
-    CASE(ABc4a8b8a2b);
-    CASE(ABc4a8b8a4b);
-    CASE(ABcd32a16b);
-    CASE(ABcd32a32b);
-    CASE(ABcd4a8b8a2b);
-    CASE(ABcd4a8b8a4b);
-    CASE(ABcde32a16b);
-    CASE(ABcde32a32b);
-    CASE(ABcde4a8b8a2b);
-    CASE(ABcde4a8b8a4b);
-    CASE(BAc16b16a);
-    CASE(BAcd16b16a);
-    CASE(BAcde16b16a);
-    CASE(BAc4b8a8b2a);
-    CASE(BAcd4b8a8b2a);
-    CASE(BAcde4b8a8b2a);
-    CASE(BAc4b8a8b4a);
-    CASE(BAcd4b8a8b4a);
-    CASE(BAcde4b8a8b4a);
-    CASE(aBc16b);
-    CASE(aBc32b);
-    CASE(aBcd16b);
-    CASE(aBcd32b);
-    CASE(aBcde16b);
-    CASE(aBcde32b);
-    CASE(acb);
-    CASE(acdb);
-    CASE(acdeb);
-    CASE(ABc2a8b16a2b);
-    CASE(ABc2a8b16a4b);
-    CASE(ABcd2a8b16a2b);
-    CASE(ABcd2a8b16a4b);
-    CASE(ABcde2a8b16a4b);
-    CASE(ABcde2a8b16a2b);
-    CASE(BAc2b8a16b2a);
-    CASE(BAc2b8a16b4a);
-    CASE(BAcd2b8a16b2a);
-    CASE(BAcd2b8a16b4a);
-    CASE(BAcde2b8a16b4a);
-    CASE(BAcde2b8a16b2a);
-    CASE(ABc16b16a);
-    CASE(ABcd16b16a);
-    CASE(ABcde16b16a);
-
-#undef CASE
-
-    ir_error_not_expected() << "Unknown tag: " << desc;
-    return format_tag::undef;
-}
-
-=======
->>>>>>> ffb6fb40
 layout_t layout_t::map(const tensor_t &tensor) const {
     if (ndims() != tensor.ndims())
         ir_error_not_expected() << "Dimensions do not match.";
