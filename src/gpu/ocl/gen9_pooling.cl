--- conflicted
+++ resolved
@@ -149,24 +149,14 @@
         const int po_oc = c + local_id;
         POST_OP_DATA_T po_sum0 = DATA_TO_REF(sum0);
         float po_D0 = CONVERT_FLOAT_T(D0);
-<<<<<<< HEAD
-        APPLY_POST_OPS(po_D0, float, po_sum0, POST_OP_DATA_T, po_mb, 1, po_oc,
-                1, 0, 1, 0, 1, 0, 1, 0, 1);
-=======
         APPLY_POST_OPS_SERIAL(
                 po_D0, float, po_sum0, POST_OP_DATA_T, po_mb, 1, po_oc, 1);
->>>>>>> 838b4b62
         D0 = CONVERT_DATA_T(po_D0);
 
         POST_OP_DATA_T po_sum1 = DATA_TO_REF(sum1);
         float po_D1 = CONVERT_FLOAT_T(D1);
-<<<<<<< HEAD
-        APPLY_POST_OPS(po_D1, float, po_sum1, POST_OP_DATA_T, po_mb, 1, po_oc,
-                1, 0, 1, 0, 1, 0, 1, 0, 1);
-=======
         APPLY_POST_OPS_SERIAL(po_D1, POST_OP_DATA_T, po_sum1, POST_OP_DATA_T,
                 po_mb, 1, po_oc, 1);
->>>>>>> 838b4b62
         D1 = CONVERT_DATA_T(po_D1);
 #else
         for (int idx = 0; idx < VECT_DT_N; ++idx) {
@@ -182,25 +172,15 @@
 
             float d0_i = CONVERT_FLOAT_T(D0[idx]);
             POST_OP_DATA_T sum0_i = DATA_TO_REF(sum0[idx]);
-<<<<<<< HEAD
-            APPLY_POST_OPS(d0_i, float, sum0_i, POST_OP_DATA_T, po_mb, 1, po_oc,
-                    1, 0, 1, 0, 1, 0, 1, 0, 1);
-=======
             APPLY_POST_OPS_SERIAL(
                     d0_i, float, sum0_i, POST_OP_DATA_T, po_mb, 1, po_oc, 1);
->>>>>>> 838b4b62
             D0[idx] = CONVERT_DATA_T(d0_i);
 
             float d1_i = CONVERT_FLOAT_T(D1[idx]);
             POST_OP_DATA_T sum1_i = DATA_TO_REF(sum1[idx]);
             po_mb += VECT_DT_N;
-<<<<<<< HEAD
-            APPLY_POST_OPS(d1_i, float, sum1_i, POST_OP_DATA_T, po_mb, 1, po_oc,
-                    1, 0, 1, 0, 1, 0, 1, 0, 1);
-=======
             APPLY_POST_OPS_SERIAL(
                     d1_i, float, sum1_i, POST_OP_DATA_T, po_mb, 1, po_oc, 1);
->>>>>>> 838b4b62
             D1[idx] = CONVERT_DATA_T(d1_i);
         }
 #endif // #if VECT_DT_N == 1
