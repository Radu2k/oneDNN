--- conflicted
+++ resolved
@@ -133,7 +133,6 @@
 
     return status::success;
 }
-<<<<<<< HEAD
 
 std::string ocl_gpu_device_info_t::get_cl_ext_options() const {
     using namespace compute;
@@ -156,25 +155,6 @@
                     device_ext_t::intel_global_float_atomics
                     // Temporary W/A for bf16 problems in HW and compiler
                     /* device_ext_t::future_bf16_cvt*/))
-
-=======
-
-std::string ocl_gpu_device_info_t::get_cl_ext_options() const {
-    using namespace compute;
-
-    std::string opts;
-    for (uint64_t i_ext = 1; i_ext < (uint64_t)device_ext_t::last;
-            i_ext <<= 1) {
-        auto ext = (device_ext_t)i_ext;
-
-        // Use real GPU extensions
-        if (!has(ext)) continue;
-
-        // These extensions are not handled properly by the OpenCL runtime.
-        // Pass macros for them manually.
-        if (utils::one_of(ext, device_ext_t::intel_dot_accumulate))
-
->>>>>>> d33607d7
             opts += std::string("-D") + ext2cl_str(ext) + " ";
     }
     if (!opts.empty()) { opts[opts.size() - 1] = '\0'; }
