/*******************************************************************************
* Copyright 2019-2020 Intel Corporation
*
* Licensed under the Apache License, Version 2.0 (the "License");
* you may not use this file except in compliance with the License.
* You may obtain a copy of the License at
*
*     http://www.apache.org/licenses/LICENSE-2.0
*
* Unless required by applicable law or agreed to in writing, software
* distributed under the License is distributed on an "AS IS" BASIS,
* WITHOUT WARRANTIES OR CONDITIONS OF ANY KIND, either express or implied.
* See the License for the specific language governing permissions and
* limitations under the License.
*******************************************************************************/

#include "gpu/ocl/ocl_post_ops.h"
#include "gpu/ocl/ocl_types.h"

#if IS_DW != 1
#error "Kernel supports depth-wise convolutions only"
#endif

__attribute__((reqd_work_group_size(LWS_0, LWS_1, LWS_2))) // attr:no-format
#if SUB_GROUP_SIZE != 1
__attribute__((intel_reqd_sub_group_size(SUB_GROUP_SIZE))) // attr:no-format
#endif
__kernel void
gen9_conv_dw_fwd(const __global DATA_T *src, const __global DATA_T *wei,
        const __global DATA_T *bias, __global DATA_T *dst POST_OP_ARGS) {

#if VER_8OW16C
    const int osp = get_global_id(1);
    const int od = osp / (OWB * OH);
    const int ohw = osp % (OWB * OH);
    const int ow = (ohw % OWB) * OW_BLOCK;
    const int oh = ohw / OWB;
    const int g = get_group_id(0) * OC_BLOCK;
    const int mb = get_global_id(2) * MB_BLOCK;

    const int id = od * SD - PD;
    const int ih = oh * SH - PH;
    const int iw = ow * SW - PW;

    dst += mb * G * OD * OH * OW + g * OD * OH * OW * MB_BLOCK
            + (od * OH * OW + oh * OW + ow) * MB_BLOCK * OC_BLOCK;
    src += mb * G * ID * IH * IW + g * ID * IH * IW * MB_BLOCK
            + (id * IH * IW + ih * IW + iw) * MB_BLOCK * IC_BLOCK;
    wei += g * KD * KH * KW;

    DATA_T S00[OW_BLOCK] = {DATA_ZERO};
    if (WITH_BIAS) {
        const int bg_off = g + get_sub_group_local_id();
        DATA_T b = (G_WO_PADDING % OC_BLOCK == 0 || bg_off < G_WO_PADDING)
                ? bias[bg_off]
                : DATA_ZERO;
        unroll_for(int k = 0; k < OW_BLOCK; k++) { S00[k] = b; }
    }

#if KH != 1 || KW != 1 || KD != 1
    for (int kd = 0; kd < KD; kd++)
        for (int kh = 0; kh < KH; kh++) {
            const __global DATA_T *src1 = src
                    + (kd * (1 + DD) * IH + kh * (1 + DH)) * IW * MB_BLOCK
                            * IC_BLOCK;
            DATA_T tempA[SW * OW_BLOCK + KW * (1 + DW)] = {0};
            __attribute__((opencl_unroll_hint(
                    SW * OW_BLOCK + KW * (1 + DW)))) // attr:no-format
            for (int i = 0; i < SW * OW_BLOCK + KW * (1 + DW); i++) {
                if ((i + iw) >= 0 && (i + iw) < IW) {
                    tempA[i] = AS_DATA_T(BLOCK_READ((const __global BLOCK_DATA_T
                                    *)(&src1[i * IC_BLOCK])));
                }
            }
            for (int kw = 0; kw < KW; kw++) {

                if (id + kd * (1 + DD) < 0 || id + kd * (1 + DD) >= ID)
                    continue;
                if (ih + kh * (1 + DH) < 0 || ih + kh * (1 + DH) >= IH)
                    continue;

                const __global DATA_T *wei1
                        = wei + (kd * KH * KW + kh * KW + kw) * OC_BLOCK;
#else
    const int kw = 0;
    const __global DATA_T *wei1 = wei;
    const __global DATA_T *src1 = src;
#endif
                DATA_T B0 = AS_DATA_T(
                        BLOCK_READ((const __global BLOCK_DATA_T *)(wei1)));
                DATA_T A0;

                __attribute__((opencl_unroll_hint(OW_BLOCK))) // attr:no-format
                for (int k = 0; k < OW_BLOCK; k++) {
#if KH != 1 || KW != 1 || KD != 1
                    A0 = tempA[k * SW + kw * (1 + DW)];
#else
        if (iw + kw * (1 + DW) + k * SW < 0
                || iw + kw * (1 + DW) + k * SW >= IW)
            A0 = DATA_ZERO;
        else
            A0 = AS_DATA_T(BLOCK_READ(
                    (const __global BLOCK_DATA_T *)(&src1[k * SW * IC_BLOCK])));
#endif
                    S00[k] = fma(A0, (DATA_T)B0, S00[k]);
                }
#if KH != 1 || KW != 1 || KD != 1
            }
        }
#endif

    DATA_T D00[OW_BLOCK];
#if WITH_SUM
    __attribute__((opencl_unroll_hint(OW_BLOCK))) // attr:no-format
    for (int k = 0; k < OW_BLOCK; k++) {
        D00[k] = AS_DATA_T(
                BLOCK_READ((const __global BLOCK_DATA_T *)&dst[k * OC_BLOCK]));
    }
#endif
    APPLY_POST_OPS(S00, DATA_T, D00, DATA_T);

    for (int didx = 0; didx < OW_BLOCK; ++didx) {
        DATA_T accum = S00[didx];
        DATA_T sum = D00[didx];
        const int po_mb = mb;
        const int po_oc = g + get_local_id(0);
        APPLY_POST_OPS(accum, DATA_T, sum, DATA_T, po_mb, 1, po_oc, 1, 0, 1, 0,
                1, 0, 1, 0, 1);
        S00[didx] = accum;
    }

    if (OW % OW_BLOCK == 0 || ow + OW_BLOCK <= OW) {
        __attribute__((opencl_unroll_hint)) // attr:no-format
        for (int k = 0; k < OW_BLOCK; k++) {
            BLOCK_WRITE((__global BLOCK_DATA_T *)&dst[k * OC_BLOCK],
                    AS_UINT_T(S00[k]));
        }
    } else {
        __attribute__((opencl_unroll_hint)) // attr:no-format
        for (int k = 0; k < OW % OW_BLOCK; k++) {
            BLOCK_WRITE((__global BLOCK_DATA_T *)&dst[k * OC_BLOCK],
                    AS_UINT_T(S00[k]));
        }
    }
#endif

#if VER_16MB16C
    const int osp = get_global_id(1);
    const int od = osp / (OWB * OH);
    const int ohw = osp % (OWB * OH);
    const int ow = (ohw % OWB) * OW_BLOCK;
    const int oh = ohw / OWB;
    const int g = get_group_id(0) * OC_BLOCK;
    const int mb = get_global_id(2) * MB_BLOCK;

    const int id = od * SD - PD;
    const int ih = oh * SH - PH;
    const int iw = ow * SW - PW;

    dst += mb * G * OD * OH * OW + g * OD * OH * OW * MB_BLOCK
            + (od * OH * OW + oh * OW + ow) * MB_BLOCK * OC_BLOCK;
    src += mb * G * ID * IH * IW + g * ID * IH * IW * MB_BLOCK
            + (id * IH * IW + ih * IW + iw) * MB_BLOCK * IC_BLOCK;
    wei += g * KD * KH * KW;

    DATA8_T S00 = DATA_ZERO;
    DATA8_T S01 = DATA_ZERO;

    if (WITH_BIAS) {
        const int bg_off = g + get_sub_group_local_id();
        DATA_T b = (G % OC_BLOCK == 0 || bg_off < G) ? bias[bg_off] : DATA_ZERO;
        unroll_for(int k = 0; k < 8; k++) {
            S00[k] = b;
            S01[k] = b;
        }
    }

#if KH != 1 || KW != 1 || KD != 1
    for (int kd = 0; kd < KD; kd++)
        for (int kh = 0; kh < KH; kh++)
            for (int kw = 0; kw < KW; kw++) {
                if (id + kd * (1 + DD) < 0 || id + kd * (1 + DD) >= ID)
                    continue;
                if (ih + kh * (1 + DH) < 0 || ih + kh * (1 + DH) >= IH)
                    continue;
                if (iw + kw * (1 + DW) < 0 || iw + kw * (1 + DW) >= IW)
                    continue;

                const __global DATA_T *wei1
                        = wei + (kd * KH * KW + kh * KW + kw) * OC_BLOCK;
                const __global DATA_T *src1 = src
                        + (kd * (1 + DD) * IH * IW + kh * (1 + DH) * IW
                                  + kw * (1 + DW))
                                * MB_BLOCK * IC_BLOCK;
#else
    const __global DATA_T *wei1 = wei;
    const __global DATA_T *src1 = src;
#endif
                DATA8_T A0 = AS_DATA8_T(
                        BLOCK_READ8((const __global BLOCK_DATA_T *)(src1)));
                DATA8_T A1 = AS_DATA8_T(BLOCK_READ8(
                        (const __global BLOCK_DATA_T *)&src1[8 * IC_BLOCK]));

                DATA_T B0 = AS_DATA_T(
                        BLOCK_READ((const __global BLOCK_DATA_T *)(wei1)));

                S00 = fma(A0, (DATA8_T)B0, S00);
                S01 = fma(A1, (DATA8_T)B0, S01);
#if KH != 1 || KW != 1 || KD != 1
            }
#endif

    DATA8_T D00;
    DATA8_T D01;
#if WITH_SUM
    D00 = AS_DATA8_T(BLOCK_READ8((const __global BLOCK_DATA_T *)dst));
    D01 = AS_DATA8_T(
            BLOCK_READ8((const __global BLOCK_DATA_T *)&dst[8 * OC_BLOCK]));

#endif

<<<<<<< HEAD
    for (int didx = 0; didx < 8; ++didx) {
        DATA_T accum = S00[didx];
        DATA_T sum = D00[didx];
        const int po_mb = mb + didx;
        const int po_oc = g + get_local_id(0);
        APPLY_POST_OPS(accum, DATA_T, sum, DATA_T, po_mb, 1, po_oc, 1, 0, 1, 0,
                1, 0, 1, 0, 1);
        S00[didx] = accum;
    }
    for (int didx = 0; didx < 8; ++didx) {
        DATA_T accum = S01[didx];
        DATA_T sum = D01[didx];
        const int po_mb = 8 + mb + didx;
        const int po_oc = g + get_local_id(0);
        APPLY_POST_OPS(accum, DATA_T, sum, DATA_T, po_mb, 1, po_oc, 1, 0, 1, 0,
                1, 0, 1, 0, 1);
        S01[didx] = accum;
    }
=======
    APPLY_POST_OPS(S00, DATA_T, D00, DATA_T);
    APPLY_POST_OPS(S01, DATA_T, D01, DATA_T);
>>>>>>> 6478ab6b

    BLOCK_WRITE8((__global BLOCK_DATA_T *)&dst[0], AS_UINT8_T(S00));
    BLOCK_WRITE8((__global BLOCK_DATA_T *)&dst[8 * OC_BLOCK], AS_UINT8_T(S01));

#endif
    return;
}<|MERGE_RESOLUTION|>--- conflicted
+++ resolved
@@ -117,7 +117,6 @@
                 BLOCK_READ((const __global BLOCK_DATA_T *)&dst[k * OC_BLOCK]));
     }
 #endif
-    APPLY_POST_OPS(S00, DATA_T, D00, DATA_T);
 
     for (int didx = 0; didx < OW_BLOCK; ++didx) {
         DATA_T accum = S00[didx];
@@ -219,7 +218,6 @@
 
 #endif
 
-<<<<<<< HEAD
     for (int didx = 0; didx < 8; ++didx) {
         DATA_T accum = S00[didx];
         DATA_T sum = D00[didx];
@@ -238,10 +236,6 @@
                 1, 0, 1, 0, 1);
         S01[didx] = accum;
     }
-=======
-    APPLY_POST_OPS(S00, DATA_T, D00, DATA_T);
-    APPLY_POST_OPS(S01, DATA_T, D01, DATA_T);
->>>>>>> 6478ab6b
 
     BLOCK_WRITE8((__global BLOCK_DATA_T *)&dst[0], AS_UINT8_T(S00));
     BLOCK_WRITE8((__global BLOCK_DATA_T *)&dst[8 * OC_BLOCK], AS_UINT8_T(S01));
