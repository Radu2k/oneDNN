/*******************************************************************************
* Copyright 2019-2020 Intel Corporation
*
* Licensed under the Apache License, Version 2.0 (the "License");
* you may not use this file except in compliance with the License.
* You may obtain a copy of the License at
*
*     http://www.apache.org/licenses/LICENSE-2.0
*
* Unless required by applicable law or agreed to in writing, software
* distributed under the License is distributed on an "AS IS" BASIS,
* WITHOUT WARRANTIES OR CONDITIONS OF ANY KIND, either express or implied.
* See the License for the specific language governing permissions and
* limitations under the License.
*******************************************************************************/

#include "gpu/ocl/ocl_post_ops.h"
#include "gpu/ocl/ocl_types.h"

#undef DST_OFF
#define SRC0_OFF(x0, x1, x2, x3, x4, x5) OFF_MD(SRC0, x0, x1, x2, x3, x4, x5)
#define SRC1_OFF(x0, x1, x2, x3, x4, x5) OFF_MD(SRC1, x0, x1, x2, x3, x4, x5)
#define DST_OFF(x0, x1, x2, x3, x4, x5) OFF_MD(DST, x0, x1, x2, x3, x4, x5)

#if IS_TENSOR_OP && IS_DENSE && IS_SAME_MD && !WITH_BINARY_POST_OP

KERNEL_ATTR
__kernel void ref_binary(__global DATA_T *src0, __global DATA_T *src1,
        __global DST_DATA_T *dst POST_OP_ARGS, float src0_scale,
        float src1_scale) {
    int off = GWS_GET_IDX();

    POST_OP_DATA_T tmp_src0 = DATA_TO_REF(src0[off]);
    POST_OP_DATA_T tmp_src1 = DATA_TO_REF(src1[off]);
    POST_OP_DATA_T d = 0;

#if WITH_SRC0_SCALE
    tmp_src0 = tmp_src0 * src0_scale;
#endif
#if WITH_SRC1_SCALE
    tmp_src1 = tmp_src1 * src1_scale;
#endif

#if IS_ADD
    d = tmp_src0 + tmp_src1;
#elif IS_MUL
    d = tmp_src0 * tmp_src1;
#elif IS_MAX
    d = max(tmp_src0, tmp_src1);
#elif IS_MIN
    d = min(tmp_src0, tmp_src1);
#elif IS_DIV
    d = tmp_src0 / tmp_src1;
#elif IS_SUB
    d = tmp_src0 - tmp_src1;
#endif

    POST_OP_DATA_T dst_data;
#if WITH_SUM
    dst_data = DATA_TO_REF(dst[off]);
#endif

    APPLY_POST_OPS(d, POST_OP_DATA_T, dst_data, POST_OP_DATA_T, 0, 0, 0, 0, 0,
            0, 0, 0, 0, 0, 0, 0);
    dst[off] = TO_DST(d);
}
#else
KERNEL_ATTR
__kernel void ref_binary(__global SRC0_DATA_T *src0, __global SRC1_DATA_T *src1,
        __global DST_DATA_T *dst POST_OP_ARGS, float src0_scale,
        float src1_scale) {

    // since gws = no. of total elems in A, id will be the logical offset
    int dims0[6] = {0};
    dims0[0] = GWS_GET_D0();
    dims0[1] = GWS_GET_D1();
    dims0[2] = GWS_GET_D2();
    dims0[3] = GWS_GET_D3();
    dims0[4] = GWS_GET_D4();
    dims0[5] = GWS_GET_D5();
    int d1_block = GWS_GET_D1_BLOCK();
    int dims0_po[6]
            = {dims0[0], dims0[1], dims0[2], dims0[3], dims0[4], dims0[5]};
    int d1_init = GWS_GET_D1();
    int dims0_po[6]
            = {dims0[0], dims0[1], dims0[2], dims0[3], dims0[4], dims0[5]};

    int src1_off = 0;
    int src0_off = SRC0_OFF(
            dims0[0], dims0[1], dims0[2], dims0[3], dims0[4], dims0[5]);
    int dst_off = DST_OFF(
            dims0[0], dims0[1], dims0[2], dims0[3], dims0[4], dims0[5]);
#if TENSOR_OP
    src1_off = SRC1_OFF(
            dims0[0], dims0[1], dims0[2], dims0[3], dims0[4], dims0[5]);
#else
    int bcast_dims[] = {BCAST_DIM0, BCAST_DIM1, BCAST_DIM2, BCAST_DIM3,
            BCAST_DIM4, BCAST_DIM5};

    for (int d = 0; d < NDIMS; ++d) {
        dims0[d] *= (!bcast_dims[d]);
    }
    src1_off = SRC1_OFF(
            dims0[0], dims0[1], dims0[2], dims0[3], dims0[4], dims0[5]);
#endif

    // SRC1_D1 = IC for SRC1, using the dispatch ap
    int block_size
            = dims0[1] + d1_block > SRC1_D1 && min(d1_block, SRC0_D1) <= SRC1_D1
            ? (SRC1_D1 % d1_block)
            : d1_block;

    for (int ic = 0; ic < block_size; ++ic) {
        // using tmp vars to handle float calculations for bf16 datatypes
        // DATA_TO_REF is a macro defined in ocl_types.h according to datatype
        POST_OP_DATA_T tmp_src0 = DATA_TO_REF(src0[src0_off]);
        POST_OP_DATA_T tmp_src1 = DATA_TO_REF(src1[src1_off]);
        POST_OP_DATA_T d = 0;

#if WITH_SRC0_SCALE
        tmp_src0 = tmp_src0 * src0_scale;
#endif
#if WITH_SRC1_SCALE
        tmp_src1 = tmp_src1 * src1_scale;
#endif

#if IS_ADD
        d = tmp_src0 + tmp_src1;
#elif IS_MUL
        d = tmp_src0 * tmp_src1;
#elif IS_MAX
        d = max(tmp_src0, tmp_src1);
#elif IS_MIN
        d = min(tmp_src0, tmp_src1);
#elif IS_DIV
        d = tmp_src0 / tmp_src1;
#elif IS_SUB
        d = tmp_src0 - tmp_src1;
#endif

        POST_OP_DATA_T dst_data;
<<<<<<< HEAD
#if WITH_SUM
        dst_data = DATA_TO_REF(dst[dst_off]);
#endif
        APPLY_POST_OPS(d, POST_OP_DATA_T, dst_data, POST_OP_DATA_T, dims0_po[0],
                1, dims0_po[1], 1, dims0_po[2], 1, dims0_po[3], 1, dims0_po[4],
                1, dims0_po[5], 1);
=======
        if (DST_D1 == DST_PD1 || d1_init + ic < DST_D1) {
#if WITH_SUM
            dst_data = DATA_TO_REF(dst[dst_off]);
#endif
            APPLY_POST_OPS(d, POST_OP_DATA_T, dst_data, POST_OP_DATA_T,
                    dims0_po[0], 1, dims0_po[1], 1, dims0_po[2], 1, dims0_po[3],
                    1, dims0_po[4], 1, dims0_po[5], 1);
>>>>>>> 9e7b3904

            dst[dst_off] = TO_DST(d);
        }

#if USE_UNROLL_16B || SRC0_UNROLL_16B
        src0_off++;
        dst_off++;
        ++dims0_po[1];
        if (USE_UNROLL_16B && (SRC1_D1 > 1)) {
            src1_off++;
        } else if (SRC0_UNROLL_16B && (SRC1_D1 > 1)) {
            src1_off += SRC1_S1_0; // Equilvalent stride in plain format
        }
#endif
    }
}
#endif<|MERGE_RESOLUTION|>--- conflicted
+++ resolved
@@ -82,8 +82,6 @@
     int dims0_po[6]
             = {dims0[0], dims0[1], dims0[2], dims0[3], dims0[4], dims0[5]};
     int d1_init = GWS_GET_D1();
-    int dims0_po[6]
-            = {dims0[0], dims0[1], dims0[2], dims0[3], dims0[4], dims0[5]};
 
     int src1_off = 0;
     int src0_off = SRC0_OFF(
@@ -139,14 +137,6 @@
 #endif
 
         POST_OP_DATA_T dst_data;
-<<<<<<< HEAD
-#if WITH_SUM
-        dst_data = DATA_TO_REF(dst[dst_off]);
-#endif
-        APPLY_POST_OPS(d, POST_OP_DATA_T, dst_data, POST_OP_DATA_T, dims0_po[0],
-                1, dims0_po[1], 1, dims0_po[2], 1, dims0_po[3], 1, dims0_po[4],
-                1, dims0_po[5], 1);
-=======
         if (DST_D1 == DST_PD1 || d1_init + ic < DST_D1) {
 #if WITH_SUM
             dst_data = DATA_TO_REF(dst[dst_off]);
@@ -154,7 +144,6 @@
             APPLY_POST_OPS(d, POST_OP_DATA_T, dst_data, POST_OP_DATA_T,
                     dims0_po[0], 1, dims0_po[1], 1, dims0_po[2], 1, dims0_po[3],
                     1, dims0_po[4], 1, dims0_po[5], 1);
->>>>>>> 9e7b3904
 
             dst[dst_off] = TO_DST(d);
         }
