--- conflicted
+++ resolved
@@ -66,28 +66,15 @@
                             utils::one_of(dst_data_t, s8, f32))
                     && IMPLICATION(src_data_t == u8,
                             utils::one_of(dst_data_t, u8, f32))
-<<<<<<< HEAD
-                    && IMPLICATION(src_data_t == s32,
-                            utils::one_of(dst_data_t, s32, f32))
-=======
->>>>>>> 9e7b3904
                     && IMPLICATION(src_data_t == f32,
                             utils::one_of(dst_data_t, s8, u8, f32))
                     && IMPLICATION(utils::one_of(f32, src_data_t, dst_data_t),
                             acc_data_t == f32)
-<<<<<<< HEAD
-                    && IMPLICATION(utils::one_of(src_data_t, u8, s8, s32)
-                                    && dst_data_t != f32,
-                            acc_data_t == s32)
-                    && attr()->has_default_values(attr_skip_mask)
-                    && post_ops_ok(attr());
-=======
                     && IMPLICATION(utils::one_of(src_data_t, s8, u8)
                                     && dst_data_t != f32,
                             acc_data_t == s32)
                     && attr()->has_default_values(attr_skip_mask)
                     && post_ops_with_binary_ok(attr(), dst_md()->data_type);
->>>>>>> 9e7b3904
             if (!ok) return status::unimplemented;
 
             bool is_training = desc_.prop_kind == forward_training;
