/*******************************************************************************
* Copyright 2019-2020 Intel Corporation
*
* Licensed under the Apache License, Version 2.0 (the "License");
* you may not use this file except in compliance with the License.
* You may obtain a copy of the License at
*
*     http://www.apache.org/licenses/LICENSE-2.0
*
* Unless required by applicable law or agreed to in writing, software
* distributed under the License is distributed on an "AS IS" BASIS,
* WITHOUT WARRANTIES OR CONDITIONS OF ANY KIND, either express or implied.
* See the License for the specific language governing permissions and
* limitations under the License.
*******************************************************************************/

#include "gpu/ocl/simple_reorder.hpp"

#include "common/utils.hpp"
#include "gpu/ocl/ocl_stream.hpp"
#include "gpu/ocl/ocl_utils.hpp"

namespace dnnl {
namespace impl {
namespace gpu {
namespace ocl {

using namespace dnnl::impl::memory_tracking::names;

status_t simple_reorder_t::pd_t::init_conf(engine_t *engine) {
    using namespace format_tag;

    const memory_desc_wrapper src_mdw(src_md());
    const memory_desc_wrapper dst_mdw(dst_md());

    conf.src_md_info = memory_desc_info_t::create(src_mdw);
    conf.dst_md_info = memory_desc_info_t::create(dst_mdw);

    status_t status = status::success;

    const auto &padded_dims = dst_mdw.padded_dims();
    conf.scale_quant = attr()->output_scales_.mask_ != 0;
    conf.scale_mask = conf.scale_quant ? attr()->output_scales_.mask_ : 0;
    conf.scales_num = conf.scale_quant ? attr()->output_scales_.count_ : 0;
    conf.with_sum_ab
            = conf.scale_quant ? false : (alpha() != 1.f || beta() != 0.f);
    conf.with_sum_a = conf.with_sum_ab && beta() == 0.f;
    conf.do_reorder
            = conf.scale_quant || conf.with_sum_ab ? true : src_mdw != dst_mdw;
    conf.has_padding = !src_mdw.is_dense() || !dst_mdw.is_dense();
    conf.ndims = src_mdw.ndims();
    conf.nelems = utils::array_product(padded_dims, conf.ndims);

    conf.use_ref_impl = true;
    conf.with_group = 0;
    conf.sub_group_size = 1;

    if (conf.nelems == 0) return status::success;

    if (src_mdw.matches_one_of_tag(gOIw8o16i2o, gOIhw8o16i2o, gOIw8i16o2i,
                gOIhw8i16o2i, gOIdhw8i16o2i, gOIw4o8i8o4i, gOIhw4o8i8o4i,
                gOIhw2o8i8o2i, gOIdhw4o8i8o4i, gIOw4i8o8i4o, gIOhw4i8o8i4o,
<<<<<<< HEAD
                gIOdhw4i8o8i4o, gOIdhw4o8i8o2i, gOIhw4o8i8o2i, gOIw4o8i8o2i)
            || dst_mdw.matches_one_of_tag(gOIw8o16i2o, gOIhw8o16i2o,
                    gOIw8i16o2i, gOIhw8i16o2i, gOIdhw8i16o2i, gOIw4o8i8o4i,
                    gOIhw4o8i8o4i, gOIhw2o8i8o2i, gOIdhw4o8i8o4i, gIOw4i8o8i4o,
                    gIOhw4i8o8i4o, gIOdhw4i8o8i4o, gOIdhw4o8i8o2i,
                    gOIhw4o8i8o2i, gOIw4o8i8o2i))
=======
                gIOdhw4i8o8i4o)
            || dst_mdw.matches_one_of_tag(gOIw8o16i2o, gOIhw8o16i2o,
                    gOIw8i16o2i, gOIhw8i16o2i, gOIdhw8i16o2i, gOIw4o8i8o4i,
                    gOIhw4o8i8o4i, gOIhw2o8i8o2i, gOIdhw4o8i8o4i, gIOw4i8o8i4o,
                    gIOhw4i8o8i4o, gIOdhw4i8o8i4o))
>>>>>>> bf4ef067
        conf.with_group = 1;

    const bool has_padding_or_scale_quant
            = conf.has_padding || conf.scale_quant;

    const bool type_s8_u8 = utils::one_of(src_mdw.data_type(), dnnl_s8, dnnl_u8)
            || utils::one_of(dst_mdw.data_type(), dnnl_s8, dnnl_u8);

    const bool allow_unroll = !has_padding_or_scale_quant && !type_s8_u8;

    const bool use_unroll_16a16b = allow_unroll
            && (src_mdw.matches_one_of_tag(ABc16a16b, ABc16b16a, ABcd16a16b,
                        ABcd16b16a, ABcde16a16b, ABcde16b16a, BAc16a16b,
                        BAc16b16a, BAcd16a16b, BAcd16b16a, BAcde16b16a)
                    || dst_mdw.matches_one_of_tag(ABc16a16b, ABc16b16a,
                            ABcd16a16b, ABcd16b16a, ABcde16a16b, ABcde16b16a,
                            BAc16a16b, BAc16b16a, BAcd16a16b, BAcd16b16a,
                            BAcde16b16a));

    const bool use_unroll_16b = allow_unroll
            && (src_mdw.matches_one_of_tag(aBc16b, aBcd16b, aBcde16b)
                    || dst_mdw.matches_one_of_tag(aBc16b, aBcd16b, aBcde16b));

    const bool use_unroll_16b16c = allow_unroll
            && (src_mdw.matches_one_of_tag(aBCd16b16c, aBCd16c16b, aBCde16b16c,
                        aBCde16c16b, aBCdef16b16c, aBCdef16c16b, aCBd16b16c,
                        aCBd16c16b, aCBde16b16c, aCBde16c16b, aCBdef16c16b)
                    || dst_mdw.matches_one_of_tag(aBCd16b16c, aBCd16c16b,
                            aBCde16b16c, aBCde16c16b, aBCdef16b16c,
                            aBCdef16c16b, aCBd16b16c, aCBd16c16b, aCBde16b16c,
                            aCBde16c16b, aCBdef16c16b));

    bool use_unroll = use_unroll_16b || use_unroll_16b16c || use_unroll_16a16b;

    conf.use_dense_vect = !conf.scale_quant && (conf.nelems % 256 == 0)
            && src_mdw.similar_to(dst_mdw, true, false, 0)
            && !has_padding_or_scale_quant && !use_unroll;

    dim_t blocks[6] = {1, 1, 1, 1, 1, 1};
    if (use_unroll_16a16b) {
        blocks[0] = 16;
    } else if (use_unroll_16b) {
        // No blocking.
    } else if (use_unroll_16b16c) {
        conf.with_group = 1;
        blocks[2] = 16;
    }

    if (conf.use_dense_vect || use_unroll_16a16b || use_unroll_16b
            || use_unroll_16b16c) {
        conf.use_ref_impl = false;
        conf.sub_group_size = 16;
    }

    auto *compute_engine = utils::downcast<compute::compute_engine_t *>(engine);
    conf.dispatch = compute_engine->create_dispatch(dst_mdw.md_);
    for (int i = 0; i < 6; ++i) {
        auto dim_str = utils::format("D%d", i);
        if (i < dst_mdw.ndims() && !conf.use_dense_vect) {
            dim_t block = conf.use_ref_impl ? ((i < 2) ? 1 : 0) : blocks[i];
            conf.dispatch.define_dim(dim_str, i, padded_dims[i], block);
        } else if (i == 0) {
            // 1D indexing for dense_vect cases
            conf.dispatch.define_dim(dim_str, 0, conf.nelems, 16);
            conf.dispatch.vectorize_dim("D0", 16);
        } else {
            conf.dispatch.define_dim(dim_str, 1);
        }
    }

    if (use_unroll_16a16b || use_unroll_16b || use_unroll_16b16c) {
        conf.dispatch.vectorize_dim("D1", 16);
    }

    conf.dispatch.generate();

    return status;
}

status_t simple_reorder_t::pd_t::init_kernel_ctx(
        compute::kernel_ctx_t &kernel_ctx) const {
    using namespace format_tag;

    const memory_desc_wrapper src_mdw(src_md());
    const memory_desc_wrapper dst_mdw(dst_md());

    if (conf.nelems == 0) return status::success;

    kernel_ctx.define_int("NDIMS", conf.ndims);
    if (conf.scale_quant) {
        kernel_ctx.define_int("SCALE_QUANT", 1);
        kernel_ctx.define_int("SCALE_MASK", conf.scale_mask);
    } else if (conf.with_sum_a)
        kernel_ctx.define_int("WITH_SUM_A", 1);
    else if (conf.with_sum_ab)
        kernel_ctx.define_int("WITH_SUM_AB", 1);
    kernel_ctx.define_int("WITH_GROUP", conf.with_group);

    def_dispatch(kernel_ctx, conf.dispatch);

    kernel_ctx.define_int("REF_REORDER", conf.use_ref_impl);
    kernel_ctx.define_int("SUB_GROUP_SIZE", conf.sub_group_size);

    kernel_ctx.define_int("PAD_FILL_ZERO", conf.has_padding);
    if (conf.use_dense_vect) {
        kernel_ctx.add_option("-Dcl_intel_subgroups_char");
        kernel_ctx.define_int("USE_DENSE_VECT", 1);
    }

    def_memory_desc_info(kernel_ctx, conf.src_md_info, "SRC");
    def_memory_desc_info(kernel_ctx, conf.dst_md_info, "DST");

    if (!conf.use_ref_impl) {
        if (src_mdw.matches_one_of_tag(ABc16a16b, ABcd16a16b, ABcde16a16b,
                    BAc16a16b, BAcd16a16b)) {
            kernel_ctx.define_int("SRC_16A16B", 1);
        } else if (src_mdw.matches_one_of_tag(ABc16b16a, ABcd16b16a,
                           ABcde16b16a, BAc16b16a, BAcd16b16a, BAcde16b16a)) {
            kernel_ctx.define_int("SRC_16B16A", 1);
        } else if (src_mdw.matches_one_of_tag(aBc16b, aBcd16b, aBcde16b)) {
            kernel_ctx.define_int("SRC_16B", 1);
        } else if (src_mdw.matches_one_of_tag(aBCd16b16c, aBCde16b16c,
                           aBCdef16b16c, aCBd16b16c, aCBde16b16c)) {
            kernel_ctx.define_int("SRC_16B16C", 1);
        } else if (src_mdw.matches_one_of_tag(aBCd16c16b, aBCde16c16b,
                           aBCdef16c16b, aCBd16c16b, aCBde16c16b,
                           aCBdef16c16b)) {
            kernel_ctx.define_int("SRC_16C16B", 1);
        }
    }

    if (src_mdw.matches_one_of_tag(OIw8o16i2o, OIhw8o16i2o, OIdhw8o16i2o,
                gOIw8o16i2o, gOIhw8o16i2o, gOIdhw8o16i2o)) {
        kernel_ctx.define_int("SRC_OIHW8O16I2O", 1);
    } else if (src_mdw.matches_one_of_tag(OIw8i16o2i, OIhw8i16o2i, OIdhw8i16o2i,
                       gOIw8i16o2i, gOIhw8i16o2i, gOIdhw8i16o2i)) {
        kernel_ctx.define_int("SRC_OIHW8I16O2I", 1);
    } else if (src_mdw.matches_one_of_tag(OIw4o8i8o4i, OIhw4o8i8o4i,
                       OIdhw4o8i8o4i, gOIw4o8i8o4i, gOIhw4o8i8o4i,
                       gOIdhw4o8i8o4i)) {
        kernel_ctx.define_int("SRC_OIHW4O8I8O4I", 1);
    } else if (src_mdw.matches_one_of_tag(IOw4i8o8i4o, IOhw4i8o8i4o,
                       IOdhw4i8o8i4o, gIOw4i8o8i4o, gIOhw4i8o8i4o,
                       gIOdhw4i8o8i4o)) {
        kernel_ctx.define_int("SRC_IOHW4I8O8I4O", 1);
<<<<<<< HEAD
=======
    } else if (src_mdw.matches_one_of_tag(OIhw2o8i8o2i, gOIhw2o8i8o2i)) {
        kernel_ctx.define_int("SRC_OIHW2O8I8O2I", 1);
>>>>>>> bf4ef067
    }

    if (!conf.use_ref_impl) {
        if (dst_mdw.matches_one_of_tag(ABc16a16b, ABcd16a16b, ABcde16a16b,
                    BAc16a16b, BAcd16a16b)) {
            kernel_ctx.define_int("DST_16A16B", 1);
        } else if (dst_mdw.matches_one_of_tag(ABc16b16a, ABcd16b16a,
                           ABcde16b16a, BAc16b16a, BAcd16b16a, BAcde16b16a)) {
            kernel_ctx.define_int("DST_16B16A", 1);
        } else if (dst_mdw.matches_one_of_tag(aBc16b, aBcd16b, aBcde16b)) {
            kernel_ctx.define_int("DST_16B", 1);
        } else if (dst_mdw.matches_one_of_tag(aBCd16b16c, aBCde16b16c,
                           aBCdef16b16c, aCBd16b16c, aCBde16b16c)) {
            kernel_ctx.define_int("DST_16B16C", 1);
        } else if (dst_mdw.matches_one_of_tag(aBCd16c16b, aBCde16c16b,
                           aBCdef16c16b, aCBd16c16b, aCBde16c16b,
                           aCBdef16c16b)) {
            kernel_ctx.define_int("DST_16C16B", 1);
        }
    }

    if (dst_mdw.matches_one_of_tag(OIw8o16i2o, OIhw8o16i2o, OIdhw8o16i2o,
                gOIw8o16i2o, gOIhw8o16i2o, gOIdhw8o16i2o)) {
        kernel_ctx.define_int("DST_OIHW8O16I2O", 1);
    } else if (dst_mdw.matches_one_of_tag(OIw8i16o2i, OIhw8i16o2i, OIdhw8i16o2i,
                       gOIw8i16o2i, gOIhw8i16o2i, gOIdhw8i16o2i)) {
        kernel_ctx.define_int("DST_OIHW8I16O2I", 1);
    } else if (dst_mdw.matches_one_of_tag(OIw4o8i8o4i, OIhw4o8i8o4i,
                       OIdhw4o8i8o4i, gOIw4o8i8o4i, gOIhw4o8i8o4i,
                       gOIdhw4o8i8o4i)) {
        kernel_ctx.define_int("DST_OIHW4O8I8O4I", 1);
    } else if (dst_mdw.matches_one_of_tag(IOw4i8o8i4o, IOhw4i8o8i4o,
                       IOdhw4i8o8i4o, gIOw4i8o8i4o, gIOhw4i8o8i4o,
                       gIOdhw4i8o8i4o)) {
        kernel_ctx.define_int("DST_IOHW4I8O8I4O", 1);
<<<<<<< HEAD
=======
    } else if (dst_mdw.matches_one_of_tag(OIhw2o8i8o2i, gOIhw2o8i8o2i)) {
        kernel_ctx.define_int("DST_OIHW2O8I8O2I", 1);
>>>>>>> bf4ef067
    }

    kernel_ctx.print_options();
    return status::success;
}

void simple_reorder_t::pd_t::init_scratchpad() {
    if (conf.scales_num > 0) {
        auto scratchpad = scratchpad_registry().registrar();
        scratchpad.book(memory_tracking::names::key_reorder_scales,
                conf.scales_num, sizeof(float), OCL_BUFFER_ALIGNMENT);
    }
}

status_t simple_reorder_t::execute(const exec_ctx_t &ctx) const {

    auto &src = CTX_IN_STORAGE(DNNL_ARG_FROM);
    auto &dst = CTX_OUT_STORAGE(DNNL_ARG_TO);

    const auto &conf = pd()->conf;
    if (conf.nelems == 0) return status::success;

    float alpha = pd()->alpha();
    float beta = pd()->beta();

    status_t status = status::success;

    std::unique_ptr<memory_storage_t> scales;
    if (conf.scale_quant) {
        scales = ctx.get_scratchpad_grantor().get_memory_storage(
                key_reorder_scales);

        void *tmp_ptr = nullptr;
        status = scales->map_data(&tmp_ptr, ctx.stream());
        if (status != status::success) return status;
        utils::array_copy((float *)tmp_ptr,
                pd()->attr()->output_scales_.scales_,
                pd()->attr()->output_scales_.count_);
        status = scales->unmap_data(tmp_ptr, ctx.stream());
        if (status != status::success) return status;
    }

    compute::kernel_arg_list_t arg_list;
    arg_list.set(0, src);
    arg_list.set(1, dst);
    arg_list.set(2, alpha);
    arg_list.set(3, beta);
    arg_list.set(4, scales ? *scales : memory_storage_t::empty_storage());

    auto nd_range = conf.dispatch.nd_range();

    status = parallel_for(ctx, nd_range, kernel_, arg_list);

    return status;
}

} // namespace ocl
} // namespace gpu
} // namespace impl
} // namespace dnnl<|MERGE_RESOLUTION|>--- conflicted
+++ resolved
@@ -60,20 +60,11 @@
     if (src_mdw.matches_one_of_tag(gOIw8o16i2o, gOIhw8o16i2o, gOIw8i16o2i,
                 gOIhw8i16o2i, gOIdhw8i16o2i, gOIw4o8i8o4i, gOIhw4o8i8o4i,
                 gOIhw2o8i8o2i, gOIdhw4o8i8o4i, gIOw4i8o8i4o, gIOhw4i8o8i4o,
-<<<<<<< HEAD
-                gIOdhw4i8o8i4o, gOIdhw4o8i8o2i, gOIhw4o8i8o2i, gOIw4o8i8o2i)
-            || dst_mdw.matches_one_of_tag(gOIw8o16i2o, gOIhw8o16i2o,
-                    gOIw8i16o2i, gOIhw8i16o2i, gOIdhw8i16o2i, gOIw4o8i8o4i,
-                    gOIhw4o8i8o4i, gOIhw2o8i8o2i, gOIdhw4o8i8o4i, gIOw4i8o8i4o,
-                    gIOhw4i8o8i4o, gIOdhw4i8o8i4o, gOIdhw4o8i8o2i,
-                    gOIhw4o8i8o2i, gOIw4o8i8o2i))
-=======
                 gIOdhw4i8o8i4o)
             || dst_mdw.matches_one_of_tag(gOIw8o16i2o, gOIhw8o16i2o,
                     gOIw8i16o2i, gOIhw8i16o2i, gOIdhw8i16o2i, gOIw4o8i8o4i,
                     gOIhw4o8i8o4i, gOIhw2o8i8o2i, gOIdhw4o8i8o4i, gIOw4i8o8i4o,
                     gIOhw4i8o8i4o, gIOdhw4i8o8i4o))
->>>>>>> bf4ef067
         conf.with_group = 1;
 
     const bool has_padding_or_scale_quant
@@ -219,11 +210,8 @@
                        IOdhw4i8o8i4o, gIOw4i8o8i4o, gIOhw4i8o8i4o,
                        gIOdhw4i8o8i4o)) {
         kernel_ctx.define_int("SRC_IOHW4I8O8I4O", 1);
-<<<<<<< HEAD
-=======
     } else if (src_mdw.matches_one_of_tag(OIhw2o8i8o2i, gOIhw2o8i8o2i)) {
         kernel_ctx.define_int("SRC_OIHW2O8I8O2I", 1);
->>>>>>> bf4ef067
     }
 
     if (!conf.use_ref_impl) {
@@ -259,11 +247,8 @@
                        IOdhw4i8o8i4o, gIOw4i8o8i4o, gIOhw4i8o8i4o,
                        gIOdhw4i8o8i4o)) {
         kernel_ctx.define_int("DST_IOHW4I8O8I4O", 1);
-<<<<<<< HEAD
-=======
     } else if (dst_mdw.matches_one_of_tag(OIhw2o8i8o2i, gOIhw2o8i8o2i)) {
         kernel_ctx.define_int("DST_OIHW2O8I8O2I", 1);
->>>>>>> bf4ef067
     }
 
     kernel_ctx.print_options();
