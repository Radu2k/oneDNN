--- conflicted
+++ resolved
@@ -140,20 +140,10 @@
     status_t init(engine_t *engine) override {
         const size_t n = pd()->reorder_pds_.size();
         reorders_.resize(n);
-<<<<<<< HEAD
-        for (size_t i = 0; i < n; ++i)
-            pd()->reorder_pds_[i]->create_primitive(&reorders_[i]);
-    }
-
-    ~ref_concat_t() {
-        for (auto &r : reorders_)
-            r->release();
-=======
         for (size_t i = 0; i < n; ++i) {
             pd()->reorder_pds_[i]->create_primitive(reorders_[i], engine);
         }
         return status::success;
->>>>>>> e2cf4939
     }
 
     virtual status_t execute(const exec_ctx_t &ctx) const override {
@@ -178,13 +168,8 @@
             auto scratchpad = ctx.get_scratchpad_grantor().get_memory_storage(
                     memory_tracking::names::key_concat_tent_dst);
 
-<<<<<<< HEAD
             memory_t tent_dst(
-                    pd()->engine(), &pd()->tent_dst_md_, std::move(scratchpad));
-=======
-            memory_t tent_dst(engine, &pd()->tent_dst_md_,
-                    memory_flags_t::use_runtime_ptr, tent_dst_ptr);
->>>>>>> e2cf4939
+                    engine, &pd()->tent_dst_md_, std::move(scratchpad));
 
             for (int i = 0; i < n; ++i)
                 CHECK(execute_reorder(reorders_[i],
