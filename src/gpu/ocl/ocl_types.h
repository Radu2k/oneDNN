--- conflicted
+++ resolved
@@ -727,14 +727,11 @@
 
 #elif DST_DT_S32 || DST_DT_F32
 
-<<<<<<< HEAD
-=======
 #define BLOCK_READ_DST(ptr) \
     AS_DST_DATA_T(intel_sub_group_block_read((__global uint *)ptr))
 #define BLOCK_WRITE_DST(ptr, v) \
     intel_sub_group_block_write((__global uint *)ptr, as_uint(v))
 
->>>>>>> 0fee9c76
 #define BLOCK_READ_DST2(ptr) \
     AS_DST_DATA2_T(intel_sub_group_block_read2((__global uint *)ptr))
 #define BLOCK_WRITE_DST2(ptr, v) \
