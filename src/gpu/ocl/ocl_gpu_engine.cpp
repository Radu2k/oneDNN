/*******************************************************************************
* Copyright 2019-2020 Intel Corporation
*
* Licensed under the Apache License, Version 2.0 (the "License");
* you may not use this file except in compliance with the License.
* You may obtain a copy of the License at
*
*     http://www.apache.org/licenses/LICENSE-2.0
*
* Unless required by applicable law or agreed to in writing, software
* distributed under the License is distributed on an "AS IS" BASIS,
* WITHOUT WARRANTIES OR CONDITIONS OF ANY KIND, either express or implied.
* See the License for the specific language governing permissions and
* limitations under the License.
*******************************************************************************/

#include <CL/cl.h>

#include "common/type_helpers.hpp"
#include "common/utils.hpp"
<<<<<<< HEAD
#include "gpu/ocl/gemm/gen12lp_gemm.hpp"
#include "gpu/ocl/gemm/gen9_gemm.hpp"
#include "gpu/ocl/gemm/gen9_gemm_x8x8s32.hpp"
#include "gpu/ocl/gemm/ref_gemm.hpp"
#include "gpu/ocl/gemm_inner_product.hpp"
#include "gpu/ocl/gemm_matmul.hpp"
#include "gpu/ocl/gemm_x8s8s32x_inner_product.hpp"
#include "gpu/ocl/gen12lp_x8s8s32x_1x1_convolution.hpp"
#include "gpu/ocl/gen12lp_x8s8s32x_convolution.hpp"
#include "gpu/ocl/gen9_convolution.hpp"
=======
#include "gpu/ocl/ocl_gpu_engine.hpp"
>>>>>>> d0fc158e
#include "gpu/ocl/ocl_kernel_list.hpp"
#include "gpu/ocl/ocl_memory_storage.hpp"
#include "gpu/ocl/ocl_stream.hpp"
#include "gpu/ocl/ocl_utils.hpp"

namespace dnnl {
namespace impl {
namespace gpu {
namespace ocl {

status_t ocl_gpu_engine_t::init() {
    CHECK(compute_engine_t::init());

    cl_int err = CL_SUCCESS;
    if (is_user_context_) {
        err = clRetainContext(context_);
        if (err != CL_SUCCESS) context_ = nullptr;
    } else {
        context_
                = clCreateContext(nullptr, 1, &device_, nullptr, nullptr, &err);
    }

    OCL_CHECK(err);

    status_t status = check_device(engine_kind::gpu, device_, context_);
    if (status != status::success) return status;

    stream_t *service_stream_ptr;
    status = create_stream(&service_stream_ptr, stream_flags::default_flags);
    if (status != status::success) return status;
    service_stream_.reset(service_stream_ptr);
    return status::success;
}

status_t ocl_gpu_engine_t::create_memory_storage(
        memory_storage_t **storage, unsigned flags, size_t size, void *handle) {
    auto _storage = new ocl_memory_storage_t(this);
    if (_storage == nullptr) return status::out_of_memory;
    status_t status = _storage->init(flags, size, handle);
    if (status != status::success) {
        delete _storage;
        return status;
    }
    *storage = _storage;
    return status::success;
}

status_t ocl_gpu_engine_t::create_stream(stream_t **stream, unsigned flags) {
    return ocl_stream_t::create_stream(stream, this, flags);
}

status_t ocl_gpu_engine_t::create_stream(
        stream_t **stream, cl_command_queue queue) {
    return ocl_stream_t::create_stream(stream, this, queue);
}

cl_uint count_lines(const char *code[]) {
    cl_uint i = 0;
    const char *code_line = code[i];
    while (strcmp("END_OF_KERNEL", code_line)) {
        ++i;
        code_line = code[i];
    }
    return i;
}

status_t ocl_gpu_engine_t::create_kernels(
        std::vector<compute::kernel_t> *kernels,
        const std::vector<const char *> &kernel_names,
        const compute::kernel_ctx_t &kernel_ctx) const {
    std::string options = kernel_ctx.options();

<<<<<<< HEAD
    // XXX: Update options by adding macros for OpenCL extensions that are not
    // handled properly by the OpenCL runtime
    auto *dev_info
            = utils::downcast<const ocl_gpu_device_info_t *>(device_info());
    options += " " + dev_info->get_cl_ext_options();

=======
>>>>>>> d0fc158e
    std::vector<const char **> code_strings;
    code_strings.reserve(kernel_names.size());
    for (auto *kernel_name : kernel_names) {
        const char **code = get_ocl_kernel_source(kernel_name);
        code_strings.push_back(code);
    }

    *kernels = std::vector<compute::kernel_t>(kernel_names.size());
    for (size_t i = 0; i < kernel_names.size(); ++i) {
        if (!kernel_names[i] || (*kernels)[i]) continue;

        const char **code = code_strings[i];

        cl_uint count = count_lines(code);
        cl_int err;
        cl_program program = clCreateProgramWithSource(
                context(), count, code, nullptr, &err);
        OCL_CHECK(err);

        cl_device_id dev = device();
        err = clBuildProgram(
                program, 1, &dev, options.c_str(), nullptr, nullptr);
#ifndef NDEBUG
        if (err != CL_SUCCESS) {
            size_t log_length = 0;
            err = clGetProgramBuildInfo(program, dev, CL_PROGRAM_BUILD_LOG, 0,
                    nullptr, &log_length);
            assert(err == CL_SUCCESS);

            std::vector<char> log_buf(log_length);
            err = clGetProgramBuildInfo(program, dev, CL_PROGRAM_BUILD_LOG,
                    log_length, log_buf.data(), 0);
            assert(err == CL_SUCCESS);
            printf("Error during the build of OpenCL program.\nBuild "
                   "log:\n%s\n",
                    log_buf.data());
            OCL_CHECK(err);
        }
#endif
        for (size_t j = i; j < kernel_names.size(); ++j) {
            if (code_strings[j] == code_strings[i]) {
                cl_kernel ocl_kernel
                        = clCreateKernel(program, kernel_names[j], &err);
                OCL_CHECK(err);
                (*kernels)[j]
                        = compute::kernel_t(new ocl_gpu_kernel_t(ocl_kernel));
            }
        }

        OCL_CHECK(clReleaseProgram(program));
    }
    return status::success;
<<<<<<< HEAD
    ;
}

using pd_create_f = dnnl::impl::engine_t::primitive_desc_create_f;

namespace {

#define INSTANCE(...) &primitive_desc_t::create<__VA_ARGS__::pd_t>
static const pd_create_f ocl_impl_list[] = {
        // Elementwise
        INSTANCE(ref_eltwise_fwd_t),
        INSTANCE(ref_eltwise_bwd_t),

        // Deconvolution
        INSTANCE(ref_deconvolution_fwd_t),
        INSTANCE(ref_deconvolution_bwd_data_t),
        INSTANCE(ref_deconvolution_bwd_weights_t),

        // Convolution
        INSTANCE(gen12lp_x8s8s32x_1x1_convolution_fwd_t),
        INSTANCE(gen12lp_x8s8s32x_convolution_fwd_t),
        INSTANCE(gen12lp_x8s8s32x_convolution_bwd_data_t),
        INSTANCE(gen9_convolution_fwd_t),
        INSTANCE(gen9_convolution_bwd_data_t),
        INSTANCE(gen9_convolution_bwd_weights_t),
        INSTANCE(ref_convolution_fwd_t),
        INSTANCE(ref_convolution_bwd_data_t),
        INSTANCE(ref_convolution_bwd_weights_t),

        // Batch Normalization
        INSTANCE(ref_batch_normalization_fwd_t),
        INSTANCE(ref_batch_normalization_bwd_t),

        // Pooling
        INSTANCE(ref_pooling_fwd_t),
        INSTANCE(ref_pooling_bwd_t),

        // LRN
        INSTANCE(ref_lrn_fwd_t),
        INSTANCE(ref_lrn_bwd_t),

        // Inner Product
        INSTANCE(gemm_x8s8s32x_inner_product_fwd_t),
        INSTANCE(gemm_inner_product_fwd_t),
        INSTANCE(gemm_inner_product_bwd_data_t),
        INSTANCE(gemm_inner_product_bwd_weights_t),
        INSTANCE(ref_inner_product_fwd_t),
        INSTANCE(ref_inner_product_bwd_data_t),
        INSTANCE(ref_inner_product_bwd_weights_t),

        // Softmax
        INSTANCE(ref_softmax_fwd_t),
        INSTANCE(ref_softmax_bwd_t),

        // GEMM (internal)
        INSTANCE(gen12lp_gemm_t),
        INSTANCE(gen9_gemm_x8x8s32_t),
        INSTANCE(gen9_gemm_t),
        INSTANCE(ref_gemm_t),

        // RNN
        INSTANCE(ref_rnn_fwd_t),
        INSTANCE(ref_rnn_bwd_t),

        // Shuffle
        INSTANCE(ref_shuffle_t),

        // Layer Normalization
        INSTANCE(ref_layer_normalization_fwd_t),
        INSTANCE(ref_layer_normalization_bwd_t),

        // Binary
        INSTANCE(ref_binary_t),

        // MatMul
        INSTANCE(gemm_matmul_t),
        INSTANCE(ref_matmul_t),

        // Resampling
        INSTANCE(ref_resampling_fwd_t),
        INSTANCE(ref_resampling_bwd_t),
        nullptr,
};

#undef INSTANCE
} // namespace

const pd_create_f *ocl_gpu_engine_impl_list_t::get_implementation_list() {
    return ocl_impl_list;
=======
>>>>>>> d0fc158e
}

} // namespace ocl
} // namespace gpu
} // namespace impl
} // namespace dnnl<|MERGE_RESOLUTION|>--- conflicted
+++ resolved
@@ -18,20 +18,7 @@
 
 #include "common/type_helpers.hpp"
 #include "common/utils.hpp"
-<<<<<<< HEAD
-#include "gpu/ocl/gemm/gen12lp_gemm.hpp"
-#include "gpu/ocl/gemm/gen9_gemm.hpp"
-#include "gpu/ocl/gemm/gen9_gemm_x8x8s32.hpp"
-#include "gpu/ocl/gemm/ref_gemm.hpp"
-#include "gpu/ocl/gemm_inner_product.hpp"
-#include "gpu/ocl/gemm_matmul.hpp"
-#include "gpu/ocl/gemm_x8s8s32x_inner_product.hpp"
-#include "gpu/ocl/gen12lp_x8s8s32x_1x1_convolution.hpp"
-#include "gpu/ocl/gen12lp_x8s8s32x_convolution.hpp"
-#include "gpu/ocl/gen9_convolution.hpp"
-=======
 #include "gpu/ocl/ocl_gpu_engine.hpp"
->>>>>>> d0fc158e
 #include "gpu/ocl/ocl_kernel_list.hpp"
 #include "gpu/ocl/ocl_memory_storage.hpp"
 #include "gpu/ocl/ocl_stream.hpp"
@@ -104,16 +91,7 @@
         const compute::kernel_ctx_t &kernel_ctx) const {
     std::string options = kernel_ctx.options();
 
-<<<<<<< HEAD
-    // XXX: Update options by adding macros for OpenCL extensions that are not
-    // handled properly by the OpenCL runtime
-    auto *dev_info
-            = utils::downcast<const ocl_gpu_device_info_t *>(device_info());
-    options += " " + dev_info->get_cl_ext_options();
 
-=======
->>>>>>> d0fc158e
-    std::vector<const char **> code_strings;
     code_strings.reserve(kernel_names.size());
     for (auto *kernel_name : kernel_names) {
         const char **code = get_ocl_kernel_source(kernel_name);
@@ -165,98 +143,7 @@
         OCL_CHECK(clReleaseProgram(program));
     }
     return status::success;
-<<<<<<< HEAD
-    ;
-}
 
-using pd_create_f = dnnl::impl::engine_t::primitive_desc_create_f;
-
-namespace {
-
-#define INSTANCE(...) &primitive_desc_t::create<__VA_ARGS__::pd_t>
-static const pd_create_f ocl_impl_list[] = {
-        // Elementwise
-        INSTANCE(ref_eltwise_fwd_t),
-        INSTANCE(ref_eltwise_bwd_t),
-
-        // Deconvolution
-        INSTANCE(ref_deconvolution_fwd_t),
-        INSTANCE(ref_deconvolution_bwd_data_t),
-        INSTANCE(ref_deconvolution_bwd_weights_t),
-
-        // Convolution
-        INSTANCE(gen12lp_x8s8s32x_1x1_convolution_fwd_t),
-        INSTANCE(gen12lp_x8s8s32x_convolution_fwd_t),
-        INSTANCE(gen12lp_x8s8s32x_convolution_bwd_data_t),
-        INSTANCE(gen9_convolution_fwd_t),
-        INSTANCE(gen9_convolution_bwd_data_t),
-        INSTANCE(gen9_convolution_bwd_weights_t),
-        INSTANCE(ref_convolution_fwd_t),
-        INSTANCE(ref_convolution_bwd_data_t),
-        INSTANCE(ref_convolution_bwd_weights_t),
-
-        // Batch Normalization
-        INSTANCE(ref_batch_normalization_fwd_t),
-        INSTANCE(ref_batch_normalization_bwd_t),
-
-        // Pooling
-        INSTANCE(ref_pooling_fwd_t),
-        INSTANCE(ref_pooling_bwd_t),
-
-        // LRN
-        INSTANCE(ref_lrn_fwd_t),
-        INSTANCE(ref_lrn_bwd_t),
-
-        // Inner Product
-        INSTANCE(gemm_x8s8s32x_inner_product_fwd_t),
-        INSTANCE(gemm_inner_product_fwd_t),
-        INSTANCE(gemm_inner_product_bwd_data_t),
-        INSTANCE(gemm_inner_product_bwd_weights_t),
-        INSTANCE(ref_inner_product_fwd_t),
-        INSTANCE(ref_inner_product_bwd_data_t),
-        INSTANCE(ref_inner_product_bwd_weights_t),
-
-        // Softmax
-        INSTANCE(ref_softmax_fwd_t),
-        INSTANCE(ref_softmax_bwd_t),
-
-        // GEMM (internal)
-        INSTANCE(gen12lp_gemm_t),
-        INSTANCE(gen9_gemm_x8x8s32_t),
-        INSTANCE(gen9_gemm_t),
-        INSTANCE(ref_gemm_t),
-
-        // RNN
-        INSTANCE(ref_rnn_fwd_t),
-        INSTANCE(ref_rnn_bwd_t),
-
-        // Shuffle
-        INSTANCE(ref_shuffle_t),
-
-        // Layer Normalization
-        INSTANCE(ref_layer_normalization_fwd_t),
-        INSTANCE(ref_layer_normalization_bwd_t),
-
-        // Binary
-        INSTANCE(ref_binary_t),
-
-        // MatMul
-        INSTANCE(gemm_matmul_t),
-        INSTANCE(ref_matmul_t),
-
-        // Resampling
-        INSTANCE(ref_resampling_fwd_t),
-        INSTANCE(ref_resampling_bwd_t),
-        nullptr,
-};
-
-#undef INSTANCE
-} // namespace
-
-const pd_create_f *ocl_gpu_engine_impl_list_t::get_implementation_list() {
-    return ocl_impl_list;
-=======
->>>>>>> d0fc158e
 }
 
 } // namespace ocl
