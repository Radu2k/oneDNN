/*******************************************************************************
* Copyright 2019-2020 Intel Corporation
*
* Licensed under the Apache License, Version 2.0 (the "License");
* you may not use this file except in compliance with the License.
* You may obtain a copy of the License at
*
*     http://www.apache.org/licenses/LICENSE-2.0
*
* Unless required by applicable law or agreed to in writing, software
* distributed under the License is distributed on an "AS IS" BASIS,
* WITHOUT WARRANTIES OR CONDITIONS OF ANY KIND, either express or implied.
* See the License for the specific language governing permissions and
* limitations under the License.
*******************************************************************************/

#include <CL/cl.h>

#include "gpu/ocl/ocl_gpu_engine.hpp"

#include "common/type_helpers.hpp"
#include "common/utils.hpp"
<<<<<<< HEAD
#include "gpu/compute/kernel_list.hpp"
#include "gpu/jit/binary_format.hpp"
#include "gpu/ocl/kernel_utils.hpp"
#include "gpu/ocl/ocl_gpu_engine.hpp"
=======
#include "gpu/ocl/kernel_utils.hpp"
>>>>>>> bf4ef067
#include "gpu/ocl/ocl_memory_storage.hpp"
#include "gpu/ocl/ocl_stream.hpp"
#include "gpu/ocl/ocl_utils.hpp"

namespace dnnl {
namespace impl {
namespace gpu {
namespace ocl {

status_t ocl_gpu_engine_t::init() {
    CHECK(compute_engine_t::init());

    cl_int err = CL_SUCCESS;
    if (is_user_context_) {
        err = clRetainContext(context_);
        if (err != CL_SUCCESS) context_ = nullptr;
    } else {
        context_
                = clCreateContext(nullptr, 1, &device_, nullptr, nullptr, &err);
    }

    OCL_CHECK(err);

    status_t status = check_device(engine_kind::gpu, device_, context_);
    if (status != status::success) return status;

    stream_t *service_stream_ptr;
    status = create_stream(
            &service_stream_ptr, stream_flags::default_flags, nullptr);
    if (status != status::success) return status;
    service_stream_.reset(service_stream_ptr);

    status = jit::gpu_supports_binary_format(&enable_ngen_kernels_, this);
    if (status != status::success) return status;

    if (get_verbose())
        printf("dnnl_verbose,info,gpu,binary_kernels:%s\n",
                enable_ngen_kernels_ ? "enabled" : "disabled");

    return status::success;
}

status_t ocl_gpu_engine_t::create_memory_storage(
        memory_storage_t **storage, unsigned flags, size_t size, void *handle) {
    auto _storage = new ocl_memory_storage_t(this);
    if (_storage == nullptr) return status::out_of_memory;
    status_t status = _storage->init(flags, size, handle);
    if (status != status::success) {
        delete _storage;
        return status;
    }
    *storage = _storage;
    return status::success;
}

status_t ocl_gpu_engine_t::create_stream(
        stream_t **stream, unsigned flags, const stream_attr_t *attr) {
    MAYBE_UNUSED(attr);
    return ocl_stream_t::create_stream(stream, this, flags);
}

status_t ocl_gpu_engine_t::create_stream(
        stream_t **stream, cl_command_queue queue) {
    return ocl_stream_t::create_stream(stream, this, queue);
}

cl_uint count_lines(const char **code) {
    cl_uint i = 0;
    while (*code) {
        i++;
        code++;
    }
    return i;
}

status_t ocl_gpu_engine_t::create_kernels(
        std::vector<compute::kernel_t> *kernels,
        const std::vector<const char *> &kernel_names,
        const compute::kernel_ctx_t &kernel_ctx) const {

    *kernels = std::vector<compute::kernel_t>(kernel_names.size());
    compute::kernel_list_t kernel_list;
    for (size_t i = 0; i < kernels->size(); ++i) {
        if (kernel_names[i]) kernel_list.add(kernel_names[i], &(*kernels)[i]);
    }

    return ocl::create_kernels(this, kernel_list, kernel_ctx);
}

<<<<<<< HEAD
status_t ocl_gpu_engine_t::create_kernels_from_ocl_source(
        std::vector<compute::kernel_t> *kernels,
        const std::vector<const char *> &kernel_names,
        const char **code_strings,
        const compute::kernel_ctx_t &kernel_ctx) const {
    std::string options = kernel_ctx.options();

    // XXX: Update options by adding macros for OpenCL extensions that are not
    // handled properly by the OpenCL runtime
    auto *dev_info
            = utils::downcast<const ocl_gpu_device_info_t *>(device_info());
    options += " " + dev_info->get_cl_ext_options();
=======
static status_t get_program_binaries(
        cl_program program, std::vector<unsigned char> *binary) {

    // Get the size of the program binary in bytes.
    size_t binary_size = 0;
    cl_int err = clGetProgramInfo(program, CL_PROGRAM_BINARY_SIZES,
            sizeof(binary_size), &binary_size, nullptr);
    OCL_CHECK(err);

    // Binary is not available for the device.
    if (binary_size == 0) return status::runtime_error;

    // Get program binary.
    binary->resize(binary_size);
    unsigned char *binary_buffer = binary->data();
    err = clGetProgramInfo(
            program, CL_PROGRAM_BINARIES, binary_size, &binary_buffer, nullptr);
    OCL_CHECK(err);

    return status::success;
}

status_t ocl_gpu_engine_t::create_kernels_from_ocl_source(
        std::vector<compute::kernel_t> *kernels,
        const std::vector<const char *> &kernel_names,
        const char **code_strings,
        const compute::kernel_ctx_t &kernel_ctx) const {
    std::string options = kernel_ctx.options();
>>>>>>> bf4ef067

    cl_int err;
    cl_program program = clCreateProgramWithSource(
            context(), count_lines(code_strings), code_strings, nullptr, &err);
    OCL_CHECK(err);

    cl_device_id dev = device();
    err = clBuildProgram(program, 1, &dev, options.c_str(), nullptr, nullptr);
#ifndef NDEBUG
    if (err != CL_SUCCESS) {
        size_t log_length = 0;
        err = clGetProgramBuildInfo(
                program, dev, CL_PROGRAM_BUILD_LOG, 0, nullptr, &log_length);
        assert(err == CL_SUCCESS);

        std::vector<char> log_buf(log_length);
        err = clGetProgramBuildInfo(program, dev, CL_PROGRAM_BUILD_LOG,
                log_length, log_buf.data(), 0);
        assert(err == CL_SUCCESS);
        printf("Error during the build of OpenCL program.\nBuild "
               "log:\n%s\n",
                log_buf.data());
        OCL_CHECK(err);
    }
#endif

<<<<<<< HEAD
    *kernels = std::vector<compute::kernel_t>(kernel_names.size());
    for (size_t i = 0; i < kernel_names.size(); ++i) {
        cl_kernel ocl_kernel = clCreateKernel(program, kernel_names[i], &err);
        OCL_CHECK(err);
        (*kernels)[i] = compute::kernel_t(new ocl_gpu_kernel_t(ocl_kernel));
=======
    std::vector<unsigned char> binary;
    CHECK(get_program_binaries(program, &binary));

    *kernels = std::vector<compute::kernel_t>(kernel_names.size());
    for (size_t i = 0; i < kernel_names.size(); ++i) {
        (*kernels)[i] = compute::kernel_t(
                new ocl_gpu_kernel_t(binary, kernel_names[i]));
>>>>>>> bf4ef067
    }

    OCL_CHECK(clReleaseProgram(program));
    return status::success;
}

} // namespace ocl
} // namespace gpu
} // namespace impl
} // namespace dnnl<|MERGE_RESOLUTION|>--- conflicted
+++ resolved
@@ -20,14 +20,10 @@
 
 #include "common/type_helpers.hpp"
 #include "common/utils.hpp"
-<<<<<<< HEAD
 #include "gpu/compute/kernel_list.hpp"
 #include "gpu/jit/binary_format.hpp"
 #include "gpu/ocl/kernel_utils.hpp"
 #include "gpu/ocl/ocl_gpu_engine.hpp"
-=======
-#include "gpu/ocl/kernel_utils.hpp"
->>>>>>> bf4ef067
 #include "gpu/ocl/ocl_memory_storage.hpp"
 #include "gpu/ocl/ocl_stream.hpp"
 #include "gpu/ocl/ocl_utils.hpp"
@@ -117,20 +113,6 @@
     return ocl::create_kernels(this, kernel_list, kernel_ctx);
 }
 
-<<<<<<< HEAD
-status_t ocl_gpu_engine_t::create_kernels_from_ocl_source(
-        std::vector<compute::kernel_t> *kernels,
-        const std::vector<const char *> &kernel_names,
-        const char **code_strings,
-        const compute::kernel_ctx_t &kernel_ctx) const {
-    std::string options = kernel_ctx.options();
-
-    // XXX: Update options by adding macros for OpenCL extensions that are not
-    // handled properly by the OpenCL runtime
-    auto *dev_info
-            = utils::downcast<const ocl_gpu_device_info_t *>(device_info());
-    options += " " + dev_info->get_cl_ext_options();
-=======
 static status_t get_program_binaries(
         cl_program program, std::vector<unsigned char> *binary) {
 
@@ -159,7 +141,6 @@
         const char **code_strings,
         const compute::kernel_ctx_t &kernel_ctx) const {
     std::string options = kernel_ctx.options();
->>>>>>> bf4ef067
 
     cl_int err;
     cl_program program = clCreateProgramWithSource(
@@ -186,13 +167,6 @@
     }
 #endif
 
-<<<<<<< HEAD
-    *kernels = std::vector<compute::kernel_t>(kernel_names.size());
-    for (size_t i = 0; i < kernel_names.size(); ++i) {
-        cl_kernel ocl_kernel = clCreateKernel(program, kernel_names[i], &err);
-        OCL_CHECK(err);
-        (*kernels)[i] = compute::kernel_t(new ocl_gpu_kernel_t(ocl_kernel));
-=======
     std::vector<unsigned char> binary;
     CHECK(get_program_binaries(program, &binary));
 
@@ -200,7 +174,6 @@
     for (size_t i = 0; i < kernel_names.size(); ++i) {
         (*kernels)[i] = compute::kernel_t(
                 new ocl_gpu_kernel_t(binary, kernel_names[i]));
->>>>>>> bf4ef067
     }
 
     OCL_CHECK(clReleaseProgram(program));
