/*******************************************************************************
* Copyright 2019-2020 Intel Corporation
*
* Licensed under the Apache License, Version 2.0 (the "License");
* you may not use this file except in compliance with the License.
* You may obtain a copy of the License at
*
*     http://www.apache.org/licenses/LICENSE-2.0
*
* Unless required by applicable law or agreed to in writing, software
* distributed under the License is distributed on an "AS IS" BASIS,
* WITHOUT WARRANTIES OR CONDITIONS OF ANY KIND, either express or implied.
* See the License for the specific language governing permissions and
* limitations under the License.
*******************************************************************************/

#include <CL/cl.h>

#include "gpu/ocl/ocl_gpu_engine.hpp"

#include "common/type_helpers.hpp"
#include "common/utils.hpp"

#include "gpu/compute/kernel_list.hpp"

#include "gpu/jit/binary_format.hpp"
#include "gpu/ocl/kernel_utils.hpp"
#include "gpu/ocl/ocl_gpu_engine.hpp"
#include "gpu/ocl/ocl_memory_storage.hpp"
#include "gpu/ocl/ocl_stream.hpp"
#include "gpu/ocl/ocl_utils.hpp"

namespace dnnl {
namespace impl {
namespace gpu {
namespace ocl {

status_t ocl_gpu_engine_t::init() {
    cl_int err = CL_SUCCESS;
    err = clRetainDevice(device_);
    if (err != CL_SUCCESS) {
        device_ = nullptr;
        context_ = nullptr;
    }

    OCL_CHECK(err);

    if (is_user_context_) {
        err = clRetainContext(context_);
        if (err != CL_SUCCESS) context_ = nullptr;
    } else {
        context_
                = clCreateContext(nullptr, 1, &device_, nullptr, nullptr, &err);
    }

    OCL_CHECK(err);

    CHECK(check_device(engine_kind::gpu, device_, context_));
    CHECK(compute_engine_t::init());
<<<<<<< HEAD

    CHECK(jit::gpu_supports_binary_format(&enable_ngen_kernels_, this));

    if (get_verbose())
        printf("dnnl_verbose,info,gpu,binary_kernels:%s\n",
                enable_ngen_kernels_ ? "enabled" : "disabled");
=======
>>>>>>> 9e7b3904

    return status::success;
}

status_t ocl_gpu_engine_t::create_memory_storage(
        memory_storage_t **storage, unsigned flags, size_t size, void *handle) {
    auto _storage = new ocl_memory_storage_t(this);
    if (_storage == nullptr) return status::out_of_memory;
    status_t status = _storage->init(flags, size, handle);
    if (status != status::success) {
        delete _storage;
        return status;
    }
    *storage = _storage;
    return status::success;
}

status_t ocl_gpu_engine_t::create_stream(stream_t **stream, unsigned flags) {
    return ocl_stream_t::create_stream(stream, this, flags);
}

status_t ocl_gpu_engine_t::create_stream(
        stream_t **stream, cl_command_queue queue) {
    return ocl_stream_t::create_stream(stream, this, queue);
}

cl_uint count_lines(const char **code) {
    cl_uint i = 0;
    while (*code) {
        i++;
        code++;
    }
    return i;
}

status_t ocl_gpu_engine_t::create_kernel(
        compute::kernel_t *kernel, jit::jit_generator_base &jitter) const {

    auto binary = jitter.get_binary(context(), device());
    auto kernel_name = jitter.kernel_name();

    *kernel = compute::kernel_t(new ocl_gpu_kernel_t(binary, kernel_name));
    return status::success;
}

status_t ocl_gpu_engine_t::create_kernels(
        std::vector<compute::kernel_t> *kernels,
        const std::vector<const char *> &kernel_names,
        const compute::kernel_ctx_t &kernel_ctx) const {

    *kernels = std::vector<compute::kernel_t>(kernel_names.size());
    compute::kernel_list_t kernel_list;
    for (size_t i = 0; i < kernels->size(); ++i) {
        if (kernel_names[i]) kernel_list.add(kernel_names[i], &(*kernels)[i]);
    }

    return ocl::create_kernels(this, kernel_list, kernel_ctx);
}

static status_t get_program_binaries(
        cl_program program, std::vector<unsigned char> *binary) {

    // Get the size of the program binary in bytes.
    size_t binary_size = 0;
    cl_int err = clGetProgramInfo(program, CL_PROGRAM_BINARY_SIZES,
            sizeof(binary_size), &binary_size, nullptr);
    OCL_CHECK(err);

    // Binary is not available for the device.
    if (binary_size == 0) return status::runtime_error;

    // Get program binary.
    binary->resize(binary_size);
    unsigned char *binary_buffer = binary->data();
    err = clGetProgramInfo(
            program, CL_PROGRAM_BINARIES, binary_size, &binary_buffer, nullptr);
    OCL_CHECK(err);

    return status::success;
}

status_t ocl_gpu_engine_t::create_kernels_from_ocl_source(
        std::vector<compute::kernel_t> *kernels,
        const std::vector<const char *> &kernel_names,
        const char **code_strings,
        const compute::kernel_ctx_t &kernel_ctx) const {
    std::string options = kernel_ctx.options();

    // XXX: Update options by adding macros for OpenCL extensions that are not
    // handled properly by the OpenCL runtime
    auto *dev_info
            = utils::downcast<const ocl_gpu_device_info_t *>(device_info());
    options += " " + dev_info->get_cl_ext_options();

    cl_int err;
    cl_program program = clCreateProgramWithSource(
            context(), count_lines(code_strings), code_strings, nullptr, &err);
    OCL_CHECK(err);

    cl_device_id dev = device();
    err = clBuildProgram(program, 1, &dev, options.c_str(), nullptr, nullptr);
    if (err != CL_SUCCESS) {
        // Return error if verbose is not enabled.
        if (get_verbose() == 0) OCL_CHECK(err);

        size_t log_length = 0;
        err = clGetProgramBuildInfo(
                program, dev, CL_PROGRAM_BUILD_LOG, 0, nullptr, &log_length);
        assert(err == CL_SUCCESS);

        std::vector<char> log_buf(log_length);
        err = clGetProgramBuildInfo(program, dev, CL_PROGRAM_BUILD_LOG,
                log_length, log_buf.data(), nullptr);
        assert(err == CL_SUCCESS);
        printf("Error during the build of OpenCL program.\nBuild "
               "log:\n%s\n",
                log_buf.data());
        OCL_CHECK(err);
    }

    std::vector<unsigned char> binary;
    CHECK(get_program_binaries(program, &binary));

    *kernels = std::vector<compute::kernel_t>(kernel_names.size());
    for (size_t i = 0; i < kernel_names.size(); ++i) {
        (*kernels)[i] = compute::kernel_t(
                new ocl_gpu_kernel_t(binary, kernel_names[i]));
    }

    OCL_CHECK(clReleaseProgram(program));
    return status::success;
}

void ocl_gpu_engine_t::check_mayiuse_ngen_kernels() {
    if (!checked_ngen_kernels_) {
        auto status
                = jit::gpu_supports_binary_format(&enable_ngen_kernels_, this);
        if (status != status::success) enable_ngen_kernels_ = false;
        checked_ngen_kernels_ = true;

        if (get_verbose())
            printf("dnnl_verbose,info,gpu,binary_kernels:%s\n",
                    enable_ngen_kernels_ ? "enabled" : "disabled");
    }
}

} // namespace ocl
} // namespace gpu
} // namespace impl
} // namespace dnnl<|MERGE_RESOLUTION|>--- conflicted
+++ resolved
@@ -57,15 +57,12 @@
 
     CHECK(check_device(engine_kind::gpu, device_, context_));
     CHECK(compute_engine_t::init());
-<<<<<<< HEAD
 
     CHECK(jit::gpu_supports_binary_format(&enable_ngen_kernels_, this));
 
     if (get_verbose())
         printf("dnnl_verbose,info,gpu,binary_kernels:%s\n",
                 enable_ngen_kernels_ ? "enabled" : "disabled");
-=======
->>>>>>> 9e7b3904
 
     return status::success;
 }
