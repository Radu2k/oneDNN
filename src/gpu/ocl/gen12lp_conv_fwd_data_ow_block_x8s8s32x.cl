--- conflicted
+++ resolved
@@ -421,7 +421,6 @@
         for (int n_i = 0; n_i < OW_BLOCK; n_i++) { \
             PACK(C0, C1, C2, C3, n_i); \
             QUANTIZE_ADD_BIAS(); \
-<<<<<<< HEAD
             for (int didx = 0; didx < 4; ++didx) { \
                 float tmp_i = tmp[didx]; \
                 SUM_DATA_T d_i = AS_SUM_DATA_T(D[n_i][didx]); \
@@ -434,12 +433,8 @@
                         1, 0, 1, 0, 1, 0, 1, 0, 1); \
                 tmp[didx] = tmp_i; \
             } \
-=======
-            float4 df = convert_float4(AS_SUM_DATA4_T(D[n_i])); \
-            APPLY_POST_OPS(tmp, float, df, float); \
             ADD_DST_COMPENSATION(); \
             ZERO_PAD_DST(); \
->>>>>>> 46c2c2e4
             CONVERT_PACK(n_i); \
         } \
     } while (0)
