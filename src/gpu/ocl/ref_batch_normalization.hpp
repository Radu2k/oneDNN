--- conflicted
+++ resolved
@@ -64,6 +64,9 @@
                             compute::device_ext_t::intel_subgroups);
             if (!ok) return status::unimplemented;
 
+            if (src_data_t == s8 && !stats_is_src())
+                return status::unimplemented;
+
             if (is_training() && fuse_norm_relu()) init_default_ws(8);
 
             status_t status = init_conf();
@@ -92,11 +95,7 @@
 
         std::vector<const char *> kernel_names
                 = {"ref_bnorm_fwd", nullptr, nullptr, nullptr, nullptr};
-<<<<<<< HEAD
-        if (pd()->conf.ic_block == 16 && pd()->conf.calculate_stats) {
-=======
         if (pd()->conf.calculate_stats) {
->>>>>>> eab9060c
             kernel_names[1] = "calculate_mean";
             kernel_names[2] = "calculate_variance";
             kernel_names[3] = "reduce_mean";
@@ -186,15 +185,7 @@
         CHECK(status);
 
         std::vector<const char *> kernel_names
-<<<<<<< HEAD
-                = {"ref_bnorm_bwd", nullptr, nullptr};
-        if (pd()->conf.ic_block == 16) {
-            kernel_names[1] = "calculate_stats";
-            kernel_names[2] = "reduce_stats";
-        }
-=======
                 = {"ref_bnorm_bwd", "calculate_stats", "reduce_stats"};
->>>>>>> eab9060c
 
         std::vector<compute::kernel_t> kernels;
         status = compute_engine->create_kernels(
