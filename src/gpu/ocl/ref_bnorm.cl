--- conflicted
+++ resolved
@@ -14,15 +14,12 @@
 * limitations under the License.
 *******************************************************************************/
 
-<<<<<<< HEAD
-=======
 #if USE_NHWC
 
 #define VECT_DT_N IC_BLOCK
 
 #else
 
->>>>>>> d0fc158e
 #if MB_BLOCK == 16
 #define MB16
 #define VECT_DT_N 8
@@ -159,9 +156,6 @@
     const int sp = GWS_GET_SP();
     const int c = GWS_GET_IC() * IC_BLOCK;
 
-<<<<<<< HEAD
-#if IC_BLOCK == 16
-=======
 #if SAVE_STATS == 0 && CALCULATE_STATS == 1
     variance += IC;
 #endif
@@ -209,8 +203,7 @@
     VECT_BLOCK_WRITE((__global BLOCK_DATA_T *)&dst[0],
             AS_VECT_BLOCK_DATA_T(CONVERT_VECTOR_DATA_T(blockD0)));
 
-#elif USE_16MB_UNROLL == 1
->>>>>>> d0fc158e
+#elif IC_BLOCK == 16
     const int n = GWS_GET_MB();
     const int c = GWS_GET_IC();
     const int d = GWS_GET_ID();
