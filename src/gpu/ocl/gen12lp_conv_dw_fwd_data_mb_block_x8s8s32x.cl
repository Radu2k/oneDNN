--- conflicted
+++ resolved
@@ -197,7 +197,6 @@
     tmp01 *= SCALE_VEC8;
 #endif
 
-<<<<<<< HEAD
     DST_DATA16_T D00;
 #if WITH_SUM
     D00 = BLOCK_READ_DST16(dst);
@@ -206,15 +205,6 @@
     float16 tmp_x16 = (float16)(tmp00, tmp01);
     APPLY_POST_OPS(tmp_x16, float, AS_SUM_DATA16_T(D00), SUM_DATA_T, 0, 1, 0, 1,
             0, 1, 0, 1, 0, 1, 0, 1);
-=======
-    SUM_DATA16_T D00;
-#if WITH_SUM
-    D00 = AS_SUM_DATA16_T(BLOCK_READ_DST16(dst));
-#endif // WITH_SUM
-
-    float16 tmp_x16 = (float16)(tmp00, tmp01);
-    APPLY_POST_OPS(tmp_x16, float, D00, SUM_DATA_T);
->>>>>>> 6478ab6b
 
     DST_DATA16_T R0 = CONVERT_DST_DATA16_T(tmp_x16);
 
