--- conflicted
+++ resolved
@@ -104,131 +104,6 @@
 #error "Block is too big for unrolled_read and unrolled_write."
 #endif
 
-<<<<<<< HEAD
-int off_ncdhw(int n, int c, int d, int h, int w, int C, int D, int H, int W) {
-    int off = 0;
-    off += n * C * D * H * W;
-    off += c * D * H * W;
-    off += d * H * W;
-    off += h * W;
-    off += w;
-    return off;
-}
-int off_ndhwc(int n, int c, int d, int h, int w, int C, int D, int H, int W) {
-    int off = 0;
-    off += n * D * H * W * C;
-    off += d * H * W * C;
-    off += h * W * C;
-    off += w * C;
-    off += c;
-    return off;
-}
-
-int off_nCdhw16c(
-        int n, int c, int d, int h, int w, int C, int D, int H, int W) {
-    int off = 0;
-    off += n * (C / 16) * D * H * W * 16;
-    off += (c / 16) * D * H * W * 16;
-    off += d * H * W * 16;
-    off += h * W * 16;
-    off += w * 16;
-    off += c % 16;
-    return off;
-}
-
-int off_NCdhw16n16c(
-        int n, int c, int d, int h, int w, int C, int D, int H, int W) {
-    int off = 0;
-    off += (n / 16) * (C / 16) * D * H * W * 16 * 16;
-    off += (c / 16) * D * H * W * 16 * 16;
-    off += d * H * W * 16 * 16;
-    off += h * W * 16 * 16;
-    off += w * 16 * 16;
-    off += (n % 16) * 16;
-    off += (c % 16);
-    return off;
-}
-
-int off_NCdhw32n16c(
-        int n, int c, int d, int h, int w, int C, int D, int H, int W) {
-    int off = 0;
-    off += (n / 32) * (C / 16) * D * H * W * 32 * 16;
-    off += (c / 16) * D * H * W * 32 * 16;
-    off += d * H * W * 32 * 16;
-    off += h * W * 32 * 16;
-    off += w * 32 * 16;
-    off += (n % 32) * 16;
-    off += (c % 16);
-    return off;
-}
-
-int off_gOdhwi16o(int g, int o, int i, int d, int h, int w, int O, int I, int D,
-        int H, int W) {
-    int off = 0;
-    off += g * (O / 16) * D * H * W * I * 16;
-    off += (o / 16) * D * H * W * I * 16;
-    off += d * H * W * I * 16;
-    off += h * W * I * 16;
-    off += w * I * 16;
-    off += i * 16;
-    off += (o % 16);
-    return off;
-}
-
-int off_gOIdhw16i16o(int g, int o, int i, int d, int h, int w, int O, int I,
-        int D, int H, int W) {
-    int off = 0;
-    off += g * (O / 16) * (I / 16) * D * H * W * 16 * 16;
-    off += (o / 16) * (I / 16) * D * H * W * 16 * 16;
-    off += (i / 16) * D * H * W * 16 * 16;
-    off += d * H * W * 16 * 16;
-    off += h * W * 16 * 16;
-    off += w * 16 * 16;
-    off += (i % 16) * 16;
-    off += (o % 16);
-    return off;
-}
-
-int off_gIOdhw16i16o(int g, int o, int i, int d, int h, int w, int O, int I,
-        int D, int H, int W) {
-    int off = 0;
-    off += g * (I / 16) * (O / 16) * D * H * W * 16 * 16;
-    off += (i / 16) * (O / 16) * D * H * W * 16 * 16;
-    off += (o / 16) * D * H * W * 16 * 16;
-    off += d * H * W * 16 * 16;
-    off += h * W * 16 * 16;
-    off += w * 16 * 16;
-    off += (i % 16) * 16;
-    off += (o % 16);
-    return off;
-}
-
-int src_off(int n, int c, int d, int h, int w) {
-    if (SRC_NCHW) return off_ncdhw(n, c, d, h, w, G * IC, ID, IH, IW);
-    if (SRC_NHWC) return off_ndhwc(n, c, d, h, w, G * IC, ID, IH, IW);
-    if (SRC_W16C) return off_nCdhw16c(n, c, d, h, w, G * IC, ID, IH, IW);
-    if (SRC_16N16C) return off_NCdhw16n16c(n, c, d, h, w, G * IC, ID, IH, IW);
-    return 0;
-}
-
-int wei_off(int g, int o, int i, int d, int h, int w) {
-    if (WEI_I16O) return off_gOdhwi16o(g, o, i, d, h, w, OC, IC, KD, KH, KW);
-    if (WEI_16I16O)
-        return off_gOIdhw16i16o(g, o, i, d, h, w, OC, IC, KD, KH, KW);
-    if (WEI_16I16O_FLIPPED)
-        return off_gIOdhw16i16o(g, o, i, d, h, w, OC, IC, KD, KH, KW);
-    return 0;
-}
-
-int dst_off(int n, int c, int d, int h, int w) {
-    if (DST_W16C) return off_nCdhw16c(n, c, d, h, w, G * OC, OD, OH, OW);
-    if (DST_16N16C) return off_NCdhw16n16c(n, c, d, h, w, G * OC, OD, OH, OW);
-    if (DST_32N16C) return off_NCdhw32n16c(n, c, d, h, w, G * OC, OD, OH, OW);
-    return 0;
-}
-
-=======
->>>>>>> 0fee9c76
 // Layout is:
 // - cwn[16c] for NCdhw16n16c (16c is mapped to sub-group)
 // - ncw[16c] for others (16c is mapped to sub-group)
@@ -692,7 +567,6 @@
                                     &(ptr)[off]); \
                         } \
                     } \
-<<<<<<< HEAD
         } else if (DST_32N16C) { \
             int ow_bound = (OW % OW_BLOCK == 0) ? OW_BLOCK \
                                                 : min(OW_BLOCK, OW - (ow)); \
@@ -706,7 +580,6 @@
                         unrolled_write(min(32, MB_BLOCK), &(block)[idx], \
                                 &(ptr)[off]); \
                     } \
-=======
         } else if (DST_NCHW && sglid < OC_WO_PADDING - oc) { \
             for (int mb_block = 0; mb_block < MB_BLOCK; mb_block++) { \
                 int n_channels = min(min(C_SIZE, OW - ow), OW_BLOCK); \
@@ -730,7 +603,6 @@
                             n_channels, &(block)[oc_outer], &(ptr)[off]); \
                 } \
             } \
->>>>>>> 0fee9c76
         } \
     } while (0)
 
@@ -812,15 +684,10 @@
 __attribute__((reqd_work_group_size(LWS_0, LWS_1, LWS_2)))
 __attribute__((intel_reqd_sub_group_size(SUB_GROUP_SIZE))) __kernel void
 gen9_conv_fwd(const __global DATA_T *src, const __global DATA_T *wei,
-<<<<<<< HEAD
-        const __global DATA_T *bia, __global DATA_T *dst POST_OP_ARGS) {
+        const __global DATA_T *bia, __global DST_DATA_T *dst POST_OP_ARGS) {
 
     MAYBE_SKIP_NON_UNIFORM_WG();
 
-=======
-        const __global DATA_T *bia, __global DST_DATA_T *dst POST_OP_ARGS) {
-    int local_id = get_local_id(0);
->>>>>>> 0fee9c76
     int sglid = get_sub_group_local_id();
     int g_ocb = get_group_id(0) * (LWS_0 / SUB_GROUP_SIZE) + get_sub_group_id();
     int g = g_ocb / (OCB / OC_BLOCK);
