--- conflicted
+++ resolved
@@ -262,11 +262,6 @@
     diff_dst += mb * OC * G * OD * OH * OW + g * OC * OD * OH * OW * MB_BLOCK;
     DATA_T blockC00[IW_BLOCK] = {DATA_ZERO};
 
-<<<<<<< HEAD
-#if WITH_BIAS
-    for (int i = 0; i < IW_BLOCK; i++)
-        blockC00[i] = bias[g * IC + gic * IC_BLOCK + local_id];
-=======
     if (WITH_BIAS) {
 #if IS_DW
         const int bg_off = g * IC + local_id;
@@ -280,7 +275,6 @@
         DATA_T b = (IC_WO_PADDING % IC_BLOCK == 0 || bc_off < IC_WO_PADDING)
                 ? bias[bg_off + bc_off]
                 : DATA_ZERO;
->>>>>>> 6478ab6b
 #endif
         unroll_for(int i = 0; i < IW_BLOCK; ++i) { blockC00[i] = b; }
     }
