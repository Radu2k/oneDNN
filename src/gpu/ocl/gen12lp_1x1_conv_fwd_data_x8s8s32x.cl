--- conflicted
+++ resolved
@@ -41,14 +41,6 @@
 
 #define WEI_BLOCK_STRIDE (4 * 8 * 8 * 4)
 
-<<<<<<< HEAD
-#if (MB_BLOCK == 32) || (SW == 1 && SH == 1 && SD == 1)
-#define BLOCK_READ_SRC_4x32(data, idx) \
-    data = AS_SRC_MMAD_DATA4_T( \
-            intel_sub_group_block_read4((__global uint *)&src[idx]));
-#define BLOCK_READ_SRC_8x32(data, idx) \
-    data = AS_SRC_MMAD_DATA8_T( \
-=======
 #if (MB_BLOCK == 32) \
         || ((PW == 0 && PH == 0 && PW == 0) \
                 && (SW == 1 && SH == 1 && SD == 1))
@@ -57,39 +49,28 @@
             intel_sub_group_block_read4((__global uint *)&src[idx]));
 #define BLOCK_READ_SRC_8x32(data, idx, sp_off) \
     data = AS_MMAD_DATA8_T( \
->>>>>>> 58e5ee23
             intel_sub_group_block_read8((__global uint *)&src[idx]));
 #else
 #define BLOCK_READ_SRC_4x32(data, idx, sp_off) \
     do { \
         unroll_for(uint _i = 0; _i < 4; ++_i) { \
-<<<<<<< HEAD
-            data[_i] = AS_SRC_MMAD_DATA_T(intel_sub_group_block_read( \
-                    (__global uint *)&src[idx + _i * SW * IC_BLOCK])); \
-=======
             if (HAS_PADDING) { \
                 PAD_BLOCK_READ(data[_i], src, sp, _i + sp_off); \
             } else { \
                 data[_i] = AS_MMAD_DATA_T(intel_sub_group_block_read( \
                         (__global uint *)&src[idx + _i * SW * IC_BLOCK])); \
             } \
->>>>>>> 58e5ee23
         } \
     } while (0);
 #define BLOCK_READ_SRC_8x32(data, idx, sp_off) \
     do { \
         unroll_for(uint _i = 0; _i < 8; ++_i) { \
-<<<<<<< HEAD
-            data[_i] = AS_SRC_MMAD_DATA_T(intel_sub_group_block_read( \
-                    (__global uint *)&src[idx + _i * SW * IC_BLOCK])); \
-=======
             if (HAS_PADDING) { \
                 PAD_BLOCK_READ(data[_i], src, sp, _i + sp_off); \
             } else { \
                 data[_i] = AS_MMAD_DATA_T(intel_sub_group_block_read( \
                         (__global uint *)&src[idx + _i * SW * IC_BLOCK])); \
             } \
->>>>>>> 58e5ee23
         } \
     } while (0);
 #endif // SW == 1 && SH == 1 && SD == 1
@@ -315,19 +296,6 @@
             if (ow + SP_BLOCK > OW) {
 #endif
 #if OUT_SP_TAIL < 8
-<<<<<<< HEAD
-                S0 = 0;
-                for (int i = 0; i < OUT_SP_TAIL; ++i) {
-                    S0[i] = AS_SRC_MMAD_DATA_T(intel_sub_group_block_read(
-                            (__global uint *)&src[i * SW * IC_BLOCK]));
-                }
-#else
-                BLOCK_READ_SRC(S0, 0 * IC_BLOCK);
-                S1 = 0;
-                for (int i = 8; i < OUT_SP_TAIL; ++i) {
-                    S1[i - 8] = AS_SRC_MMAD_DATA_T(intel_sub_group_block_read(
-                            (__global uint *)&src[i * SW * IC_BLOCK]));
-=======
                 for (int _i = 0; _i < OUT_SP_TAIL; ++_i) {
                     if (HAS_PADDING) {
                         PAD_BLOCK_READ(S0[_i], src, sp, _i);
@@ -345,7 +313,6 @@
                         S1[_i - 8] = AS_MMAD_DATA_T(intel_sub_group_block_read(
                                 (__global uint *)&src[_i * SW * IC_BLOCK]));
                     }
->>>>>>> 58e5ee23
                 }
 #endif
             } else
