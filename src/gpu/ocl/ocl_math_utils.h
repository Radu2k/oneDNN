--- conflicted
+++ resolved
@@ -17,73 +17,10 @@
 #ifndef GPU_OCL_OCL_MATH_UTILS_H
 #define GPU_OCL_OCL_MATH_UTILS_H
 
-<<<<<<< HEAD
 ulong8 __builtin_IB_simd_block_read_8_global_l(const __global ulong *);
 void __builtin_IB_simd_block_write_8_global_l(__global ulong *, ulong8);
 void __builtin_IB_simd_block_write_16_global_h(__global ushort *, ushort16);
 ushort16 __builtin_IB_simd_block_read_16_global_h(const __global ushort *);
-=======
-ushort convert_f32_to_bf16(float f) {
-    uint i = as_uint(f);
-    i += 0x00007FFF + ((i & 0x10000) >> 16);
-    ushort2 r = as_ushort2(i);
-    return r[1];
-}
-
-ushort2 convert_f32_to_bf16_vec2(float2 f) {
-    ushort2 r;
-    for (int i = 0; i < 2; i++) {
-        r[i] = convert_f32_to_bf16(f[i]);
-    }
-    return r;
-}
-
-ushort4 convert_f32_to_bf16_vec4(float4 f) {
-    ushort4 r;
-    for (int i = 0; i < 4; i++) {
-        r[i] = convert_f32_to_bf16(f[i]);
-    }
-    return r;
-}
-
-ushort8 convert_f32_to_bf16_vec8(float8 f) {
-    ushort8 r;
-    for (int i = 0; i < 8; i++) {
-        r[i] = convert_f32_to_bf16(f[i]);
-    }
-    return r;
-}
-
-float convert_bf16_to_f32(ushort b) {
-    ushort2 r = {0, b};
-    float f = as_float(r);
-    return f;
-}
->>>>>>> 555762ba
-
-float2 convert_bf16_to_f32_vec2(ushort2 b) {
-    float2 f;
-    for (int i = 0; i < 2; i++) {
-        f[i] = convert_bf16_to_f32(b[i]);
-    }
-    return f;
-}
-
-float4 convert_bf16_to_f32_vec4(ushort4 b) {
-    float4 f;
-    for (int i = 0; i < 4; i++) {
-        f[i] = convert_bf16_to_f32(b[i]);
-    }
-    return f;
-}
-
-float8 convert_bf16_to_f32_vec8(ushort8 b) {
-    float8 f;
-    for (int i = 0; i < 8; i++) {
-        f[i] = convert_bf16_to_f32(b[i]);
-    }
-    return f;
-}
 
 #ifdef cl_intel_subgroups_char
 void __attribute__((overloadable))
@@ -144,13 +81,19 @@
 inline ushort convert_f32_to_bf16(float f) {
     return as_ushort(__builtin_IB_ftobf_1(f));
 }
+
 inline ushort2 convert_f32_to_bf16_vec2(float2 f) {
     return as_ushort2(__builtin_IB_ftobf_2(f));
 }
 
+inline ushort4 convert_f32_to_bf16_vec4(float4 f) {
+    return as_ushort4(__builtin_IB_ftobf_4(f));
+}
+
 inline ushort8 convert_f32_to_bf16_vec8(float8 f) {
     return as_ushort8(__builtin_IB_ftobf_8(f));
 }
+
 inline ushort16 convert_f32_to_bf16_vec16(float16 f) {
     return as_ushort16(__builtin_IB_ftobf_16(f));
 }
@@ -336,7 +279,6 @@
     return ret;
 }
 
-<<<<<<< HEAD
 #if DT_F16 == 1
 #pragma OPENCL EXTENSION cl_khr_fp16 : enable
 
@@ -394,6 +336,14 @@
     return r;
 }
 
+inline ushort4 convert_f32_to_bf16_vec4(float4 f) {
+    ushort4 r;
+    for (int i = 0; i < 4; i++) {
+        r[i] = convert_f32_to_bf16(f[i]);
+    }
+    return r;
+}
+
 inline ushort8 convert_f32_to_bf16_vec8(float8 f) {
     ushort8 r;
     for (int i = 0; i < 8; i++) {
@@ -732,6 +682,4 @@
 #endif
 #endif
 
-=======
->>>>>>> 555762ba
 #endif