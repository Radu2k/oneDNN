/*******************************************************************************
* Copyright 2019-2020 Intel Corporation
*
* Licensed under the Apache License, Version 2.0 (the "License");
* you may not use this file except in compliance with the License.
* You may obtain a copy of the License at
*
*     http://www.apache.org/licenses/LICENSE-2.0
*
* Unless required by applicable law or agreed to in writing, software
* distributed under the License is distributed on an "AS IS" BASIS,
* WITHOUT WARRANTIES OR CONDITIONS OF ANY KIND, either express or implied.
* See the License for the specific language governing permissions and
* limitations under the License.
*******************************************************************************/

#ifndef GPU_OCL_OCL_MATH_UTILS_H
#define GPU_OCL_OCL_MATH_UTILS_H

#pragma OPENCL EXTENSION cl_khr_fp16 : enable

#if DT_BF16 || SRC_DT_BF16 || WEI_DT_BF16 || DST_DT_BF16 || BIA_DT_BF16 \
<<<<<<< HEAD
        || A_DT_BF16 || B_DT_BF16 || C_DT_BF16 || SUM_DT_BF16
#define MATH_UTILS_DECLARE_BF16 1
#endif

ulong8 __builtin_IB_simd_block_read_8_global_l(const __global ulong *);
ushort16 __builtin_IB_simd_block_read_16_global_h(const __global ushort *);

void __builtin_IB_simd_block_write_8_global_l(__global ulong *, ulong8);
void __builtin_IB_simd_block_write_16_global_h(__global ushort *, ushort16);

#if MATH_UTILS_DECLARE_BF16
#ifdef cl_future_bf16_cvt
// f32 -> bf16 conversion builtins (rte rounding mode)
short __builtin_IB_ftobf_1(float a) __attribute__((const));
short2 __builtin_IB_ftobf_2(float2 a) __attribute__((const));
short4 __builtin_IB_ftobf_4(float4 a) __attribute__((const));
short8 __builtin_IB_ftobf_8(float8 a) __attribute__((const));
short16 __builtin_IB_ftobf_16(float16 a) __attribute__((const));

// bf16 -> f32 conversion builtins (precise conversion)
float __builtin_IB_bftof_1(short a) __attribute__((const));
float2 __builtin_IB_bftof_2(short2 a) __attribute__((const));
float4 __builtin_IB_bftof_4(short4 a) __attribute__((const));
float8 __builtin_IB_bftof_8(short8 a) __attribute__((const));
float16 __builtin_IB_bftof_16(short16 a) __attribute__((const));

// clang-format off
ushort   __attribute__((overloadable)) cvt_f32_to_bf16(float   a) { return as_ushort  (__builtin_IB_ftobf_1 (a)); }
ushort2  __attribute__((overloadable)) cvt_f32_to_bf16(float2  a) { return as_ushort2 (__builtin_IB_ftobf_2 (a)); }
ushort4  __attribute__((overloadable)) cvt_f32_to_bf16(float4  a) { return as_ushort4 (__builtin_IB_ftobf_4 (a)); }
ushort8  __attribute__((overloadable)) cvt_f32_to_bf16(float8  a) { return as_ushort8 (__builtin_IB_ftobf_8 (a)); }
ushort16 __attribute__((overloadable)) cvt_f32_to_bf16(float16 a) { return as_ushort16(__builtin_IB_ftobf_16(a)); }

float   __attribute__((overloadable)) cvt_bf16_to_f32(ushort   a) { return __builtin_IB_bftof_1 (as_short  (a)); }
float2  __attribute__((overloadable)) cvt_bf16_to_f32(ushort2  a) { return __builtin_IB_bftof_2 (as_short2 (a)); }
float4  __attribute__((overloadable)) cvt_bf16_to_f32(ushort4  a) { return __builtin_IB_bftof_4 (as_short4 (a)); }
float8  __attribute__((overloadable)) cvt_bf16_to_f32(ushort8  a) { return __builtin_IB_bftof_8 (as_short8 (a)); }
float16 __attribute__((overloadable)) cvt_bf16_to_f32(ushort16 a) { return __builtin_IB_bftof_16(as_short16(a)); }
// clang-format on

#else

// Emulation functions for bf16 <-> f32 conversion.
=======
        || A_DT_BF16 || B_DT_BF16 || C_DT_BF16 || SUM_DT_BF16 \
        || POST_OP_USING_BF16
>>>>>>> 9e7b3904
ushort __attribute__((overloadable)) cvt_f32_to_bf16(float f) {
    uint i = as_uint(f);
    i += 0x00007FFF + ((i & 0x10000) >> 16);
    ushort2 r = as_ushort2(i);
    return r[1];
}

ushort2 __attribute__((overloadable)) cvt_f32_to_bf16(float2 f) {
    ushort2 r;
    for (int i = 0; i < 2; i++) {
        r[i] = cvt_f32_to_bf16(f[i]);
    }
    return r;
}

ushort4 __attribute__((overloadable)) cvt_f32_to_bf16(float4 f) {
    ushort4 r;
    for (int i = 0; i < 4; i++) {
        r[i] = cvt_f32_to_bf16(f[i]);
    }
    return r;
}

ushort8 __attribute__((overloadable)) cvt_f32_to_bf16(float8 f) {
    ushort8 r;
    for (int i = 0; i < 8; i++) {
        r[i] = cvt_f32_to_bf16(f[i]);
    }
    return r;
}

ushort16 __attribute__((overloadable)) cvt_f32_to_bf16(float16 f) {
    ushort16 r;
    for (int i = 0; i < 16; i++) {
        r[i] = cvt_f32_to_bf16(f[i]);
    }
    return r;
}

float __attribute__((overloadable)) cvt_bf16_to_f32(ushort b) {
    ushort2 r = {0, b};
    float f = as_float(r);
    return f;
}

float2 __attribute__((overloadable)) cvt_bf16_to_f32(ushort2 b) {
    float2 f;
    for (int i = 0; i < 2; i++) {
        f[i] = cvt_bf16_to_f32(b[i]);
    }
    return f;
}

float4 __attribute__((overloadable)) cvt_bf16_to_f32(ushort4 b) {
    float4 f;
    for (int i = 0; i < 4; i++) {
        f[i] = cvt_bf16_to_f32(b[i]);
    }
    return f;
}

float8 __attribute__((overloadable)) cvt_bf16_to_f32(ushort8 b) {
    float8 f;
    for (int i = 0; i < 8; i++) {
        f[i] = cvt_bf16_to_f32(b[i]);
    }
    return f;
}

float16 __attribute__((overloadable)) cvt_bf16_to_f32(ushort16 b) {
    float16 f;
    for (int i = 0; i < 16; i++) {
        f[i] = cvt_bf16_to_f32(b[i]);
    }
    return f;
}
#endif
#endif

int __attribute__((overloadable)) idot4(char4 a, char4 b, int c) {
    c += a[0] * b[0];
    c += a[1] * b[1];
    c += a[2] * b[2];
    c += a[3] * b[3];
    return c;
}

int __attribute__((overloadable)) idot4(uchar4 a, uchar4 b, int c) {
    c += a[0] * b[0];
    c += a[1] * b[1];
    c += a[2] * b[2];
    c += a[3] * b[3];
    return c;
}

int __attribute__((overloadable)) idot4(char4 a, uchar4 b, int c) {
    c += a[0] * b[0];
    c += a[1] * b[1];
    c += a[2] * b[2];
    c += a[3] * b[3];
    return c;
}

int __attribute__((overloadable)) idot4(uchar4 a, char4 b, int c) {
    c += a[0] * b[0];
    c += a[1] * b[1];
    c += a[2] * b[2];
    c += a[3] * b[3];
    return c;
}

int __attribute__((overloadable)) idot4(int a, int b, int c) {
    return idot4(as_char4(a), as_char4(b), c);
}

int __attribute__((overloadable)) idot4(uint a, int b, int c) {
    return idot4(as_uchar4(a), as_char4(b), c);
}

float __attribute__((overloadable)) f16_dot2(int a, int b, float c) {
    half2 _a = as_half2(a);
    half2 _b = as_half2(b);
    return c + _a[0] * _b[0] + _a[1] * _b[1];
}

#if MATH_UTILS_DECLARE_BF16
float __attribute__((overloadable)) bf16_dot2(int a, int b, float c) {
    ushort2 _a = as_ushort2(a);
    ushort2 _b = as_ushort2(b);
    c += cvt_bf16_to_f32(_a[0]) * cvt_bf16_to_f32(_b[0]);
    c += cvt_bf16_to_f32(_a[1]) * cvt_bf16_to_f32(_b[1]);
    return c;
}
#endif

#define DECLARE_BLOCK_READ(suffix, func, data_type, addr_space, p_type) \
    data_type __attribute__((overloadable)) \
            block_read##suffix(const addr_space p_type *p) { \
        return func(p); \
    }

#define DECLARE_BLOCK_READ_EMU(suffix, data_type, addr_space, p_type) \
    data_type __attribute__((overloadable)) \
            block_read##suffix##_emu(const addr_space p_type *p) { \
        data_type ret; \
        uint idx = get_sub_group_local_id(); \
        for (int i = 0; i < sizeof(data_type) / sizeof(p_type); i++) { \
            ((p_type *)&ret)[i] = p[idx]; \
            idx += get_max_sub_group_size(); \
        } \
        return ret; \
    }

#define DECLARE_BLOCK_WRITE(suffix, func, data_type, addr_space, p_type) \
    void __attribute__((overloadable)) \
            block_write##suffix(addr_space p_type *p, data_type data) { \
        func(p, data); \
    }

#define DECLARE_BLOCK_WRITE_EMU(suffix, data_type, addr_space, p_type) \
    void __attribute__((overloadable)) \
            block_write##suffix##_emu(addr_space p_type *p, data_type data) { \
        uint idx = get_sub_group_local_id(); \
        for (int i = 0; i < sizeof(data_type) / sizeof(p_type); i++) { \
            p[idx] = ((p_type *)&data)[i]; \
            p += get_max_sub_group_size(); \
        } \
    }

DECLARE_BLOCK_READ(, intel_sub_group_block_read, uint, __global, uint)
DECLARE_BLOCK_READ(2, intel_sub_group_block_read2, uint2, __global, uint)
DECLARE_BLOCK_READ(4, intel_sub_group_block_read4, uint4, __global, uint)
DECLARE_BLOCK_READ(8, intel_sub_group_block_read8, uint8, __global, uint)

DECLARE_BLOCK_WRITE(, intel_sub_group_block_write, uint, __global, uint)
DECLARE_BLOCK_WRITE(2, intel_sub_group_block_write2, uint2, __global, uint)
DECLARE_BLOCK_WRITE(4, intel_sub_group_block_write4, uint4, __global, uint)
DECLARE_BLOCK_WRITE(8, intel_sub_group_block_write8, uint8, __global, uint)

#ifdef cl_intel_subgroups_char
void __attribute__((overloadable))
intel_sub_group_block_write_uc16(__global uchar *p, uchar16 data);

uchar16 __attribute__((overloadable))
intel_sub_group_block_read_uc16(const __global uchar *p);
#endif

// Emulation for cl_intel_subgroup_local_block_io. These functions are not
// defined under ifndef/endif because some kernels rely on the emulation
// functions in case when pointers are not properly aligned for the native
// extensions.
DECLARE_BLOCK_READ_EMU(, uint, __local, uint)
DECLARE_BLOCK_READ_EMU(2, uint2, __local, uint)
DECLARE_BLOCK_READ_EMU(4, uint4, __local, uint)
DECLARE_BLOCK_READ_EMU(8, uint8, __local, uint)

DECLARE_BLOCK_WRITE_EMU(, uint, __local, uint)
DECLARE_BLOCK_WRITE_EMU(2, uint2, __local, uint)
DECLARE_BLOCK_WRITE_EMU(4, uint4, __local, uint)
DECLARE_BLOCK_WRITE_EMU(8, uint8, __local, uint)

DECLARE_BLOCK_WRITE_EMU(_us, ushort, __local, ushort)

#ifdef cl_intel_subgroup_local_block_io

DECLARE_BLOCK_READ(, intel_sub_group_block_read, uint, __local, uint)
DECLARE_BLOCK_READ(2, intel_sub_group_block_read2, uint2, __local, uint)
DECLARE_BLOCK_READ(4, intel_sub_group_block_read4, uint4, __local, uint)
DECLARE_BLOCK_READ(8, intel_sub_group_block_read8, uint8, __local, uint)

DECLARE_BLOCK_WRITE(, intel_sub_group_block_write, uint, __local, uint)
DECLARE_BLOCK_WRITE(2, intel_sub_group_block_write2, uint2, __local, uint)
DECLARE_BLOCK_WRITE(4, intel_sub_group_block_write4, uint4, __local, uint)
DECLARE_BLOCK_WRITE(8, intel_sub_group_block_write8, uint8, __local, uint)

DECLARE_BLOCK_WRITE(
        _us, intel_sub_group_block_write_us, ushort, __local, ushort)

#else

DECLARE_BLOCK_READ(, block_read_emu, uint, __local, uint)
DECLARE_BLOCK_READ(2, block_read2_emu, uint2, __local, uint)
DECLARE_BLOCK_READ(4, block_read4_emu, uint4, __local, uint)
DECLARE_BLOCK_READ(8, block_read8_emu, uint8, __local, uint)

DECLARE_BLOCK_WRITE(, block_write_emu, uint, __local, uint)
DECLARE_BLOCK_WRITE(2, block_write2_emu, uint2, __local, uint)
DECLARE_BLOCK_WRITE(4, block_write4_emu, uint4, __local, uint)
DECLARE_BLOCK_WRITE(8, block_write8_emu, uint8, __local, uint)

DECLARE_BLOCK_WRITE(_us, block_write_us_emu, ushort, __local, ushort)

#endif

// Matrix-matrix multiplication: ACC += A * B
//
// A is (m x (E * K))
// B is ((E * K) x sub_group_size)
// where E is 4 for s8/u8 elements and 2 for f16/bf16 elements.
#define DECLARE_MMAD_EMU(name, dot, K, m, a_type, b_type, acc_type) \
    acc_type __attribute__((overloadable)) \
            name(a_type A_vectors, b_type B_vectors, acc_type acc) { \
        for (uint i = 0; i < (m); ++i) { \
            for (uint j = 0; j < (K); ++j) \
                acc[i] = dot(sub_group_broadcast(A_vectors[i], j), \
                        B_vectors[j], acc[i]); \
        } \
        return acc; \
    }

#ifdef cl_intel_subgroup_matrix_multiply_accumulate

int8 __attribute__((overloadable)) mmad8x8(uint8 a, int8 b, int8 acc) {
    return intel_sub_group_u8_i8_matrix_mad_k32(a, b, acc);
}

int8 __attribute__((overloadable)) mmad8x8(int8 a, int8 b, int8 acc) {
    return intel_sub_group_i8_i8_matrix_mad_k32(a, b, acc);
}

int4 __attribute__((overloadable)) mmad8x4(uint4 a, int8 b, int4 acc) {
    return intel_sub_group_u8_i8_matrix_mad_k32(a, b, acc);
}

int4 __attribute__((overloadable)) mmad8x4(int4 a, int8 b, int4 acc) {
    return intel_sub_group_i8_i8_matrix_mad_k32(a, b, acc);
}

float8 mmad8x8_f16(uint8 a, int8 b, float8 acc) {
    return intel_sub_group_f16_f16_matrix_mad_k16(as_int8(a), b, acc);
}

float4 mmad8x4_f16(uint4 a, int8 b, float4 acc) {
    return intel_sub_group_f16_f16_matrix_mad_k16(as_int4(a), b, acc);
}

#if MATH_UTILS_DECLARE_BF16
float8 mmad8x8_bf16(uint8 a, int8 b, float8 acc) {
    return intel_sub_group_bf16_bf16_matrix_mad_k16(as_int8(a), b, acc);
}

float4 mmad8x4_bf16(uint4 a, int8 b, float4 acc) {
    return intel_sub_group_bf16_bf16_matrix_mad_k16(as_int4(a), b, acc);
}
#ifdef cl_intel_subgroup_split_matrix_multiply_accumulate

float8 mmad8x8_bf16_split(uint4 a, int8 b, float8 acc) {
    return intel_sub_group_f16_f16_split_matrix_mad_k16(as_int4(a), b, acc);
}

#endif //cl_intel_subgroup_split_matrix_multiply_accumulate
#endif //cl_intel_subgroup_matrix_multiply_accumulate

#else

DECLARE_MMAD_EMU(mmad8x4, idot4, 8, 4, uint4, int8, int4)
DECLARE_MMAD_EMU(mmad8x4, idot4, 8, 4, int4, int8, int4)
DECLARE_MMAD_EMU(mmad8x8, idot4, 8, 8, uint8, int8, int8)
DECLARE_MMAD_EMU(mmad8x8, idot4, 8, 8, int8, int8, int8)

DECLARE_MMAD_EMU(mmad8x4_f16, f16_dot2, 8, 4, uint4, int8, float4)
DECLARE_MMAD_EMU(mmad8x8_f16, f16_dot2, 8, 8, uint8, int8, float8)

#if MATH_UTILS_DECLARE_BF16
DECLARE_MMAD_EMU(mmad8x4_bf16, bf16_dot2, 8, 4, uint4, int8, float4)
DECLARE_MMAD_EMU(mmad8x8_bf16, bf16_dot2, 8, 8, uint8, int8, float8)
#endif

#endif

// Atomics
#if __OPENCL_C_VERSION__ >= 200
#ifdef cl_intel_global_float_atomics
inline void atomic_add_global(
        volatile global atomic_float *source, float operand) {
    atomic_fetch_add_explicit(source, operand, memory_order_relaxed);
}

#else // float atomics
inline void atomic_add_global(
        volatile __global atomic_float *source, float operand) {
    float old_val = atomic_load_explicit(
            source, memory_order_relaxed, memory_scope_device);
    bool success = false;
    do {
        float new_val = old_val + operand;
        success = atomic_compare_exchange_strong_explicit(source, &old_val,
                new_val, memory_order_acq_rel, memory_order_relaxed,
                memory_scope_device);
    } while (!success);
}
#endif
#endif

#endif<|MERGE_RESOLUTION|>--- conflicted
+++ resolved
@@ -20,8 +20,8 @@
 #pragma OPENCL EXTENSION cl_khr_fp16 : enable
 
 #if DT_BF16 || SRC_DT_BF16 || WEI_DT_BF16 || DST_DT_BF16 || BIA_DT_BF16 \
-<<<<<<< HEAD
-        || A_DT_BF16 || B_DT_BF16 || C_DT_BF16 || SUM_DT_BF16
+        || A_DT_BF16 || B_DT_BF16 || C_DT_BF16 || SUM_DT_BF16 \
+        || POST_OP_USING_BF16
 #define MATH_UTILS_DECLARE_BF16 1
 #endif
 
@@ -64,10 +64,6 @@
 #else
 
 // Emulation functions for bf16 <-> f32 conversion.
-=======
-        || A_DT_BF16 || B_DT_BF16 || C_DT_BF16 || SUM_DT_BF16 \
-        || POST_OP_USING_BF16
->>>>>>> 9e7b3904
 ushort __attribute__((overloadable)) cvt_f32_to_bf16(float f) {
     uint i = as_uint(f);
     i += 0x00007FFF + ((i & 0x10000) >> 16);
