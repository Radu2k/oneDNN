/*******************************************************************************
* Copyright 2019-2020 Intel Corporation
*
* Licensed under the Apache License, Version 2.0 (the "License");
* you may not use this file except in compliance with the License.
* You may obtain a copy of the License at
*
*     http://www.apache.org/licenses/LICENSE-2.0
*
* Unless required by applicable law or agreed to in writing, software
* distributed under the License is distributed on an "AS IS" BASIS,
* WITHOUT WARRANTIES OR CONDITIONS OF ANY KIND, either express or implied.
* See the License for the specific language governing permissions and
* limitations under the License.
*******************************************************************************/

#ifndef GPU_OCL_OCL_UTILS_HPP
#define GPU_OCL_OCL_UTILS_HPP

#include <cinttypes>
#include <memory>
#include <sstream>
#include <string.h>
#include <string>
#include <utility>
#include <vector>
#include <CL/cl.h>
#include <initializer_list>
#include <type_traits>
#include <unordered_map>
#include <unordered_set>

#include "common/c_types_map.hpp"
#include "common/internal_defs.hpp"
#include "common/utils.hpp"
#include "common/verbose.hpp"
#include "gpu/compute/kernel_arg_list.hpp"

namespace dnnl {
namespace impl {
namespace gpu {

namespace compute {
class kernel_t;
}

namespace ocl {

inline status_t convert_to_dnnl(cl_int cl_status) {
    switch (cl_status) {
        case CL_SUCCESS: return status::success;
        case CL_MEM_OBJECT_ALLOCATION_FAILURE:
        case CL_OUT_OF_RESOURCES:
        case CL_OUT_OF_HOST_MEMORY: return status::out_of_memory;
        case CL_DEVICE_NOT_FOUND:
        case CL_DEVICE_NOT_AVAILABLE:
        case CL_COMPILER_NOT_AVAILABLE:
        case CL_PROFILING_INFO_NOT_AVAILABLE:
        case CL_MEM_COPY_OVERLAP:
        case CL_IMAGE_FORMAT_MISMATCH:
        case CL_IMAGE_FORMAT_NOT_SUPPORTED:
        case CL_BUILD_PROGRAM_FAILURE:
        case CL_MAP_FAILURE:
        case CL_MISALIGNED_SUB_BUFFER_OFFSET:
        case CL_EXEC_STATUS_ERROR_FOR_EVENTS_IN_WAIT_LIST:
        case CL_COMPILE_PROGRAM_FAILURE:
        case CL_LINKER_NOT_AVAILABLE:
        case CL_LINK_PROGRAM_FAILURE:
        case CL_DEVICE_PARTITION_FAILED:
        case CL_KERNEL_ARG_INFO_NOT_AVAILABLE: return status::runtime_error;
        case CL_INVALID_VALUE:
        case CL_INVALID_DEVICE_TYPE:
        case CL_INVALID_CONTEXT:
        case CL_INVALID_QUEUE_PROPERTIES:
        case CL_INVALID_COMMAND_QUEUE:
        case CL_INVALID_HOST_PTR:
        case CL_INVALID_MEM_OBJECT:
        case CL_INVALID_IMAGE_FORMAT_DESCRIPTOR:
        case CL_INVALID_IMAGE_SIZE:
        case CL_INVALID_SAMPLER:
        case CL_INVALID_BINARY:
        case CL_INVALID_BUILD_OPTIONS:
        case CL_INVALID_PROGRAM:
        case CL_INVALID_PROGRAM_EXECUTABLE:
        case CL_INVALID_KERNEL_NAME:
        case CL_INVALID_KERNEL_DEFINITION: // FI
        case CL_INVALID_KERNEL:
        case CL_INVALID_ARG_INDEX:
        case CL_INVALID_ARG_VALUE: return status::invalid_arguments;

        default: return status::runtime_error;
    }
}

enum { OCL_BUFFER_ALIGNMENT = 128 };

#define MAYBE_REPORT_ERROR(msg) \
    do { \
        if (get_verbose()) printf("dnnl_verbose,gpu,error,%s\n", (msg)); \
    } while (0)

#define MAYBE_REPORT_OCL_ERROR(s) \
    do { \
        if (dnnl::impl::get_verbose()) \
            printf("dnnl_verbose,gpu,ocl_error,%d\n", (int)(s)); \
    } while (0)

#define OCL_CHECK_V(x) \
    do { \
        cl_int s = x; \
        if (s != CL_SUCCESS) { \
            MAYBE_REPORT_OCL_ERROR(s); \
            return; \
        } \
    } while (0)

#define OCL_CHECK(x) \
    do { \
        cl_int s = x; \
        if (s != CL_SUCCESS) { \
            MAYBE_REPORT_OCL_ERROR(s); \
            return dnnl::impl::gpu::ocl::convert_to_dnnl(s); \
        } \
    } while (0)

// Check for two conditions:
// 1. Device and context are compatible, i.e. the device belongs to
//    the context devices.
// 2. Device type matches the passed engine kind
inline status_t check_device(
        engine_kind_t eng_kind, cl_device_id dev, cl_context ctx) {
    assert(dev && ctx);

    size_t dev_bytes;
    OCL_CHECK(
            clGetContextInfo(ctx, CL_CONTEXT_DEVICES, 0, nullptr, &dev_bytes));

    std::vector<cl_device_id> ctx_devices(dev_bytes / sizeof(cl_device_id));
    OCL_CHECK(clGetContextInfo(
            ctx, CL_CONTEXT_DEVICES, dev_bytes, &ctx_devices[0], nullptr));

    for (size_t i = 0; i < ctx_devices.size(); ++i) {
        if (ctx_devices[i] == dev) {
            cl_device_type dev_type;
            OCL_CHECK(clGetDeviceInfo(
                    dev, CL_DEVICE_TYPE, sizeof(dev_type), &dev_type, NULL));
            if ((eng_kind == engine_kind::cpu)
                    && (dev_type & CL_DEVICE_TYPE_CPU) == 0) {
                return status::invalid_arguments;
            }
            if ((eng_kind == engine_kind::gpu)
                    && (dev_type & CL_DEVICE_TYPE_GPU) == 0) {
                return status::invalid_arguments;
            }
            return status::success;
        }
    }
    return status::invalid_arguments;
}

status_t get_ocl_devices(
        std::vector<cl_device_id> *devices, cl_device_type device_type);

namespace details {

// OpenCL objects reference counting traits
template <typename T>
struct ocl_ref_traits;
//{
//    static void retain(T t) {}
//    static void release(T t) {}
//};

template <>
struct ocl_ref_traits<cl_context> {
    static void retain(cl_context t) { clRetainContext(t); }
    static void release(cl_context t) { clReleaseContext(t); }
};

template <>
struct ocl_ref_traits<cl_command_queue> {
    static void retain(cl_command_queue t) { clRetainCommandQueue(t); }
    static void release(cl_command_queue t) { clReleaseCommandQueue(t); }
};

template <>
struct ocl_ref_traits<cl_program> {
    static void retain(cl_program t) { clRetainProgram(t); }
    static void release(cl_program t) { clReleaseProgram(t); }
};

template <>
struct ocl_ref_traits<cl_kernel> {
    static void retain(cl_kernel t) { clRetainKernel(t); }
    static void release(cl_kernel t) { clReleaseKernel(t); }
};

template <>
struct ocl_ref_traits<cl_mem> {
    static void retain(cl_mem t) { clRetainMemObject(t); }
    static void release(cl_mem t) { clReleaseMemObject(t); }
};

template <>
struct ocl_ref_traits<cl_sampler> {
    static void retain(cl_sampler t) { clRetainSampler(t); }
    static void release(cl_sampler t) { clReleaseSampler(t); }
};

template <>
struct ocl_ref_traits<cl_event> {
    static void retain(cl_event t) { clRetainEvent(t); }
    static void release(cl_event t) { clReleaseEvent(t); }
};

template <>
struct ocl_ref_traits<cl_device_id> {
    static void retain(cl_device_id t) { clRetainDevice(t); }
    static void release(cl_device_id t) { clReleaseDevice(t); }
};

} // namespace details

// Generic class providing RAII support for OpenCL objects
template <typename T>
struct ocl_wrapper_t {
    ocl_wrapper_t(T t = nullptr, bool retain = false) : t_(t) {
        if (retain) { do_retain(); }
    }

    ocl_wrapper_t(const ocl_wrapper_t &other) : t_(other.t_) { do_retain(); }

    ocl_wrapper_t(ocl_wrapper_t &&other) noexcept : t_(std::move(other.t_)) {}

    ocl_wrapper_t &operator=(ocl_wrapper_t other) {
        using std::swap;
        swap(t_, other.t_);
        return *this;
    }

    ~ocl_wrapper_t() { do_release(); }

    operator T() const { return t_; }
    T get() const { return t_; }

    T release() {
        T t = t_;
        t_ = nullptr;
        return t;
    }

private:
    T t_;

    void do_retain() {
        if (t_) { details::ocl_ref_traits<T>::retain(t_); }
    }

    void do_release() {
        if (t_) { details::ocl_ref_traits<T>::release(t_); }
    }
};

// Constructs an OpenCL wrapper object (providing RAII support)
template <typename T>
ocl_wrapper_t<T> make_ocl_wrapper(T t) {
    return ocl_wrapper_t<T>(t);
}

status_t get_ocl_kernel_arg_type(compute::scalar_type_t *type,
        cl_kernel ocl_kernel, int idx, bool allow_undef = false);

#ifdef DNNL_ENABLE_MEM_DEBUG
cl_mem DNNL_WEAK clCreateBuffer_wrapper(cl_context context, cl_mem_flags flags,
        size_t size, void *host_ptr, cl_int *errcode_ret);
#else
cl_mem clCreateBuffer_wrapper(cl_context context, cl_mem_flags flags,
        size_t size, void *host_ptr, cl_int *errcode_ret);
#endif

void dump_kernel_binary(
        const engine_t *engine, const compute::kernel_t &binary_kernel);

<<<<<<< HEAD
=======
status_t get_kernel_arg_types(cl_kernel ocl_kernel,
        std::vector<gpu::compute::scalar_type_t> *arg_types);

>>>>>>> 1d031601
} // namespace ocl
} // namespace gpu
} // namespace impl
} // namespace dnnl

#endif<|MERGE_RESOLUTION|>--- conflicted
+++ resolved
@@ -281,12 +281,9 @@
 void dump_kernel_binary(
         const engine_t *engine, const compute::kernel_t &binary_kernel);
 
-<<<<<<< HEAD
-=======
 status_t get_kernel_arg_types(cl_kernel ocl_kernel,
         std::vector<gpu::compute::scalar_type_t> *arg_types);
 
->>>>>>> 1d031601
 } // namespace ocl
 } // namespace gpu
 } // namespace impl
