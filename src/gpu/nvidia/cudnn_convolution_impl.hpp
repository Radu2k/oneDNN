/*******************************************************************************
* Copyright 2020-2023 Intel Corporation
* Copyright 2020 Codeplay Software Limited
*
* Licensed under the Apache License, Version 2.0 (the "License");
* you may not use this file except in compliance with the License.
* You may obtain a copy of the License at
*
*     http://www.apache.org/licenses/LICENSE-2.0
*
* Unless required by applicable law or agreed to in writing, software
* distributed under the License is distributed on an "AS IS" BASIS,
* WITHOUT WARRANTIES OR CONDITIONS OF ANY KIND, either express or implied.
* See the License for the specific language governing permissions and
* limitations under the License.
*******************************************************************************/

#ifndef GPU_NVIDIA_CUDNN_CONVOLUTION_IMPL_HPP
#define GPU_NVIDIA_CUDNN_CONVOLUTION_IMPL_HPP

#include "cudnn.h"

#include "common/c_types_map.hpp"
#include "common/convolution_pd.hpp"
#include "common/utils.hpp"
#include "gpu/nvidia/cudnn_conv_filter_adjustment_base.hpp"
#include "gpu/nvidia/cudnn_convolution_pd.hpp"
#include "gpu/nvidia/sycl_cuda_engine.hpp"
#include "gpu/nvidia/sycl_cuda_scoped_context.hpp"
#include "gpu/nvidia/sycl_cuda_stream.hpp"
#include "gpu/nvidia/sycl_cuda_utils.hpp"

// `CUDNN_FMA_MATH` is available starting from cuDNN v8.
// The behavior is consistent with `CUDNN_DEFAULT_MATH` for v7.
#if defined(CUDNN_MAJOR) && (CUDNN_MAJOR < 8)
#define CUDNN_FMA_MATH CUDNN_DEFAULT_MATH
#endif

namespace dnnl {
namespace impl {
namespace gpu {
namespace nvidia {

struct cudnn_convolution_impl_base_t
    : public cudnn_conv_filter_adjustment_base_t {
protected:
    enum io { x = 0, bias, weights, y, NUM_IO };
    memory_desc_t dnnl_descs[NUM_IO];
    cudnnConvolutionDescriptor_t conv_desc;
    int padding[CUDNN_DIM_MAX];
    int dilation[CUDNN_DIM_MAX];
    cudnnTensorDescriptor_t descs[NUM_IO];
    cudnnDataType_t data_types[NUM_IO];
    int ndims[NUM_IO];
    int dims[NUM_IO][DNNL_MAX_NDIMS];
    int strides[NUM_IO + 1][DNNL_MAX_NDIMS];
    int filter_strides[DNNL_MAX_NDIMS];
    cudnnTensorFormat_t formats[NUM_IO];
    bool filter_needs_transform = false;
    cudnnFilterDescriptor_t weights_desc;
    float beta = 0.f;
    int group_count = 1;
    bool with_groups = false;
    size_t scratchpad_size = 0;
    bool with_bias = false;

    bool do_scaling = false;
    bool do_dst_scaling = false;
    bool use_temp_dst_ = false;
    bool use_scales_dst_ = false;
    cudnnDataType_t computation_data_type = CUDNN_DATA_FLOAT;
    cudnnDataType_t reorder_type = CUDNN_DATA_INT8;

public:
    virtual ~cudnn_convolution_impl_base_t() {
        CUDNN_EXECUTE_FUNC_V(cudnnDestroyFilterDescriptor, weights_desc);
        CUDNN_EXECUTE_FUNC_V(cudnnDestroyConvolutionDescriptor, conv_desc);
        for (size_t i = 0; i < io::NUM_IO; i++) {
            CUDNN_EXECUTE_FUNC_V(cudnnDestroyTensorDescriptor, descs[i]);
        }
    }
    virtual status_t configure_alg_kind(engine_t *, convolution_pd_t *pd) = 0;

    virtual bool supported_filter_format(
            const memory_desc_t *md) const override {
        const memory_desc_wrapper mem_wrapper(md);

        return (mem_wrapper.matches_one_of_tag(format_tag::ab, format_tag::abc,
                        format_tag::abcd, format_tag::abcde, format_tag::abcdef)
                || (with_groups ? mem_wrapper.matches_one_of_tag(
                            format_tag::gowi, format_tag::gohwi,
                            format_tag::godhwi)
                                : mem_wrapper.matches_one_of_tag(
                                        format_tag::owi, format_tag::ohwi,
                                        format_tag::odhwi)));
    }

    bool using_transformed_filter() const { return filter_needs_transform; }
    bool with_scratchpad() const { return scratchpad_size > 0; }

    virtual status_t init(engine_t *engine, convolution_pd_t *pd,
            bool use_scratch_dst = false, bool use_scales_dst = false) {
        CHECK(configure_parameters(pd));
        CHECK(create_cudnn_descs(pd));
        CHECK(check_output_dims());
        CHECK(configure_alg_kind(engine, pd));
        CHECK(init_scratchpad(engine, pd));

        return status::success;
    }

    virtual status_t init_zero_dims(convolution_pd_t *pd) {
        return status::success;
    }
    void get_dims_and_strides(int io) {
        convert_dims(
                dnnl_descs[io].dims, dims[io], dnnl_descs[io].ndims, ndims[io]);
        if (ndims[io] > dnnl_descs[io].ndims) {
            std::swap(dims[io][ndims[io] - 1], dims[io][ndims[io] - 2]);
            if (ndims[io] == 4) {
                if (formats[io] == CUDNN_TENSOR_NHWC) {
                    propagate_strides(strides[io], dims[io], {1, 3, 2, 0});
                } else {
                    propagate_strides(strides[io], dims[io], {3, 2, 1, 0});
                }
            }
        } else {
            convert_dims(dnnl_descs[io].format_desc.blocking.strides,
                    strides[io], dnnl_descs[io].ndims, ndims[io]);
        }
    }
    status_t configure_parameters(const convolution_pd_t *pd) {
        if (pd->ndims() > CUDNN_DIM_MAX) { return status::invalid_arguments; }
        CHECK(set_padding_and_dilation(pd));
        with_groups = pd->with_groups();
        with_bias = pd->with_bias();
        beta = 0.0f;
        do_scaling = !pd->attr()->scales_.has_default_values();
<<<<<<< HEAD
        do_dst_scaling
                = !pd->attr()->scales_.get(DNNL_ARG_DST).has_default_values();
=======
        do_dst_scaling = !pd->attr()->scales_.get(DNNL_ARG_DST).has_default_values();
>>>>>>> c66d6ddd
        dnnl_descs[x] = *pd->invariant_src_md();
        dnnl_descs[weights] = *pd->invariant_wei_md();
        dnnl_descs[y] = *pd->invariant_dst_md();
        if (with_bias) dnnl_descs[bias] = *pd->invariant_bia_md();

        ndims[x] = std::max(dnnl_descs[x].ndims, 4);
        ndims[weights] = std::max(dnnl_descs[weights].ndims, 4 + with_groups);
        ndims[y] = std::max(dnnl_descs[y].ndims, 4);

        CHECK(convert_data_type(&dnnl_descs[x], &data_types[x]));
        CHECK(convert_data_type(&dnnl_descs[weights], &data_types[weights]));
        CHECK(convert_data_type(&dnnl_descs[y], &data_types[y]));

        CHECK(get_formats());
        set_compute_format();
        get_dims_and_strides(x);
        get_dims_and_strides(weights);
        get_dims_and_strides(y);

        if (!supported_filter_format(&dnnl_descs[weights])) {
            set_filter_format(
                    ndims[weights], dims[weights], strides[NUM_IO], formats[x]);
            CHECK(init_filter_transformation(data_types[weights],
                    ndims[weights], dims[weights], strides[weights],
                    strides[NUM_IO]));
            filter_needs_transform = true;
            // we transform the filter based on src format
            formats[weights] = formats[x];
        } else {
            CHECK(get_filter_format());
            get_dims_and_strides(weights);
        }
        if (with_groups) {
            dims[weights][1] *= pd->G();
            ndims[weights] = std::max(4, ndims[weights] - with_groups);
        }

        if (with_bias) {
            ndims[bias] = dnnl_descs[bias].ndims;
            CHECK(convert_data_type(&dnnl_descs[bias], &data_types[bias]));
            convert_dims(
                    dnnl_descs[bias].dims, dims[bias], ndims[bias], ndims[y]);
            std::swap(dims[bias][0], dims[bias][1]);
            convert_dims(dnnl_descs[bias].format_desc.blocking.strides,
                    strides[bias], ndims[bias], ndims[y]);
            ndims[bias] = ndims[y];
        }

        return status::success;
    }

    status_t create_cudnn_descs(const convolution_pd_t *pd) {
        CHECK(create_and_set_convolution_desc(pd));
        CHECK(create_and_set_tensor_descriptor(
                &descs[x], data_types[x], ndims[x], dims[x], strides[x]));
        CHECK(create_and_set_filter_descriptor(&weights_desc, formats[weights],
                data_types[weights], ndims[weights],
                dims[weights] + with_groups, strides[weights]));
        CHECK(create_and_set_tensor_descriptor(
                &descs[y], data_types[y], ndims[y], dims[y], strides[y]));

        if (with_bias) {
            CHECK(create_and_set_tensor_descriptor(&descs[bias],
                    data_types[bias], ndims[bias], dims[bias], strides[bias]));
        }

        return status::success;
    }
    virtual status_t init_scratchpad(engine_t *engine, convolution_pd_t *pd) {
        if (filter_needs_transform) {
            auto sz = memory_desc_wrapper(&dnnl_descs[weights]).size();
            auto data_size
                    = types::data_type_size(pd->invariant_wei_md(0)->data_type);
            pd->scratchpad_registry().registrar().book(
                    memory_tracking::names::key_conv_cudnn_filter, sz,
                    data_size);
        }
        return status::success;
    };

    status_t create_and_set_convolution_desc(const convolution_pd_t *pd) {
        // For integer compute, we always enable tensor ops
        // we use wei_dt as proxy to compute type
        auto wei_dt = dnnl_descs[weights].data_type;
        cudnnMathType_t cudnn_math_type = types::is_integral_dt(wei_dt)
                ? CUDNN_TENSOR_OP_MATH
                : CUDNN_FMA_MATH;

        // For floating point compute, we allow tensor ops accoding to
        // fpmath mode
        auto pda = pd->attr();
        if (pda->mayidownconvert(wei_dt, data_type::bf16)
                || pda->mayidownconvert(wei_dt, data_type::tf32))
            cudnn_math_type = CUDNN_TENSOR_OP_MATH;
        if (pda->mayidownconvert(wei_dt, data_type::f16))
            cudnn_math_type = CUDNN_TENSOR_OP_MATH_ALLOW_CONVERSION;

        CUDNN_EXECUTE_FUNC_V(cudnnCreateConvolutionDescriptor, &conv_desc);
        // Allow cuDNN to dispatch into Tensor Core implementations
        CHECK(CUDNN_EXECUTE_FUNC_S(
                cudnnSetConvolutionMathType, conv_desc, cudnn_math_type));
        CUDNN_EXECUTE_FUNC_V(cudnnSetConvolutionNdDescriptor, conv_desc,
                ndims[x] - 2, padding, filter_strides, dilation,
                cudnnConvolutionMode_t::CUDNN_CROSS_CORRELATION,
                computation_data_type);
        // Check for groups and set group count if necessary
        if (with_groups) {
            group_count = pd->G();
            if (group_count > 1)
                CHECK(CUDNN_EXECUTE_FUNC_S(
                        cudnnSetConvolutionGroupCount, conv_desc, group_count));
        }
        return status::success;
    }

    status_t set_padding_and_dilation(const convolution_pd_t *pd) {
        int actual_ndims = pd->ndims();
        if (actual_ndims == 3) {
            padding[0] = 0;
            padding[1] = static_cast<int>(pd->padL());
            dilation[0] = 1;
            dilation[1] = static_cast<int>(pd->KDW() + 1);

            filter_strides[0] = 1;
            filter_strides[1] = static_cast<int>(pd->KSW());
        } else if (actual_ndims == 4) {
            padding[0] = static_cast<int>(pd->padT());
            padding[1] = static_cast<int>(pd->padL());

            dilation[0] = static_cast<int>(pd->KDH() + 1);
            dilation[1] = static_cast<int>(pd->KDW() + 1);

            filter_strides[0] = static_cast<int>(pd->KSH());
            filter_strides[1] = static_cast<int>(pd->KSW());
        } else {
            padding[0] = static_cast<int>(pd->padFront());
            padding[1] = static_cast<int>(pd->padT());
            padding[2] = static_cast<int>(pd->padL());

            dilation[0] = static_cast<int>(pd->KDD() + 1);
            dilation[1] = static_cast<int>(pd->KDH() + 1);
            dilation[2] = static_cast<int>(pd->KDW() + 1);

            filter_strides[0] = static_cast<int>(pd->KSD());
            filter_strides[1] = static_cast<int>(pd->KSH());
            filter_strides[2] = static_cast<int>(pd->KSW());
        }
        return status::success;
    }

    virtual void execute(
            cudnnHandle_t handle, const std::vector<void *> &args) const = 0;

    void execute_sum(cudnnHandle_t handle, void *x, void *y, float alpha_,
            float beta_) const {
        float alpha = alpha_;
        float beta = beta_;
        CUDNN_EXECUTE_FUNC_V(cudnnAddTensor, handle, &alpha, descs[io::y], x,
                &beta, descs[io::y], y);
    }

    void execute_set_weights_bias(
            cudnnHandle_t handle, void *weights, void *bias, float value) {
        CUDNN_EXECUTE_FUNC_V(
                cudnnSetTensor, handle, descs[io::weights], weights, &value);
        if (bias) {
            CUDNN_EXECUTE_FUNC_V(
                    cudnnSetTensor, handle, descs[io::bias], bias, &value);
        }
    }

    bool with_eltwise(const convolution_pd_t *pd, int position) const {
        return pd->attr()->post_ops_.contain(primitive_kind::eltwise, position);
    }

    status_t check_output_dims() const {
        int expected_dims[CUDNN_DIM_MAX] = {};
        CUDNN_EXECUTE_FUNC_V(cudnnGetConvolutionNdForwardOutputDim, conv_desc,
                descs[x], weights_desc, ndims[y], &expected_dims[0]);
        for (size_t i = 0; i < ndims[y]; i++) {
            if (dims[y][i] != expected_dims[i]) return status::unimplemented;
        }
        return status::success;
    }

    void set_compute_format() {
        switch (data_types[x]) {
            case CUDNN_DATA_INT8:
                computation_data_type = CUDNN_DATA_INT32;
                break;
            case CUDNN_DATA_BFLOAT16:
            case CUDNN_DATA_HALF:
                computation_data_type = CUDNN_DATA_FLOAT;
                break;
            default: computation_data_type = data_types[y];
        }
    }

    status_t get_filter_format() {
        memory_desc_wrapper wrapper(&dnnl_descs[weights]);
        if (wrapper.matches_one_of_tag(format_tag::ab, format_tag::abc,
                    format_tag::abcd, format_tag::abcde, format_tag::abcdef)) {
            formats[weights] = cudnnTensorFormat_t::CUDNN_TENSOR_NCHW;
        } else if ((!with_groups
                           && wrapper.matches_one_of_tag(format_tag::owi,
                                   format_tag::ohwi, format_tag::odhwi))
                || (with_groups
                        && wrapper.matches_one_of_tag(format_tag::gowi,
                                format_tag::gohwi, format_tag::godhwi))) {
            formats[weights] = cudnnTensorFormat_t::CUDNN_TENSOR_NHWC;
        } else {
            return status::unimplemented;
        }

        return status::success;
    }

    status_t get_formats() {
        CHECK(get_format(&dnnl_descs[x], formats[x]));
        CHECK(get_format(&dnnl_descs[y], formats[y]));
        return status::success;
    }

    void set_filter_nhwc(int filter_ndims, int *transform_filter_strides,
            int *filter_dims) override {
        if (with_groups) {
            switch (filter_ndims) {
                case 4: // Convert to krsc
                    return propagate_strides(transform_filter_strides,
                            filter_dims, {2, 3, 1, 0});
                case 5:
                    return propagate_strides(transform_filter_strides,
                            filter_dims, {2, 4, 3, 1, 0});
                case 6:
                    return propagate_strides(transform_filter_strides,
                            filter_dims, {2, 5, 4, 3, 1, 0});
            }
        } else {
            cudnn_conv_filter_adjustment_base_t::set_filter_nhwc(
                    filter_ndims, transform_filter_strides, filter_dims);
        }
    }

    bool use_temp_dst() const { return use_temp_dst_; }

    bool use_scales_dst() const { return use_scales_dst_; }
};

struct cudnn_convolution_impl_fwd_t : public cudnn_convolution_impl_base_t {
protected:
    cudnnActivationDescriptor_t activation_desc = nullptr;
    cudnnActivationDescriptor_t eltwise_desc = nullptr;
    cudnnTensorDescriptor_t reorder_dst_desc = nullptr;
    cudnnTensorDescriptor_t y_fp32_desc = nullptr;
    cudnnOpTensorDescriptor_t op_tensor_desc = nullptr;
    cudnnConvolutionFwdAlgo_t fwd_alg_kind;
    std::vector<cudnnConvolutionFwdAlgoPerf_t> perf;
    int requested_algo_count = 0;
    int returned_algo_count = 0;
    int num_post_ops = 0;
    primitive_kind_t post_ops[2];
    bool need_reorder = false;
    float sum_scale = 1.0f;
    bool conv_bias_eltwise = false;
    bool conv_bias = false;

public:
    virtual ~cudnn_convolution_impl_fwd_t() {
        if (activation_desc)
            CUDNN_EXECUTE_FUNC_V(
                    cudnnDestroyActivationDescriptor, activation_desc);
        if (eltwise_desc)
            CUDNN_EXECUTE_FUNC_V(
                    cudnnDestroyActivationDescriptor, eltwise_desc);
        if (reorder_dst_desc)
            CUDNN_EXECUTE_FUNC_V(
                    cudnnDestroyTensorDescriptor, reorder_dst_desc);
        if (y_fp32_desc)
<<<<<<< HEAD
            CUDNN_EXECUTE_FUNC_V(cudnnDestroyTensorDescriptor, y_fp32_desc);
=======
            CUDNN_EXECUTE_FUNC_V(
                    cudnnDestroyTensorDescriptor, y_fp32_desc);
>>>>>>> c66d6ddd
        if (op_tensor_desc)
            CUDNN_EXECUTE_FUNC_V(
                    cudnnDestroyOpTensorDescriptor, op_tensor_desc);
    }

    status_t configure_post_ops(convolution_pd_t *pd) {
        auto &p = pd->attr()->post_ops_;
        num_post_ops = p.len();
        for (size_t i = 0; i < p.len(); i++) {
            post_ops[i] = p.entry_[i].kind;
            if (post_ops[i] == dnnl_eltwise) {
                CHECK(create_and_set_eltwise_descriptor(pd));
            }
            if (post_ops[i] == dnnl_sum) { sum_scale = p.entry_[i].sum.scale; }
        }

        // Try to fuse kernels
        // pattern 1: conv + bias + eltwise
        conv_bias_eltwise = num_post_ops > 0 && post_ops[0] == dnnl_eltwise
                && with_bias && !do_scaling
                && data_types[y] != CUDNN_DATA_INT8
                // XXX: cuDNN has a correctness issue for fusion of group conv
                && pd->G() == 1
                && eltwise_algorithm_kind(pd) == alg_kind::eltwise_relu;
        // pattern 2: conv + bias
        conv_bias = with_bias && !conv_bias_eltwise
                && !do_scaling
                // XXX: cuDNN limitation on algorithm support when activation is
                // equal to CUDNN_ACTIVATION_IDENTITY.
                && fwd_alg_kind
                        == CUDNN_CONVOLUTION_FWD_ALGO_IMPLICIT_PRECOMP_GEMM
                // XXX: cuDNN has a correctness issue for fusion of group conv
                && pd->G() == 1;
        // If the only post-op is fused then there is no need for temp dst
        if (conv_bias_eltwise && num_post_ops == 1) use_temp_dst_ = false;

<<<<<<< HEAD
        if (data_types[y] == CUDNN_DATA_INT8 && use_temp_dst_
                && !do_dst_scaling) {
=======
        if (data_types[y] == CUDNN_DATA_INT8 && use_temp_dst_ && !do_dst_scaling) {
>>>>>>> c66d6ddd
            data_types[y] = CUDNN_DATA_FLOAT;
            need_reorder = true;
            CHECK(create_and_set_tensor_descriptor_ex(&reorder_dst_desc,
                    formats[y], reorder_type, ndims[y], dims[y]));
        }

<<<<<<< HEAD
        // If dst needs to be scaled and dst datatype is s8
=======
        // If dst needs to be scaled a dst datatype is s8
>>>>>>> c66d6ddd
        if (do_dst_scaling && data_types[y] == CUDNN_DATA_INT8) {
            CUDNN_EXECUTE_FUNC_V(
                    cudnnCreateOpTensorDescriptor, &op_tensor_desc);
            cudnnOpTensorOp_t opTensorOp = CUDNN_OP_TENSOR_ADD;
            cudnnDataType_t opTensorCompType = CUDNN_DATA_FLOAT;
            cudnnNanPropagation_t opTensorNanOpt = CUDNN_NOT_PROPAGATE_NAN;
            CUDNN_EXECUTE_FUNC_S(cudnnSetOpTensorDescriptor, op_tensor_desc,
                    opTensorOp, opTensorCompType, opTensorNanOpt);
        }

        return status::success;
    }

    status_t init(engine_t *engine, convolution_pd_t *pd, bool use_scratch_dst,
            bool use_scales_dst) override {
        use_temp_dst_ = use_scratch_dst;
        use_scales_dst_ = use_scales_dst;
        CHECK(configure_parameters(pd));
        CHECK(create_cudnn_descs(pd));
        CHECK(configure_alg_kind(engine, pd));
        CHECK(configure_post_ops(pd));
        CHECK(init_scratchpad(engine, pd));

        return status::success;
    }

    void execute_reorder(cudnnHandle_t handle, void *src, void *dst,
            bool flip_formats) const {
        const float alpha = 1.0f;
        const float beta = 0.0f;
        if (flip_formats) {
            CUDNN_EXECUTE_FUNC_V(cudnnTransformTensor, handle, &alpha,
                    reorder_dst_desc, src, &beta, descs[y], dst);
        } else {
            CUDNN_EXECUTE_FUNC_V(cudnnTransformTensor, handle, &alpha, descs[y],
                    src, &beta, reorder_dst_desc, dst);
        }
    }

    void execute_eltwise(cudnnHandle_t handle, void *src, void *dst) const {
        float alpha = 1.0f;
        float beta = 0.0f;
        CUDNN_EXECUTE_FUNC_V(cudnnActivationForward, handle, eltwise_desc,
                &alpha, descs[io::y], src, &beta, descs[io::y], dst);
    }

    void execute_f32_eltwise(cudnnHandle_t handle, void *src, void *dst) const {
        float alpha = 1.0f;
        float beta = 0.0f;
        CUDNN_EXECUTE_FUNC_V(cudnnActivationForward, handle, eltwise_desc,
                &alpha, y_fp32_desc, src, &beta, y_fp32_desc, dst);
    }
    void execute(cudnnHandle_t handle,
            const std::vector<void *> &args) const override {
        auto x = args[0], weights = args[1], y = args[2], bias = args[3],
             scratchpad = args[4], post_op_scratch = args[6],
             post_op_reorder = args[7], src_scale = args[8],
             wei_scale = args[9], dst_scale = args[10];
        void *output = use_temp_dst_ ? post_op_scratch : y;
        if (using_transformed_filter()) {
            auto w_scratch = args[5];
            transform_filter(handle, weights, w_scratch);
            weights = w_scratch;
        }

        float *y_fp32_data = nullptr;
        if (dst_scale && data_types[io::y] == CUDNN_DATA_INT8) {
            y_fp32_data = (float *)args[11];
        }

        bool fused = conv_bias || conv_bias_eltwise;

        float scale = 1.0f;
        if (src_scale || wei_scale) {
            if (src_scale) {
                float host_src_scale = 1.0f;
                CUDA_EXECUTE_FUNC(cuMemcpy, (CUdeviceptr)&host_src_scale,
                        (CUdeviceptr)src_scale, sizeof(float));
                scale *= host_src_scale;
            }
            if (wei_scale) {
                float host_wei_scale = 1.0f;
                CUDA_EXECUTE_FUNC(cuMemcpy, (CUdeviceptr)&host_wei_scale,
                        (CUdeviceptr)wei_scale, sizeof(float));
                scale *= host_wei_scale;
            }
        }

        if (dst_scale && data_types[io::y] == CUDNN_DATA_INT8) {
            if (fused) {
                auto err = cudnnConvolutionBiasActivationForward(handle, &scale,
                        descs[io::x], x, weights_desc, weights, conv_desc,
                        fwd_alg_kind, scratchpad, scratchpad_size, &beta,
                        descs[io::y], output, descs[io::bias], bias,
                        conv_bias_eltwise ? eltwise_desc : activation_desc,
                        y_fp32_desc, y_fp32_data);
                // try to fallback into standalone convolution
                if (err == CUDNN_STATUS_NOT_SUPPORTED) {
                    fused = false;
                } else {
                    CUDNN_CHECK_V(err);
                }
            }

            if (!fused) {
                const float bias_alpha = 1.0f;
                const float bias_beta = 1.0f;
                CUDNN_EXECUTE_FUNC_V(cudnnConvolutionForward, handle, &scale,
                        descs[io::x], x, weights_desc, weights, conv_desc,
                        fwd_alg_kind, scratchpad, scratchpad_size, &beta,
                        y_fp32_desc, y_fp32_data);
                if (with_bias) {
                    CUDNN_EXECUTE_FUNC_V(cudnnAddTensor, handle, &bias_alpha,
                            descs[io::bias], bias, &bias_beta, y_fp32_desc,
                            y_fp32_data);
                }
            }
        } else {
            if (fused) {
                auto err = cudnnConvolutionBiasActivationForward(handle, &scale,
                        descs[io::x], x, weights_desc, weights, conv_desc,
                        fwd_alg_kind, scratchpad, scratchpad_size, &beta,
                        descs[io::y], output, descs[io::bias], bias,
                        conv_bias_eltwise ? eltwise_desc : activation_desc,
                        descs[io::y], output);
                // try to fallback into standalone convolution
                if (err == CUDNN_STATUS_NOT_SUPPORTED) {
                    fused = false;
                } else {
                    CUDNN_CHECK_V(err);
                }
            }

            if (!fused) {
                const float bias_alpha = 1.0f;
                const float bias_beta = 1.0f;
                CUDNN_EXECUTE_FUNC_V(cudnnConvolutionForward, handle, &scale,
                        descs[io::x], x, weights_desc, weights, conv_desc,
                        fwd_alg_kind, scratchpad, scratchpad_size, &beta,
                        descs[io::y], output);
                if (with_bias) {
                    CUDNN_EXECUTE_FUNC_V(cudnnAddTensor, handle, &bias_alpha,
                            descs[io::bias], bias, &bias_beta, descs[io::y],
                            output);
                }
            }
        }
        // skip first eltwise in case it is fused into convolution
        const int post_ops_start_pos = fused && conv_bias_eltwise;
        for (int i = post_ops_start_pos; i < num_post_ops; i++) {
            bool last_op = i == num_post_ops - 1 && !need_reorder;
            switch (post_ops[i]) {
                case dnnl_sum:
                    if (need_reorder) {
                        execute_reorder(handle, y, post_op_reorder, true);
                        execute_sum(handle, post_op_reorder, post_op_scratch,
                                sum_scale, 1.0f);
                    } else if (last_op) {
                        execute_sum(
                                handle, post_op_scratch, y, 1.0f, sum_scale);
                    } else {
                        execute_sum(
                                handle, y, post_op_scratch, sum_scale, 1.0f);
                    }

                    break;

                case dnnl_eltwise:
                    if (last_op) {
                        if (dst_scale && data_types[io::y] == CUDNN_DATA_INT8) {
<<<<<<< HEAD
                            execute_f32_eltwise(
                                    handle, y_fp32_data, y_fp32_data);
=======
                            execute_f32_eltwise(handle, y_fp32_data, y_fp32_data);
>>>>>>> c66d6ddd
                        } else {
                            execute_eltwise(handle, output, y);
                        }
                    } else {
                        execute_eltwise(handle, output, post_op_scratch);
                    }
                    break;
                default: assert(!"unsupported post op");
            }
        }

        if (need_reorder) {
            execute_reorder(handle, post_op_scratch, y, false);
        }

        if (dst_scale) {
            float host_dst_scale = 1.0f;
            CUDA_EXECUTE_FUNC(cuMemcpy, (CUdeviceptr)&host_dst_scale,
                    (CUdeviceptr)dst_scale, sizeof(float));
            float inv_scale = 1.0f / host_dst_scale;
            if (data_types[io::y] == CUDNN_DATA_INT8) {
                float alpha_beta = 0.0f;
                CUDNN_EXECUTE_FUNC(cudnnOpTensor, handle, op_tensor_desc,
                        &inv_scale, y_fp32_desc, y_fp32_data, &alpha_beta,
                        y_fp32_desc, y_fp32_data, &alpha_beta, descs[io::y], y);
            } else {
                CUDNN_EXECUTE_FUNC(
                        cudnnScaleTensor, handle, descs[io::y], y, &inv_scale);
            }
        }
    }
    status_t init_scratchpad(engine_t *engine, convolution_pd_t *pd) override {
        auto &sycl_engine = *utils::downcast<sycl_cuda_engine_t *>(engine);
        stream_t *service_stream;
        CHECK(sycl_engine.get_service_stream(service_stream));

        auto cuda_stream
                = utils::downcast<sycl_cuda_stream_t *>(service_stream);
        auto handle = cuda_stream->get_cudnn_handle();

        // The scratchpad size will need to be modified in
        // cases where the dst_scaling is used and the output
        // uses s8 values.
        if (use_scales_dst_) {
            CHECK(create_and_set_tensor_descriptor(&y_fp32_desc,
                    CUDNN_DATA_FLOAT, ndims[y], dims[y], strides[y]));
            CHECK(CUDNN_EXECUTE_FUNC_S(cudnnGetConvolutionForwardWorkspaceSize,
                    handle, descs[x], weights_desc, conv_desc, y_fp32_desc,
                    fwd_alg_kind, &scratchpad_size));
        } else {
            CHECK(CUDNN_EXECUTE_FUNC_S(cudnnGetConvolutionForwardWorkspaceSize,
                    handle, descs[x], weights_desc, conv_desc, descs[y],
                    fwd_alg_kind, &scratchpad_size));
        }

        if (scratchpad_size > 0)
            pd->scratchpad_registry().registrar().book(
                    memory_tracking::names::key_conv_cudnn_algo,
                    scratchpad_size, size_t(1));

        return cudnn_convolution_impl_base_t::init_scratchpad(engine, pd);
    }
    status_t configure_alg_kind(
            engine_t *engine, convolution_pd_t *pd) override {
        auto &sycl_engine = *utils::downcast<sycl_cuda_engine_t *>(engine);
        cuda_sycl_scoped_context_handler_t sc(sycl_engine);
        stream_t *service_stream;
        CHECK(sycl_engine.get_service_stream(service_stream));

        auto cuda_stream
                = utils::downcast<sycl_cuda_stream_t *>(service_stream);
        auto handle = cuda_stream->get_cudnn_handle();

        CHECK(CUDNN_EXECUTE_FUNC_S(cudnnGetConvolutionForwardAlgorithmMaxCount,
                handle, &requested_algo_count));
        perf.resize(requested_algo_count);
        CHECK(CUDNN_EXECUTE_FUNC_S(cudnnFindConvolutionForwardAlgorithm, handle,
                descs[x], weights_desc, conv_desc, descs[y],
                requested_algo_count, &returned_algo_count, perf.data()));

        cudnnMathType_t expected_math_mode;
        CHECK(CUDNN_EXECUTE_FUNC_S(
                cudnnGetConvolutionMathType, conv_desc, &expected_math_mode));

        auto submit_status = CUDNN_STATUS_NOT_SUPPORTED;
        for (size_t i = 0; i < returned_algo_count; i++) {
            submit_status = perf[i].status;
            if (submit_status == CUDNN_STATUS_SUCCESS) {
                // cudnnFindConvolutionForwardAlgorithm can erroneously report
                // algorithms for int8 which does not work so ensure that we
                // only allow CUDNN_CONVOLUTION_FWD_ALGO_IMPLICIT_PRECOMP_GEMM
                // in this case.
                if (computation_data_type == CUDNN_DATA_INT32
                        && perf[i].algo
                                != CUDNN_CONVOLUTION_FWD_ALGO_IMPLICIT_PRECOMP_GEMM) {
                    continue;
                }
                switch (pd->desc()->alg_kind) {
                    case dnnl_convolution_auto:
                        if (utils::one_of(perf[i].algo,
                                    CUDNN_CONVOLUTION_FWD_ALGO_GEMM,
                                    CUDNN_CONVOLUTION_FWD_ALGO_IMPLICIT_GEMM,
                                    CUDNN_CONVOLUTION_FWD_ALGO_IMPLICIT_PRECOMP_GEMM)) {
                            utils::downcast<cudnn_convolution_fwd_pd_t *>(pd)
                                    ->set_alg_kind(dnnl_convolution_direct);
                        } else {
                            utils::downcast<cudnn_convolution_fwd_pd_t *>(pd)
                                    ->set_alg_kind(dnnl_convolution_winograd);
                        }
                        break;
                    case dnnl_convolution_direct:
                        if (!utils::one_of(perf[i].algo,
                                    CUDNN_CONVOLUTION_FWD_ALGO_GEMM,
                                    CUDNN_CONVOLUTION_FWD_ALGO_IMPLICIT_GEMM,
                                    CUDNN_CONVOLUTION_FWD_ALGO_IMPLICIT_PRECOMP_GEMM))
                            continue;
                        break;
                    case dnnl_convolution_winograd:
                        if (!utils::one_of(perf[i].algo,
                                    CUDNN_CONVOLUTION_FWD_ALGO_WINOGRAD,
                                    CUDNN_CONVOLUTION_FWD_ALGO_WINOGRAD_NONFUSED))
                            continue;
                        break;
                    default: return status::unimplemented;
                }
                if ((expected_math_mode == CUDNN_FMA_MATH)
                        && (perf[i].mathType != CUDNN_FMA_MATH))
                    continue;
                fwd_alg_kind = perf[i].algo;
                CHECK(CUDNN_EXECUTE_FUNC_S(cudnnSetConvolutionMathType,
                        conv_desc, perf[i].mathType));
                break;
            }
        }

        if (submit_status != CUDNN_STATUS_SUCCESS) return status::unimplemented;

        CHECK(CUDNN_EXECUTE_FUNC_S(
                cudnnCreateActivationDescriptor, &activation_desc));
        CHECK(CUDNN_EXECUTE_FUNC_S(cudnnSetActivationDescriptor,
                activation_desc,
                cudnnActivationMode_t::CUDNN_ACTIVATION_IDENTITY,
                CUDNN_NOT_PROPAGATE_NAN, 1.0));

        return status::success;
    }

    status_t create_and_set_eltwise_descriptor(const convolution_pd_t *pd) {

        CHECK(CUDNN_EXECUTE_FUNC_S(
                cudnnCreateActivationDescriptor, &eltwise_desc));

        cudnnActivationMode_t act_mode;
        switch (eltwise_algorithm_kind(pd)) {
            case alg_kind::eltwise_tanh:
                act_mode = CUDNN_ACTIVATION_TANH;
                break;
            case alg_kind::eltwise_elu: act_mode = CUDNN_ACTIVATION_ELU; break;
            case alg_kind::eltwise_relu:
                act_mode = CUDNN_ACTIVATION_RELU;
                break;
            case alg_kind::eltwise_logistic:
                act_mode = CUDNN_ACTIVATION_SIGMOID;
                break;
            default: return status::unimplemented;
        }
        CHECK(CUDNN_EXECUTE_FUNC_S(cudnnSetActivationDescriptor, eltwise_desc,
                act_mode, cudnnNanPropagation_t::CUDNN_NOT_PROPAGATE_NAN,
                eltwise_alpha(pd)));

        return status::success;
    }

    dnnl::impl::alg_kind_t eltwise_algorithm_kind(
            const convolution_pd_t *pd) const {
        const int eltwise_idx
                = pd->attr()->post_ops_.find(primitive_kind::eltwise);
        return pd->attr()->post_ops_.entry_[eltwise_idx].eltwise.alg;
    }

    float eltwise_alpha(const convolution_pd_t *pd) const {
        const int eltwise_idx
                = pd->attr()->post_ops_.find(primitive_kind::eltwise);
        return pd->attr()->post_ops_.entry_[eltwise_idx].eltwise.alpha;
    }
};

struct cudnn_convolution_impl_bwd_data_t
    : public cudnn_convolution_impl_base_t {
protected:
    cudnnConvolutionBwdDataAlgo_t bwd_algo = CUDNN_CONVOLUTION_BWD_DATA_ALGO_1;
    std::vector<cudnnConvolutionBwdDataAlgoPerf_t> perf;
    int requested_algo_count = 0;
    int returned_algo_count = 0;
    status_t configure_alg_kind(
            engine_t *engine, convolution_pd_t *pd) override {
        auto &sycl_engine = *utils::downcast<sycl_cuda_engine_t *>(engine);
        cuda_sycl_scoped_context_handler_t sc(sycl_engine);
        stream_t *service_stream;
        CHECK(sycl_engine.get_service_stream(service_stream));

        auto cuda_stream
                = utils::downcast<sycl_cuda_stream_t *>(service_stream);
        auto handle = cuda_stream->get_cudnn_handle();

        CHECK(CUDNN_EXECUTE_FUNC_S(
                cudnnGetConvolutionBackwardDataAlgorithmMaxCount, handle,
                &requested_algo_count));
        perf.resize(requested_algo_count);
        CHECK(CUDNN_EXECUTE_FUNC_S(cudnnFindConvolutionBackwardDataAlgorithm,
                handle, weights_desc, descs[y], conv_desc, descs[x],
                requested_algo_count, &returned_algo_count, perf.data()));

        dnnl_fpmath_mode_t dnnl_fpmath_mode = pd->attr()->fpmath_mode_;

        for (size_t i = 0; i < returned_algo_count; i++) {
            if (perf[i].status == CUDNN_STATUS_SUCCESS) {
                switch (pd->desc()->alg_kind) {
                    case dnnl_convolution_auto:
                        if (utils::one_of(perf[i].algo,
                                    CUDNN_CONVOLUTION_BWD_DATA_ALGO_0,
                                    CUDNN_CONVOLUTION_BWD_DATA_ALGO_1)) {
                            utils::downcast<cudnn_convolution_bwd_data_pd_t *>(
                                    pd)
                                    ->set_alg_kind(dnnl_convolution_direct);
                        } else {
                            utils::downcast<cudnn_convolution_bwd_data_pd_t *>(
                                    pd)
                                    ->set_alg_kind(dnnl_convolution_winograd);
                        }
                        break;
                    case dnnl_convolution_direct:
                        if (!utils::one_of(perf[i].algo,
                                    CUDNN_CONVOLUTION_BWD_DATA_ALGO_0,
                                    CUDNN_CONVOLUTION_BWD_DATA_ALGO_1))
                            continue;
                        break;
                    case dnnl_convolution_winograd:
                        if (!utils::one_of(perf[i].algo,
                                    CUDNN_CONVOLUTION_BWD_DATA_ALGO_WINOGRAD,
                                    CUDNN_CONVOLUTION_BWD_DATA_ALGO_WINOGRAD_NONFUSED))
                            continue;
                        break;
                    default: return status::unimplemented;
                }
                if ((computation_data_type == CUDNN_DATA_FLOAT)
                        && (dnnl_fpmath_mode == dnnl_fpmath_mode_strict)
                        && (perf[i].mathType != CUDNN_FMA_MATH))
                    continue;
                bwd_algo = perf[i].algo;
                CHECK(CUDNN_EXECUTE_FUNC_S(cudnnSetConvolutionMathType,
                        conv_desc, perf[i].mathType));
                break;
            } else {
                return status::unimplemented;
            }
        }

        return status::success;
    }

    status_t init_scratchpad(engine_t *engine, convolution_pd_t *pd) override {
        auto &sycl_engine = *utils::downcast<sycl_cuda_engine_t *>(engine);
        stream_t *service_stream;
        CHECK(sycl_engine.get_service_stream(service_stream));

        auto cuda_stream
                = utils::downcast<sycl_cuda_stream_t *>(service_stream);
        auto handle = cuda_stream->get_cudnn_handle();

        CHECK(CUDNN_EXECUTE_FUNC_S(cudnnGetConvolutionBackwardDataWorkspaceSize,
                handle, weights_desc, descs[io::y], conv_desc, descs[io::x],
                bwd_algo, &scratchpad_size));
        if (scratchpad_size > 0)
            pd->scratchpad_registry().registrar().book(
                    memory_tracking::names::key_conv_cudnn_algo,
                    scratchpad_size, size_t(1));

        return cudnn_convolution_impl_base_t::init_scratchpad(engine, pd);
    }

    void execute(cudnnHandle_t handle,
            const std::vector<void *> &args) const override {
        auto x = args[0], weights = args[1], y = args[2], bias = args[3],
             scratchpad = args[4];
        if (using_transformed_filter()) {
            auto w_scratch = args[5];
            transform_filter(handle, weights, w_scratch);
            weights = w_scratch;
        }
        const float alpha = 1.0f;
        const float bias_alpha = 1.0f;
        const float bias_beta = 1.0f;
        CUDNN_EXECUTE_FUNC_V(cudnnConvolutionBackwardData, handle, &alpha,
                weights_desc, weights, descs[io::y], y, conv_desc, bwd_algo,
                scratchpad, scratchpad_size, &beta, descs[io::x], x);
        if (with_bias) {
            CUDNN_EXECUTE_FUNC_V(cudnnAddTensor, handle, &bias_alpha,
                    descs[io::bias], bias, &bias_beta, descs[io::x], x);
        }
    }
};

struct cudnn_convolution_impl_bwd_weights_t
    : public cudnn_convolution_impl_base_t {
protected:
    cudnnConvolutionBwdFilterAlgo_t bwd_filter_algo
            = CUDNN_CONVOLUTION_BWD_FILTER_ALGO_1;
    std::vector<cudnnConvolutionBwdFilterAlgoPerf_t> perf;
    int requested_algo_count = 0;
    int returned_algo_count = 0;

public:
    status_t init_zero_dims(convolution_pd_t *pd) override {
        if (pd->ndims() > CUDNN_DIM_MAX) { return status::invalid_arguments; }
        dnnl_descs[weights] = *pd->invariant_wei_md();
        CHECK(get_format(&dnnl_descs[weights], formats[weights], true));
        ndims[y] = pd->invariant_dst_md()->ndims;
        ndims[weights] = dnnl_descs[weights].ndims - pd->with_groups();
        CHECK(convert_data_type(&dnnl_descs[weights], &data_types[weights]));
        convert_dims(dnnl_descs[weights].dims + pd->with_groups(),
                dims[weights], ndims[weights]);
        ndims[weights] = std::max(4, ndims[weights]);
        convert_dims(dnnl_descs[weights].format_desc.blocking.strides,
                strides[weights], ndims[weights]);
        CHECK(create_and_set_tensor_descriptor(&descs[weights],
                data_types[weights], ndims[weights], dims[weights],
                strides[weights]));

        if (pd->with_bias()) {
            dnnl_descs[bias] = *pd->invariant_bia_md();
            ndims[bias] = dnnl_descs[bias].ndims;
            CHECK(convert_data_type(&dnnl_descs[bias], &data_types[bias]));
            convert_dims(dnnl_descs[bias].padded_dims, dims[bias], ndims[bias],
                    ndims[y]);
            std::swap(dims[bias][0], dims[bias][1]);
            convert_dims(dnnl_descs[bias].format_desc.blocking.strides,
                    strides[bias], ndims[bias], ndims[weights]);
            ndims[bias] = ndims[y];
            CHECK(create_and_set_tensor_descriptor(&descs[bias],
                    data_types[bias], ndims[bias], dims[bias], strides[bias]));
        }
        return status::success;
    }
    virtual status_t configure_alg_kind(
            engine_t *engine, convolution_pd_t *pd) override {
        auto &sycl_engine = *utils::downcast<sycl_cuda_engine_t *>(engine);
        cuda_sycl_scoped_context_handler_t sc(sycl_engine);
        stream_t *service_stream;
        CHECK(sycl_engine.get_service_stream(service_stream));

        auto cuda_stream
                = utils::downcast<sycl_cuda_stream_t *>(service_stream);
        auto handle = cuda_stream->get_cudnn_handle();

        CHECK(CUDNN_EXECUTE_FUNC_S(
                cudnnGetConvolutionBackwardFilterAlgorithmMaxCount, handle,
                &requested_algo_count));
        perf.resize(requested_algo_count);
        CHECK(CUDNN_EXECUTE_FUNC_S(cudnnFindConvolutionBackwardFilterAlgorithm,
                handle, descs[x], descs[y], conv_desc, weights_desc,
                requested_algo_count, &returned_algo_count, perf.data()));

        dnnl_fpmath_mode_t dnnl_fpmath_mode = pd->attr()->fpmath_mode_;

        for (size_t i = 0; i < returned_algo_count; i++) {
            if (perf[i].status == CUDNN_STATUS_SUCCESS) {
                switch (pd->desc()->alg_kind) {
                    case dnnl_convolution_auto:
                        if (utils::one_of(perf[i].algo,
                                    CUDNN_CONVOLUTION_BWD_FILTER_ALGO_0,
                                    CUDNN_CONVOLUTION_BWD_FILTER_ALGO_1,
                                    CUDNN_CONVOLUTION_BWD_FILTER_ALGO_3)) {
                            utils::downcast<
                                    cudnn_convolution_bwd_weights_pd_t *>(pd)
                                    ->set_alg_kind(dnnl_convolution_direct);
                        } else {
                            utils::downcast<
                                    cudnn_convolution_bwd_weights_pd_t *>(pd)
                                    ->set_alg_kind(dnnl_convolution_winograd);
                        }
                        break;
                    case dnnl_convolution_direct:
                        if (!utils::one_of(perf[i].algo,
                                    CUDNN_CONVOLUTION_BWD_FILTER_ALGO_0,
                                    CUDNN_CONVOLUTION_BWD_FILTER_ALGO_1,
                                    CUDNN_CONVOLUTION_BWD_FILTER_ALGO_3))
                            continue;
                        break;
                    case dnnl_convolution_winograd:
                        if (!utils::one_of(perf[i].algo,
                                    CUDNN_CONVOLUTION_BWD_FILTER_ALGO_WINOGRAD,
                                    CUDNN_CONVOLUTION_BWD_FILTER_ALGO_WINOGRAD_NONFUSED))
                            continue;
                        break;
                    default: return status::unimplemented;
                }
                if ((computation_data_type == CUDNN_DATA_FLOAT)
                        && (dnnl_fpmath_mode == dnnl_fpmath_mode_strict)
                        && (perf[i].mathType != CUDNN_FMA_MATH))
                    continue;
                bwd_filter_algo = perf[i].algo;
                CHECK(CUDNN_EXECUTE_FUNC_S(cudnnSetConvolutionMathType,
                        conv_desc, perf[i].mathType));
                break;
            } else {
                return status::unimplemented;
            }
        }

        return status::success;
    }

    status_t init_scratchpad(engine_t *engine, convolution_pd_t *pd) override {
        auto &sycl_engine = *utils::downcast<sycl_cuda_engine_t *>(engine);
        stream_t *service_stream;
        CHECK(sycl_engine.get_service_stream(service_stream));

        auto cuda_stream
                = utils::downcast<sycl_cuda_stream_t *>(service_stream);
        auto handle = cuda_stream->get_cudnn_handle();

        CHECK(CUDNN_EXECUTE_FUNC_S(
                cudnnGetConvolutionBackwardFilterWorkspaceSize, handle,
                descs[io::x], descs[io::y], conv_desc, weights_desc,
                bwd_filter_algo, &scratchpad_size));
        if (scratchpad_size > 0)
            pd->scratchpad_registry().registrar().book(
                    memory_tracking::names::key_conv_cudnn_algo,
                    scratchpad_size, size_t(1));

        return cudnn_convolution_impl_base_t::init_scratchpad(engine, pd);
    }

    void execute(cudnnHandle_t handle,
            const std::vector<void *> &args) const override {
        auto x = args[0], weights = args[1], y = args[2], bias = args[3],
             scratchpad = args[4];
        auto filter = weights;
        if (using_transformed_filter()) {
            auto w_scratch = args[5];
            transform_filter(handle, weights, w_scratch);
            filter = w_scratch;
        }
        const float alpha = 1.0f;
        const float bias_alpha = 1.0f;
        const float bias_beta = 0.0f;
        CUDNN_EXECUTE_FUNC_V(cudnnConvolutionBackwardFilter, handle, &alpha,
                descs[io::x], x, descs[io::y], y, conv_desc, bwd_filter_algo,
                scratchpad, scratchpad_size, &beta, weights_desc, filter);
        if (with_bias) {
            CUDNN_EXECUTE_FUNC_V(cudnnConvolutionBackwardBias, handle,
                    &bias_alpha, descs[io::y], y, &bias_beta, descs[io::bias],
                    bias);
        }
        if (using_transformed_filter()) {
            undo_transform_filter(handle, filter, weights);
        }
    }
};

} // namespace nvidia
} // namespace gpu
} // namespace impl
} // namespace dnnl

#endif<|MERGE_RESOLUTION|>--- conflicted
+++ resolved
@@ -66,6 +66,7 @@
 
     bool do_scaling = false;
     bool do_dst_scaling = false;
+    bool do_dst_scaling = false;
     bool use_temp_dst_ = false;
     bool use_scales_dst_ = false;
     cudnnDataType_t computation_data_type = CUDNN_DATA_FLOAT;
@@ -136,12 +137,8 @@
         with_bias = pd->with_bias();
         beta = 0.0f;
         do_scaling = !pd->attr()->scales_.has_default_values();
-<<<<<<< HEAD
         do_dst_scaling
                 = !pd->attr()->scales_.get(DNNL_ARG_DST).has_default_values();
-=======
-        do_dst_scaling = !pd->attr()->scales_.get(DNNL_ARG_DST).has_default_values();
->>>>>>> c66d6ddd
         dnnl_descs[x] = *pd->invariant_src_md();
         dnnl_descs[weights] = *pd->invariant_wei_md();
         dnnl_descs[y] = *pd->invariant_dst_md();
@@ -420,12 +417,7 @@
             CUDNN_EXECUTE_FUNC_V(
                     cudnnDestroyTensorDescriptor, reorder_dst_desc);
         if (y_fp32_desc)
-<<<<<<< HEAD
             CUDNN_EXECUTE_FUNC_V(cudnnDestroyTensorDescriptor, y_fp32_desc);
-=======
-            CUDNN_EXECUTE_FUNC_V(
-                    cudnnDestroyTensorDescriptor, y_fp32_desc);
->>>>>>> c66d6ddd
         if (op_tensor_desc)
             CUDNN_EXECUTE_FUNC_V(
                     cudnnDestroyOpTensorDescriptor, op_tensor_desc);
@@ -462,23 +454,15 @@
         // If the only post-op is fused then there is no need for temp dst
         if (conv_bias_eltwise && num_post_ops == 1) use_temp_dst_ = false;
 
-<<<<<<< HEAD
         if (data_types[y] == CUDNN_DATA_INT8 && use_temp_dst_
                 && !do_dst_scaling) {
-=======
-        if (data_types[y] == CUDNN_DATA_INT8 && use_temp_dst_ && !do_dst_scaling) {
->>>>>>> c66d6ddd
             data_types[y] = CUDNN_DATA_FLOAT;
             need_reorder = true;
             CHECK(create_and_set_tensor_descriptor_ex(&reorder_dst_desc,
                     formats[y], reorder_type, ndims[y], dims[y]));
         }
 
-<<<<<<< HEAD
         // If dst needs to be scaled and dst datatype is s8
-=======
-        // If dst needs to be scaled a dst datatype is s8
->>>>>>> c66d6ddd
         if (do_dst_scaling && data_types[y] == CUDNN_DATA_INT8) {
             CUDNN_EXECUTE_FUNC_V(
                     cudnnCreateOpTensorDescriptor, &op_tensor_desc);
@@ -649,12 +633,8 @@
                 case dnnl_eltwise:
                     if (last_op) {
                         if (dst_scale && data_types[io::y] == CUDNN_DATA_INT8) {
-<<<<<<< HEAD
                             execute_f32_eltwise(
                                     handle, y_fp32_data, y_fp32_data);
-=======
-                            execute_f32_eltwise(handle, y_fp32_data, y_fp32_data);
->>>>>>> c66d6ddd
                         } else {
                             execute_eltwise(handle, output, y);
                         }
