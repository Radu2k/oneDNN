--- conflicted
+++ resolved
@@ -308,9 +308,7 @@
     bool is_src_nchw, is_src_nhwc;
     bool is_dst_nhwc;
 
-<<<<<<< HEAD
     bool use_256grf_per_thread;
-=======
     int tile_size;
     int wino_m;
     int wino_r;
@@ -323,7 +321,6 @@
     size_t U_gws_d[3], U_lws_d[3];
     size_t V_gws_d[3], V_lws_d[3];
     size_t M_gws_d[3], M_lws_d[3];
->>>>>>> 9e7b3904
 
     data_type_t src_data_type;
     data_type_t weights_data_type;
@@ -352,16 +349,9 @@
     compute::dispatch_t dispatch;
     int sub_group_size;
 
-<<<<<<< HEAD
-    memory_desc_info_t src_md_info;
-    memory_desc_info_t dst_md_info;
-
-    attr_info_t attr_info;
-=======
     attr_info_t attr_info;
     memory_desc_info_t src_md_info;
     memory_desc_info_t dst_md_info;
->>>>>>> 9e7b3904
 };
 
 // Inner Product
@@ -573,12 +563,9 @@
     bool do_reorder, with_group, has_padding;
     bool scale_quant, with_sum_ab, with_sum_a;
     bool use_ref_impl, use_dense_vect;
-<<<<<<< HEAD
-    bool plain_to_ABcd4axb, vectorize_last_dim;
-=======
+    bool plain_to_ABcd4axb;
     bool vectorize_last_dim;
     bool plain_to_ABxx8ayb;
->>>>>>> 9e7b3904
     bool plain_xFxE_to_abcdef;
     int transpose16x16; // 3-state logic
     int ndims;
@@ -903,63 +890,6 @@
     kernel_ctx.define_int("EXP_DST", alg_kind::eltwise_exp_use_dst_for_bwd);
 }
 
-<<<<<<< HEAD
-inline void def_data_type(
-        compute::kernel_ctx_t &kernel_ctx, data_type_t dt, const char *str) {
-    switch (dt) {
-        case data_type::bf16:
-            kernel_ctx.add_option(
-                    utils::format("-D%s_DATA_T=ushort -D%s_DT_BF16", str, str));
-            break;
-        case data_type::f16:
-            kernel_ctx.add_option(
-                    utils::format("-D%s_DATA_T=half -D%s_DT_F16", str, str));
-            break;
-        case data_type::f32:
-            kernel_ctx.add_option(
-                    utils::format("-D%s_DATA_T=float -D%s_DT_F32", str, str));
-            break;
-        case data_type::s8:
-            kernel_ctx.add_option(
-                    utils::format("-D%s_DATA_T=char -D%s_DT_S8", str, str));
-            break;
-        case data_type::u8:
-            kernel_ctx.add_option(
-                    utils::format("-D%s_DATA_T=uchar -D%s_DT_U8", str, str));
-            break;
-        case data_type::s32:
-            kernel_ctx.add_option(
-                    utils::format("-D%s_DATA_T=int -D%s_DT_S32", str, str));
-            break;
-        default: assert(!"unsupported data type"); break;
-    }
-}
-
-inline void def_memory_desc_info(compute::kernel_ctx_t &kernel_ctx,
-        const memory_desc_info_t &md_info, const char *prefix) {
-    def_data_type(kernel_ctx, md_info.data_type, prefix);
-
-    kernel_ctx.define_int(utils::format("%s_OFFSET0", prefix), md_info.offset0);
-    kernel_ctx.define_int(utils::format("%s_NDIMS", prefix), md_info.ndims);
-
-    kernel_ctx.define_int(utils::format("%s_NLEVELS", prefix), md_info.nlevels);
-
-    for (int d = 0; d < MAX_NDIMS; ++d) {
-        int dim = (d < md_info.ndims) ? md_info.dims[d] : 1;
-        int padded_dim = (d < md_info.ndims) ? md_info.padded_dims[d] : 1;
-        kernel_ctx.define_int(utils::format("%s_D%d", prefix, d), dim);
-        kernel_ctx.define_int(utils::format("%s_PD%d", prefix, d), padded_dim);
-
-        for (int l = 0; l < md_info.nlevels + 1; ++l) {
-            int block = (d < md_info.ndims) ? md_info.blocks[d][l] : 1;
-            int stride = (d < md_info.ndims) ? md_info.strides[d][l] : 0;
-            kernel_ctx.define_int(
-                    utils::format("%s_B%d_%d", prefix, d, l), block);
-            kernel_ctx.define_int(
-                    utils::format("%s_S%d_%d", prefix, d, l), stride);
-        }
-    }
-=======
 inline bool post_ops_with_binary_ok(
         const primitive_attr_t *attr, const data_type_t dst_dt) {
     const auto &p = attr->post_ops_;
@@ -983,7 +913,6 @@
     if (p.len() > 10) is_po_ok = false;
 
     return is_po_ok;
->>>>>>> 9e7b3904
 }
 
 inline void def_post_ops_cfg(
@@ -1000,21 +929,6 @@
     std::string po_kernel_args = "-DPOST_OP_ARGS=\"";
     int nof_supported_post_ops = 0;
 
-<<<<<<< HEAD
-    for (int idx = 0; idx < 10; ++idx, ++nof_supported_post_ops) {
-        const std::string bin_arg_name
-                = "PO_" + std::to_string(idx) + "_BIN_ARG";
-        if (all_post_ops.len() > idx && all_post_ops.entry_[idx].is_binary()) {
-            const auto &binary = all_post_ops.entry_[idx].binary;
-            kernel_ctx.define_int(
-                    "PO_" + std::to_string(idx) + "_KIND", po_binary_id);
-            kernel_ctx.define_int(
-                    "PO_" + std::to_string(idx) + "_ALG", binary.alg);
-
-            const memory_desc_wrapper src1_mdw(binary.src1_desc);
-            const auto mdi = memory_desc_info_t::create(src1_mdw);
-            def_memory_desc_info(kernel_ctx, mdi, bin_arg_name.c_str());
-=======
     auto add_po_defines = [&](const std::string &bin_arg_name,
                                   const post_ops_t::entry_t &e, int idx) {
         if (e.is_binary()) {
@@ -1033,7 +947,6 @@
                 kernel_ctx.define_int(
                         "PO_" + std::to_string(idx) + "_BIN_ARG_DT_IS_BF16", 0);
             }
->>>>>>> 9e7b3904
         } else {
             dnnl_memory_desc_t empty_mem_desc;
             dnnl_dims_t empty_dims = {1, 1, 1, 1};
@@ -1042,19 +955,6 @@
             const memory_desc_wrapper src1_mdw(empty_mem_desc);
             const auto mdi = memory_desc_info_t::create(src1_mdw);
             def_memory_desc_info(kernel_ctx, mdi, bin_arg_name.c_str());
-<<<<<<< HEAD
-        }
-        if (all_post_ops.len() > idx
-                && all_post_ops.entry_[idx].is_eltwise(false)) {
-            const auto &eltwise = all_post_ops.entry_[idx].eltwise;
-            kernel_ctx.define_int(
-                    "PO_" + std::to_string(idx) + "_KIND", po_eltwise_id);
-            kernel_ctx.define_int(
-                    "PO_" + std::to_string(idx) + "_ALG", eltwise.alg);
-        }
-        if (all_post_ops.len() > idx
-                && all_post_ops.entry_[idx].is_sum(false)) {
-=======
             kernel_ctx.define_int(
                     "PO_" + std::to_string(idx) + "_BIN_ARG_DT_IS_BF16", 0);
         }
@@ -1065,24 +965,12 @@
                     "PO_" + std::to_string(idx) + "_ALG", e.eltwise.alg);
         }
         if (e.is_sum(false)) {
->>>>>>> 9e7b3904
             kernel_ctx.define_int(
                     "PO_" + std::to_string(idx) + "_KIND", po_sum_id);
             kernel_ctx.define_int(
                     "PO_" + std::to_string(idx) + "_ALG", alg_kind::undef);
         }
-<<<<<<< HEAD
-        auto is_valid_post_op = [&](int idx) {
-            if (all_post_ops.len() > idx)
-                return all_post_ops.entry_[idx].is_binary()
-                        || all_post_ops.entry_[idx].is_eltwise(false)
-                        || all_post_ops.entry_[idx].is_sum(false);
-            return false;
-        };
-        if (!is_valid_post_op(idx)) {
-=======
         if (!(e.is_binary() || e.is_eltwise(false) || e.is_sum(false))) {
->>>>>>> 9e7b3904
             // empty post op
             kernel_ctx.define_int(
                     "PO_" + std::to_string(idx) + "_KIND", po_nop_id);
@@ -1128,43 +1016,28 @@
 inline int append_post_ops_to_arg_list(const exec_ctx_t &ctx,
         compute::kernel_arg_list_t &arg_list, int post_op_idx,
         const post_ops_t &all_post_ops) {
-<<<<<<< HEAD
-    for (int idx = 0; idx < 10; ++idx) {
-        if (all_post_ops.len() > idx && all_post_ops.entry_[idx].is_binary()) {
-            auto &binary_arg = CTX_IN_STORAGE(
-                    DNNL_ARG_ATTR_MULTIPLE_POST_OP(idx) | DNNL_ARG_SRC_1);
-=======
     auto set_arg_entry = [&](const post_ops_t::entry_t &e, int po_idx) {
         if (e.is_binary()) {
             auto &binary_arg = CTX_IN_STORAGE(
                     DNNL_ARG_ATTR_MULTIPLE_POST_OP(po_idx) | DNNL_ARG_SRC_1);
->>>>>>> 9e7b3904
             arg_list.set(post_op_idx++, binary_arg);
         } else {
             arg_list.set(post_op_idx++, memory_storage_t::empty_storage());
         }
 
-<<<<<<< HEAD
-        if (all_post_ops.len() > idx && all_post_ops.entry_[idx].is_eltwise()) {
-            auto &eltwise = all_post_ops.entry_[idx].eltwise;
-            arg_list.set(post_op_idx++, eltwise.alpha);
-            arg_list.set(post_op_idx++, eltwise.beta);
-            arg_list.set(post_op_idx++, eltwise.scale);
-=======
         if (e.is_eltwise()) {
             arg_list.set(post_op_idx++, e.eltwise.alpha);
             arg_list.set(post_op_idx++, e.eltwise.beta);
             arg_list.set(post_op_idx++, e.eltwise.scale);
->>>>>>> 9e7b3904
         } else {
             arg_list.set(post_op_idx++, 1.0f); // _eltwise_alpha
             arg_list.set(post_op_idx++, 0.0f); // _eltwise_beta
             arg_list.set(post_op_idx++, 1.0f); // _eltwise_scale
         }
 
-        if (all_post_ops.len() > idx
-                && all_post_ops.entry_[idx].is_sum(false)) {
-            auto &sum = all_post_ops.entry_[idx].sum;
+        if (all_post_ops.len() > po_idx
+                && all_post_ops.entry_[po_idx].is_sum(false)) {
+            auto &sum = all_post_ops.entry_[po_idx].sum;
             arg_list.set(post_op_idx++, sum.scale);
         } else {
             arg_list.set(post_op_idx++, 1.0f);
