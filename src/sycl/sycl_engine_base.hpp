--- conflicted
+++ resolved
@@ -81,18 +81,13 @@
     status_t create_stream(stream_t **stream, cl::sycl::queue &queue);
 
     virtual status_t create_kernel(gpu::compute::kernel_t *kernel,
-<<<<<<< HEAD
             gpu::jit::jit_generator_base &jitter) const override {
-=======
-            const char *kernel_name,
-            const std::vector<unsigned char> &binary) const override {
->>>>>>> 6478ab6b
+
         if (kind() != engine_kind::gpu) {
             assert("not expected");
             return status::invalid_arguments;
         }
 
-<<<<<<< HEAD
         std::unique_ptr<gpu::ocl::ocl_gpu_engine_t> ocl_engine;
         auto status = create_ocl_engine(&ocl_engine);
         if (status != status::success) return status;
@@ -103,10 +98,7 @@
 
         *kernel = gpu::compute::kernel_t(
                 new sycl_ocl_gpu_kernel_t(binary, kernel_name));
-=======
-        *kernel = gpu::compute::kernel_t(
-                new gpu::ocl::ocl_gpu_kernel_t(binary, kernel_name));
->>>>>>> 6478ab6b
+
         return status::success;
     }
 
@@ -157,7 +149,6 @@
         return sycl_device_id(device_);
     }
 
-
     virtual bool mayiuse_ngen_kernels() const override {
         return enable_ngen_kernels_;
     }
