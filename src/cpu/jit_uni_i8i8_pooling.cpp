--- conflicted
+++ resolved
@@ -299,8 +299,6 @@
                     - (jpp.c_tail > (ll + 1) * msk_gran
                                     ? msk_gran
                                     : jpp.c_tail - (ll * msk_gran));
-<<<<<<< HEAD
-=======
             if (jpp.safe_c_tail) {
                 /* load src_tail at 'src_address - shift' so that it does not
                  * spill over the memory boundary */
@@ -312,7 +310,6 @@
             } else {
                 Label load_data_safely, done;
                 // assume that it is not safe to load the src_tail
->>>>>>> c53a700b
 
                 add(aux_reg_src_w, offset);
 
@@ -452,19 +449,6 @@
                 }
 
                 L(store_data_safely);
-<<<<<<< HEAD
-                {
-                    const uint8_t shift
-                            = cpu_isa_traits<avx2>::vlen - jpp.c_tail;
-                    vperm2i128(vreg_tail, vreg_dst(jj), vreg_dst(jj), 0x08);
-                    if (shift <= 16) {
-                        vpalignr(
-                                vreg_tail, vreg_dst(jj), vreg_tail, 16 - shift);
-                    } else {
-                        vpalignr(vreg_tail, vreg_tail, vreg_zeros, 32 - shift);
-                    }
-=======
->>>>>>> c53a700b
 
                 vperm2i128(vreg_tail, vreg_dst(jj), vreg_dst(jj), 0x08);
                 if (shift <= 16) {
@@ -482,13 +466,10 @@
                     add(reg_ptr_maskmovdqu_dst, (c_block / 2) - shift);
                 }
 
-<<<<<<< HEAD
-=======
                 // Store high half by mask (bytes 16..31)
                 vextracti128(Xmm(vreg_tail.getIdx()), vreg_tail, 1);
                 maskmovdqu(vreg_tail, xreg_mask_2_hi);
 
->>>>>>> c53a700b
                 L(done);
             } break;
             default: assert(!"unsupported src data type");
@@ -581,8 +562,6 @@
 
             L(store_data_safely);
 
-<<<<<<< HEAD
-=======
             /* store dst_tail at 'dst_address - shift' so that it does not
              * spill over the memory boundary */
             movq(mmx_tmp, mmx_mask(ll));
@@ -591,7 +570,6 @@
             sub(reg_ptr_maskmovdqu_dst, shift);
             maskmovq(mmx_dst_i8, mmx_tmp);
 
->>>>>>> c53a700b
             L(done);
         } else {
             maskmovq(mmx_dst_i8, mmx_full_msk);
@@ -1084,12 +1062,7 @@
     jpp.c_tail = jpp.c % jpp.c_block;
     jpp.nb_c = jpp.c / jpp.c_block;
     jpp.ur_c = 1;
-<<<<<<< HEAD
-    jpp.ur_c_tail
-            = jpp.nb_c - (jpp.nb_c / jpp.ur_c) * jpp.ur_c + (jpp.c_tail != 0);
-=======
     jpp.ur_c_tail = jpp.c_tail != 0;
->>>>>>> c53a700b
 
     size_t tail_mask = (1ULL << jpp.c_tail) - 1;
 
