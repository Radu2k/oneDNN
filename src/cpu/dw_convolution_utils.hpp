--- conflicted
+++ resolved
@@ -48,10 +48,7 @@
         CHECK(attr_dw.output_scales_.set(
                 dw_po.count, dw_po.mask, dw_po.scales));
     }
-<<<<<<< HEAD
-=======
 
->>>>>>> f5925c89
     auto dw_po_len = attr_1x1.post_ops_.len() - (dw_po_index + 1);
     attr_dw.post_ops_.entry_.resize(dw_po_len);
     for (int i = 0; i < dw_po_len; ++i) {
