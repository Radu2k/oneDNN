/*******************************************************************************
* Copyright 2016-2019 Intel Corporation
*
* Licensed under the Apache License, Version 2.0 (the "License");
* you may not use this file except in compliance with the License.
* You may obtain a copy of the License at
*
*     http://www.apache.org/licenses/LICENSE-2.0
*
* Unless required by applicable law or agreed to in writing, software
* distributed under the License is distributed on an "AS IS" BASIS,
* WITHOUT WARRANTIES OR CONDITIONS OF ANY KIND, either express or implied.
* See the License for the specific language governing permissions and
* limitations under the License.
*******************************************************************************/

#include "c_types_map.hpp"
#include "dnnl_thread.hpp"
#include "type_helpers.hpp"
#include "utils.hpp"

#include "jit_avx512_common_convolution.hpp"

namespace dnnl {
namespace impl {
namespace cpu {

using namespace dnnl::impl::status;
using namespace dnnl::impl::memory_tracking::names;
using namespace dnnl::impl::utils;

using namespace nstl;

using jit_conv_ker_t = void (*)(jit_conv_call_s *);

#define PIPELINE(field) \
    do { \
        p.field = p.field##_prf; \
        p.field##_prf = field; \
    } while (0)

inline void jit_conv_ker_pipeline(jit_conv_ker_t ker, jit_conv_call_s &p,
        const void *src, const void *dst, const void *filt, const void *bias,
        int channel, int kh_padding) {
    PIPELINE(src);
    PIPELINE(dst);
    PIPELINE(filt);
    PIPELINE(bias);
    PIPELINE(channel);
    // non-positive value of kh_padding is allowed, in this case kernel must
    // skip computation part and initialize output by zeroes
    PIPELINE(kh_padding);

    if (p.src) ker(&p);
}
// The special case for the driver with ow-parallelization (FWD)
// TODO: implement it for BWD_D and BWD_W too
inline void jit_conv_ker_pipeline_ow_thr(jit_conv_ker_t ker, jit_conv_call_s &p,
        const void *src, const void *dst, const void *filt, const void *bias,
        int channel, int kh_padding, int owb) {
    PIPELINE(src);
    PIPELINE(dst);
    PIPELINE(filt);
    PIPELINE(bias);
    PIPELINE(channel);
    // non-positive value of kh_padding is allowed, in this case kernel must
    // skip computation part and initialize output by zeroes
    PIPELINE(kh_padding);
    PIPELINE(owb);

    if (p.src) ker(&p);
}

inline void jit_conv_3d_ker_pipeline(jit_conv_ker_t ker, jit_conv_call_s &p,
        const void *src, const void *dst, const void *filt, const void *bias,
        int channel, int kh_padding, int kd_padding) {
    PIPELINE(src);
    PIPELINE(dst);
    PIPELINE(filt);
    PIPELINE(bias);
    PIPELINE(channel);
    // non-positive value of both kd_padding and kh_padding is allowed, in this
    // case kernel must skip computation part and initialize output by zeroes
    PIPELINE(kh_padding);
    PIPELINE(kd_padding);

    if (p.src) ker(&p);
}
// The special case for the driver with ow-parallelization (FWD)
// TODO: implement it for BWD_D and BWD_W too
inline void jit_conv_3d_ker_pipeline_ow_thr(jit_conv_ker_t ker,
        jit_conv_call_s &p, const void *src, const void *dst, const void *filt,
        const void *bias, int channel, int kh_padding, int kd_padding,
        int owb) {
    PIPELINE(src);
    PIPELINE(dst);
    PIPELINE(filt);
    PIPELINE(bias);
    PIPELINE(channel);
    // non-positive value of both kd_padding and kh_padding is allowed, in this
    // case kernel must skip computation part and initialize output by zeroes
    PIPELINE(kh_padding);
    PIPELINE(kd_padding);
    PIPELINE(owb);

    if (p.src) ker(&p);
}

void jit_conv_2d_ker_bwd_w_pipeline(jit_conv_ker_t ker, jit_conv_call_s &p,
        const void *src, const void *dst, const void *filt, const void *bias,
        int channel, int os_index_begin, int os_index_end,
        int kh_padding /* kh_work_size */, size_t kh_offset) {
    PIPELINE(src);
    PIPELINE(dst);
    PIPELINE(filt);
    PIPELINE(bias);
    PIPELINE(channel);
    PIPELINE(os_index_begin);
    PIPELINE(os_index_end);
    // non-positive value of kh_padding is allowed, in this case kernel must
    // skip kw loop computation and initialize output by zeroes
    PIPELINE(kh_padding);
    PIPELINE(kh_offset);

    if (p.src) ker(&p);
}

void jit_conv_3d_ker_bwd_w_pipeline(jit_conv_ker_t ker, jit_conv_call_s &p,
        const void *src, const void *dst, const void *filt, const void *bias,
        int channel, int os_index_begin, int os_index_end,
        int kd_padding /* kd_work_size */, size_t kd_offset) {
    PIPELINE(src);
    PIPELINE(dst);
    PIPELINE(filt);
    PIPELINE(bias);
    PIPELINE(channel);
    PIPELINE(os_index_begin);
    PIPELINE(os_index_end);
    // non-positive value of kd_padding is allowed, in this case kernel must
    // skip kh loop computation and initialize output by zeroes
    PIPELINE(kd_padding);
    PIPELINE(kd_offset);

    if (p.src) ker(&p);
}
#define wht_blk_off(d, g, ...) \
    (pd()->with_groups() ? (d).blk_off((g), __VA_ARGS__) \
                         : (d).blk_off(__VA_ARGS__))

template <data_type_t src_type, data_type_t wei_type, data_type_t dst_type>
void jit_avx512_common_convolution_fwd_t<src_type, wei_type,
        dst_type>::prepare_padded_bias(const dst_data_t *&bias,
        const memory_tracking::grantor_t &scratchpad) const {
    if (!pd()->wants_padded_bias()) return;

    auto padded_bias
            = scratchpad.template get<dst_data_t>(key_conv_padded_bias);
    utils::array_copy(padded_bias, bias, pd()->jcp_.oc_without_padding);
    utils::array_set(padded_bias + pd()->jcp_.oc_without_padding, (dst_data_t)0,
            pd()->jcp_.oc - pd()->jcp_.oc_without_padding);
    bias = padded_bias;
}

template <data_type_t src_type, data_type_t wei_type, data_type_t dst_type>
void jit_avx512_common_convolution_fwd_t<src_type, wei_type,
        dst_type>::execute_forward_1d(const exec_ctx_t &ctx) const {
    auto src = CTX_IN_MEM(const src_data_t *, DNNL_ARG_SRC);
    auto weights = CTX_IN_MEM(const wei_data_t *, DNNL_ARG_WEIGHTS);
    auto bias = CTX_IN_MEM(const dst_data_t *, DNNL_ARG_BIAS);
    auto dst = CTX_OUT_MEM(dst_data_t *, DNNL_ARG_DST);

    prepare_padded_bias(bias, ctx.get_scratchpad_grantor());

    const memory_desc_wrapper src_d(pd()->src_md());
    const memory_desc_wrapper dst_d(pd()->dst_md());
    const memory_desc_wrapper weights_d(pd()->weights_md(0));

    const auto &jcp = pd()->jcp_;
    assert(jcp.nb_oc % jcp.nb_oc_blocking == 0);

    int oc_chunks = jcp.nb_oc / jcp.nb_oc_blocking;
    int work_amount = jcp.mb * jcp.ngroups * oc_chunks * jcp.nb_ow;

    int nthr;
    if (jcp.aligned_threads)
        nthr = jcp.aligned_threads;
    else
        nthr = dnnl_get_max_threads();

    parallel(nthr, [&](const int ithr, const int nthr) {
        int start {0}, end {0}, start_copy;
        balance211(work_amount, nthr, ithr, start, end);
        start_copy = start;

        auto par_conv = jit_conv_call_s();
        size_t src_c_stride = src_d.blk_off(0, 1);
        size_t wht_ic_stride = wht_blk_off(weights_d, 0, 0, 1);

        for (int icb_l2 = 0; icb_l2 < jcp.nb_ic; icb_l2 += jcp.nb_ic_L2) {
            start = start_copy;
            int n {0}, g {0}, occ {0}, owb {0};

            if (jcp.loop_order == loop_cwgn) {
                int dummy {0};
                nd_iterator_init(start, occ, oc_chunks, owb, jcp.nb_ow, g,
                        jcp.ngroups, n, jcp.mb, dummy, 1);
            } else if (jcp.loop_order == loop_gncw) {
                int dummy {0};
                nd_iterator_init(start, g, jcp.ngroups, n, jcp.mb, occ,
                        oc_chunks, owb, jcp.nb_ow, dummy, 1);
            } else {
                assert(!"unsupported loop order");
            }

            while (start < end) {
                int ocb = occ * jcp.nb_oc_blocking;
                int g_ocb = g * jcp.nb_oc + ocb;
                int g_oc = g_ocb * jcp.oc_block;
                int g_icb = g * jcp.nb_ic * jcp.nonblk_group_off;

                int ow_s = owb * jcp.ow_block;
                int iw_s = ow_s * jcp.stride_w;
                auto bias_w = bias ? bias + g_oc : nullptr;
                auto dst_w = dst + dst_d.blk_off(n, g_ocb, ow_s);
                auto src_w = src + src_d.blk_off(n, g_icb + icb_l2, iw_s);
                auto wht_w = weights + wht_blk_off(weights_d, g, ocb, icb_l2);

                for (int icb = icb_l2;
                        icb < min(jcp.nb_ic, icb_l2 + jcp.nb_ic_L2); ++icb) {
                    jit_conv_ker_pipeline_ow_thr(kernel_->jit_ker, par_conv,
                            src_w, dst_w, wht_w, bias_w, icb, 1, owb);

                    src_w += src_c_stride;
                    wht_w += wht_ic_stride;
                }
                if (jcp.loop_order == loop_cwgn) {
                    int dummy {0};
                    nd_iterator_jump(start, end, occ, oc_chunks, owb, jcp.nb_ow,
                            g, jcp.ngroups, n, jcp.mb, dummy, 1);
                } else if (jcp.loop_order == loop_gncw) {
                    int dummy {0};
                    nd_iterator_jump(start, end, g, jcp.ngroups, n, jcp.mb, occ,
                            oc_chunks, owb, jcp.nb_ow, dummy, 1);
                } else {
                    assert(!"unsupported loop order");
                }
            }
        }

        // This call is required only to finalize pipeline with paramaters set
        // on the last iteration of loop above. Only valid pointers make sense
        // here as call parameters to avoid execution of prefetch instructions
        // with nullptr, other parameters are not used in real jit call here
        jit_conv_ker_pipeline_ow_thr(
                kernel_->jit_ker, par_conv, src, dst, weights, bias, 0, 0, 0);
    });
}

template <data_type_t src_type, data_type_t wei_type, data_type_t dst_type>
void jit_avx512_common_convolution_fwd_t<src_type, wei_type,
        dst_type>::execute_forward_2d(const exec_ctx_t &ctx) const {
    auto src = CTX_IN_MEM(const src_data_t *, DNNL_ARG_SRC);
    auto weights = CTX_IN_MEM(const wei_data_t *, DNNL_ARG_WEIGHTS);
    auto bias = CTX_IN_MEM(const dst_data_t *, DNNL_ARG_BIAS);
    auto dst = CTX_OUT_MEM(dst_data_t *, DNNL_ARG_DST);

    prepare_padded_bias(bias, ctx.get_scratchpad_grantor());

    const memory_desc_wrapper src_d(pd()->src_md());
    const memory_desc_wrapper dst_d(pd()->dst_md());
    const memory_desc_wrapper weights_d(pd()->weights_md(0));

    const auto &jcp = pd()->jcp_;
    assert(jcp.nb_oc % jcp.nb_oc_blocking == 0);

    int oc_chunks = jcp.nb_oc / jcp.nb_oc_blocking;
    int work_amount = jcp.mb * jcp.ngroups * oc_chunks * jcp.oh * jcp.nb_ow;

    int nthr;
    if (jcp.aligned_threads)
        nthr = jcp.aligned_threads;
    else
        nthr = dnnl_get_max_threads();

    parallel(nthr, [&](const int ithr, const int nthr) {
        int start {0}, end {0}, start_copy;
        balance211(work_amount, nthr, ithr, start, end);
        start_copy = start;

        auto par_conv = jit_conv_call_s();
        size_t src_h_stride = src_d.blk_off(0, 0, 1);
        size_t src_c_stride = src_d.blk_off(0, 1);
        size_t dst_h_stride = dst_d.blk_off(0, 0, 1);
        size_t wht_h_stride = wht_blk_off(weights_d, 0, 0, 0, 1);
        size_t wht_ic_stride = wht_blk_off(weights_d, 0, 0, 1);

        for (int icb_l2 = 0; icb_l2 < jcp.nb_ic; icb_l2 += jcp.nb_ic_L2) {
            start = start_copy;
            int n {0}, g {0}, occ {0}, oh_s {0}, owb {0};

            if (jcp.loop_order == loop_cwgn)
                nd_iterator_init(start, occ, oc_chunks, owb, jcp.nb_ow, g,
                        jcp.ngroups, n, jcp.mb, oh_s, jcp.oh);
            else if (jcp.loop_order == loop_gncw)
                nd_iterator_init(start, g, jcp.ngroups, n, jcp.mb, occ,
                        oc_chunks, owb, jcp.nb_ow, oh_s, jcp.oh);
            else
                assert(!"unsupported loop order");

            while (start < end) {
                int ocb = occ * jcp.nb_oc_blocking;
                int g_ocb = g * jcp.nb_oc + ocb;
                int g_oc = g_ocb * jcp.oc_block;
                int g_icb = g * jcp.nb_ic * jcp.nonblk_group_off;

                int work_rem = end - start;

                int ow_s = owb * jcp.ow_block;
                int iw_s = ow_s * jcp.stride_w;
                int oh_e = oh_s + work_rem > jcp.oh ? jcp.oh : oh_s + work_rem;
                auto bias_w = bias ? bias + g_oc : nullptr;

                for (int oh_b = oh_s; oh_b < oh_e; oh_b += jcp.h_blocking) {
                    int ih_b = -jcp.t_pad + oh_b * jcp.stride_h;

                    auto dst_w = dst + dst_d.blk_off(n, g_ocb, oh_b, ow_s);
                    auto src_w = src
                            + src_d.blk_off(n, g_icb + icb_l2, ih_b, iw_s);
                    auto wht_w
                            = weights + wht_blk_off(weights_d, g, ocb, icb_l2);

                    for (int icb = icb_l2;
                            icb < min(jcp.nb_ic, icb_l2 + jcp.nb_ic_L2);
                            ++icb) {
                        auto src_c = src_w;
                        auto dst_c = dst_w;
                        for (int oj = oh_b, ij = ih_b;
                                oj < min(oh_e, oh_b + jcp.h_blocking);
                                ++oj, ij += jcp.stride_h) {
                            int dilate_h = jcp.dilate_h + 1;
                            int i_t_overflow = div_up(max(0, -ij), dilate_h);
                            int i_b_overflow = div_up(
                                    max(0,
                                            ij - jcp.ih
                                                    + (jcp.kh - 1) * dilate_h
                                                    + 1),
                                    dilate_h);
                            int kh_padding = nstl::max(
                                    0, jcp.kh - i_t_overflow - i_b_overflow);

                            auto aux_src = src_c
                                    + i_t_overflow * dilate_h * src_h_stride;
                            auto aux_wht = wht_w + i_t_overflow * wht_h_stride;

                            jit_conv_ker_pipeline_ow_thr(kernel_->jit_ker,
                                    par_conv, aux_src, dst_c, aux_wht, bias_w,
                                    icb, kh_padding, owb);

                            src_c += src_h_stride * jcp.stride_h;
                            dst_c += dst_h_stride;
                        }
                        src_w += src_c_stride;
                        wht_w += wht_ic_stride;
                    }
                }

                if (jcp.loop_order == loop_cwgn)
                    nd_iterator_jump(start, end, occ, oc_chunks, owb, jcp.nb_ow,
                            g, jcp.ngroups, n, jcp.mb, oh_s, jcp.oh);
                else if (jcp.loop_order == loop_gncw)
                    nd_iterator_jump(start, end, g, jcp.ngroups, n, jcp.mb, occ,
                            oc_chunks, owb, jcp.nb_ow, oh_s, jcp.oh);
                else
                    assert(!"unsupported loop order");
            }
        }

        // This call is required only to finalize pipeline with paramaters set
        // on the last iteration of loop above. Only valid pointers make sense
        // here as call parameters to avoid execution of prefetch instructions
        // with nullptr, other parameters are not used in real jit call here
        jit_conv_ker_pipeline_ow_thr(
                kernel_->jit_ker, par_conv, src, dst, weights, bias, 0, 0, 0);
    });
}

template <data_type_t src_type, data_type_t wei_type, data_type_t dst_type>
void jit_avx512_common_convolution_fwd_t<src_type, wei_type,
        dst_type>::execute_forward_3d(const exec_ctx_t &ctx) const {
    auto src = CTX_IN_MEM(const src_data_t *, DNNL_ARG_SRC);
    auto weights = CTX_IN_MEM(const wei_data_t *, DNNL_ARG_WEIGHTS);
    auto bias = CTX_IN_MEM(const dst_data_t *, DNNL_ARG_BIAS);
    auto dst = CTX_OUT_MEM(dst_data_t *, DNNL_ARG_DST);

    prepare_padded_bias(bias, ctx.get_scratchpad_grantor());

    const memory_desc_wrapper src_d(pd()->src_md());
    const memory_desc_wrapper dst_d(pd()->dst_md());
    const memory_desc_wrapper weights_d(pd()->weights_md(0));
    const memory_desc_wrapper bias_d(pd()->weights_md(1));

    const auto &jcp = pd()->jcp_;
    assert(jcp.nb_oc % jcp.nb_oc_blocking == 0);

    parallel(0, [&](const int ithr, const int nthr) {
        int oc_chunks = jcp.nb_oc / jcp.nb_oc_blocking;
        int start {0}, end {0}, start_copy;
        int work_amount = jcp.mb * jcp.ngroups * oc_chunks * jcp.od * jcp.oh
                * jcp.nb_ow;
        balance211(work_amount, nthr, ithr, start, end);
        start_copy = start;

        auto par_conv = jit_conv_call_s();
        size_t src_d_stride = src_d.blk_off(0, 0, 1);
        size_t src_h_stride = src_d.blk_off(0, 0, 0, 1);
        size_t src_c_stride = src_d.blk_off(0, 1);
        size_t dst_h_stride = dst_d.blk_off(0, 0, 0, 1);
        size_t wht_d_stride = wht_blk_off(weights_d, 0, 0, 0, 1);
        size_t wht_h_stride = wht_blk_off(weights_d, 0, 0, 0, 0, 1);
        size_t wht_ic_stride = wht_blk_off(weights_d, 0, 0, 1);

        for (int icb_l2 = 0; icb_l2 < jcp.nb_ic; icb_l2 += jcp.nb_ic_L2) {
            start = start_copy;
            int n {0}, g {0}, occ {0}, oh_s {0}, od_s {0}, owb {0};

            if (jcp.loop_order == loop_cwgn)
                nd_iterator_init(start, occ, oc_chunks, owb, jcp.nb_ow, g,
                        jcp.ngroups, n, jcp.mb, od_s, jcp.od, oh_s, jcp.oh);
            else if (jcp.loop_order == loop_gncw)
                nd_iterator_init(start, g, jcp.ngroups, n, jcp.mb, occ,
                        oc_chunks, owb, jcp.nb_ow, od_s, jcp.od, oh_s, jcp.oh);
            else
                assert(!"unsupported loop order");

            while (start < end) {
                int ocb = occ * jcp.nb_oc_blocking;
                int g_ocb = g * jcp.nb_oc + ocb;
                int g_oc = g_ocb * jcp.oc_block;
                int g_icb = g * jcp.nb_ic * jcp.nonblk_group_off;

                int work_rem = end - start;
                int ih_s = -jcp.t_pad + oh_s * jcp.stride_h;
                int ow_s = owb * jcp.ow_block;
                int iw_s = ow_s * jcp.stride_w;
                int oh_e = oh_s + work_rem > jcp.oh ? jcp.oh : oh_s + work_rem;

                int id_s = -jcp.f_pad + od_s * jcp.stride_d;

                int dilate_d = jcp.dilate_d + 1;
                int d_t_overflow = div_up(max(0, -id_s), dilate_d);
                int d_b_overflow = div_up(
                        max(0, id_s - jcp.id + (jcp.kd - 1) * dilate_d + 1),
                        dilate_d);
                int kd_padding
                        = nstl::max(0, jcp.kd - d_t_overflow - d_b_overflow);

                auto bias_w = bias ? bias + bias_d.blk_off(g_oc) : 0;
                auto dst_w = dst + dst_d.blk_off(n, g_ocb, od_s, oh_s, ow_s);
                auto src_w = src
                        + src_d.blk_off(n, g_icb + icb_l2, id_s, ih_s, iw_s)
                        + d_t_overflow * dilate_d * src_d_stride;
                auto wht_w = weights + wht_blk_off(weights_d, g, ocb, icb_l2)
                        + d_t_overflow * wht_d_stride;

                for (int icb = icb_l2;
                        icb < min(jcp.nb_ic, icb_l2 + jcp.nb_ic_L2); ++icb) {
                    auto src_c = src_w;
                    auto dst_c = dst_w;
                    for (int oj = oh_s, ij = ih_s; oj < oh_e;
                            ++oj, ij += jcp.stride_h) {
                        int dilate_h = jcp.dilate_h + 1;
                        int i_t_overflow = div_up(max(0, -ij), dilate_h);
                        int i_b_overflow = div_up(
                                max(0,
                                        ij - jcp.ih + (jcp.kh - 1) * dilate_h
                                                + 1),
                                dilate_h);
                        int kh_padding = nstl::max(
                                0, jcp.kh - i_t_overflow - i_b_overflow);
                        jit_conv_3d_ker_pipeline_ow_thr(kernel_->jit_ker,
                                par_conv,
                                src_c + i_t_overflow * dilate_h * src_h_stride,
                                dst_c, wht_w + i_t_overflow * wht_h_stride,
                                bias_w, icb, kh_padding, kd_padding, owb);

                        src_c += src_h_stride * jcp.stride_h;
                        dst_c += dst_h_stride;
                    }
                    src_w += src_c_stride;
                    wht_w += wht_ic_stride;
                }

                if (jcp.loop_order == loop_cwgn)
                    nd_iterator_jump(start, end, occ, oc_chunks, owb, jcp.nb_ow,
                            g, jcp.ngroups, n, jcp.mb, od_s, jcp.od, oh_s,
                            jcp.oh);
                else if (jcp.loop_order == loop_gncw)
                    nd_iterator_jump(start, end, g, jcp.ngroups, n, jcp.mb, occ,
                            oc_chunks, owb, jcp.nb_ow, od_s, jcp.od, oh_s,
                            jcp.oh);
                else
                    assert(!"unsupported loop order");
            }
        }

        // This call is required only to finalize pipeline with paramaters set
        // on the last iteration of loop above. Only valid pointers make sense
        // here as call parameters to avoid execution of prefetch instructions
        // with nullptr, other parameters are not used in real jit call here
        jit_conv_3d_ker_pipeline(
                kernel_->jit_ker, par_conv, src, dst, weights, bias, 0, 0, 0);
    });
}

template struct jit_avx512_common_convolution_fwd_t<data_type::f32>;

template <data_type_t diff_dst_type, data_type_t wei_type,
        data_type_t diff_src_type>
void jit_avx512_common_convolution_bwd_data_t<diff_dst_type, wei_type,
        diff_src_type>::execute_backward_data_1d(const exec_ctx_t &ctx) const {
    auto diff_dst = CTX_IN_MEM(const diff_dst_data_t *, DNNL_ARG_DIFF_DST);
    auto weights = CTX_IN_MEM(const wei_data_t *, DNNL_ARG_WEIGHTS);
    auto diff_src = CTX_OUT_MEM(diff_src_data_t *, DNNL_ARG_DIFF_SRC);

    const memory_desc_wrapper diff_dst_d(pd()->diff_dst_md());
    const memory_desc_wrapper diff_src_d(pd()->diff_src_md());
    const memory_desc_wrapper weights_d(pd()->weights_md(0));

    const auto &jcp = kernel_->jcp;

    parallel(0, [&](const int ithr, const int nthr) {
        int start {0}, end {0}, start_copy;
        int ic_chunks = jcp.nb_ic / jcp.nb_ic_blocking;
        int work_amount = jcp.ngroups * jcp.mb * ic_chunks * jcp.ih;
        balance211(work_amount, nthr, ithr, start, end);
        start_copy = start;

        auto par_conv = jit_conv_call_s();
        size_t diff_dst_c_stride = diff_dst_d.blk_off(0, 1);
        size_t wht_oc_stride = wht_blk_off(weights_d, 0, 1);

        for (int ocb_l2 = 0; ocb_l2 < jcp.nb_oc; ocb_l2 += jcp.nb_oc_L2) {
            start = start_copy;
            int n {0}, g {0}, icc {0};
            if (jcp.loop_order == loop_cgn) {
                int dummy {0};
                nd_iterator_init(start, icc, ic_chunks, g, jcp.ngroups, n,
                        jcp.mb, dummy, 1);
            } else if (jcp.loop_order == loop_gnc) {
                int dummy {0};
                nd_iterator_init(start, g, jcp.ngroups, n, jcp.mb, icc,
                        ic_chunks, dummy, 1);
            } else {
                assert(!"unsupported loop order");
            }

            while (start < end) {
                int icb = icc * jcp.nb_ic_blocking;
                int g_icb = g * jcp.nb_ic + icb;
                int g_ocb = g * jcp.nb_oc;

                auto diff_src_w = diff_src + diff_src_d.blk_off(n, g_icb);
                auto diff_dst_w
                        = diff_dst + diff_dst_d.blk_off(n, g_ocb + ocb_l2);
                auto wht_w = weights + wht_blk_off(weights_d, g, ocb_l2, icb);

                for (int ocb = ocb_l2;
                        ocb < min(jcp.nb_oc, ocb_l2 + jcp.nb_oc_L2); ++ocb) {
                    jit_conv_ker_pipeline(kernel_->jit_ker, par_conv,
                            diff_src_w, diff_dst_w, wht_w, 0, ocb, 1);
                    diff_dst_w += diff_dst_c_stride;
                    wht_w += wht_oc_stride;
                }

                if (jcp.loop_order == loop_cgn) {
                    int dummy {0};
                    nd_iterator_jump(start, end, icc, ic_chunks, g, jcp.ngroups,
                            n, jcp.mb, dummy, 1);
                } else if (jcp.loop_order == loop_gnc) {
                    int dummy {0};
                    nd_iterator_jump(start, end, g, jcp.ngroups, n, jcp.mb, icc,
                            ic_chunks, dummy, 1);
                } else {
                    assert(!"unsupported loop order");
                }
            }
        }

        // This call is required only to finalize pipeline with paramaters set
        // on the last iteration of loop above. Only valid pointers make sense
        // here as call parameters to avoid execution of prefetch instructions
        // with nullptr, other parameters are not used in real jit call here
        jit_conv_ker_pipeline(kernel_->jit_ker, par_conv, diff_src, diff_dst,
                weights, 0, 0, 0);
    });
}

template <data_type_t diff_dst_type, data_type_t wei_type,
        data_type_t diff_src_type>
void jit_avx512_common_convolution_bwd_data_t<diff_dst_type, wei_type,
        diff_src_type>::execute_backward_data_2d(const exec_ctx_t &ctx) const {
    auto diff_dst = CTX_IN_MEM(const diff_dst_data_t *, DNNL_ARG_DIFF_DST);
    auto weights = CTX_IN_MEM(const wei_data_t *, DNNL_ARG_WEIGHTS);
    auto diff_src = CTX_OUT_MEM(diff_src_data_t *, DNNL_ARG_DIFF_SRC);

    const memory_desc_wrapper diff_dst_d(pd()->diff_dst_md());
    const memory_desc_wrapper diff_src_d(pd()->diff_src_md());
    const memory_desc_wrapper weights_d(pd()->weights_md(0));

    const auto &jcp = kernel_->jcp;

    parallel(0, [&](const int ithr, const int nthr) {
        int start {0}, end {0}, start_copy;
        int ic_chunks = jcp.nb_ic / jcp.nb_ic_blocking;
        int work_amount = jcp.ngroups * jcp.mb * ic_chunks * jcp.ih;
        balance211(work_amount, nthr, ithr, start, end);
        start_copy = start;

        auto par_conv = jit_conv_call_s();
        size_t diff_src_h_stride = diff_src_d.blk_off(0, 0, 1);
        size_t diff_dst_h_stride = diff_dst_d.blk_off(0, 0, 1);
        size_t diff_dst_c_stride = diff_dst_d.blk_off(0, 1);
        size_t wht_h_stride = wht_blk_off(weights_d, 0, 0, 0, 1);
        size_t wht_oc_stride = wht_blk_off(weights_d, 0, 1);

        bool is_fast_path = jcp.dilate_h == 0 && jcp.stride_h == 1;

        for (int ocb_l2 = 0; ocb_l2 < jcp.nb_oc; ocb_l2 += jcp.nb_oc_L2) {
            start = start_copy;
            int n {0}, g {0}, icc {0}, ih_s {0};
            if (jcp.loop_order == loop_cgn)
                nd_iterator_init(start, icc, ic_chunks, g, jcp.ngroups, n,
                        jcp.mb, ih_s, jcp.ih);
            else if (jcp.loop_order == loop_gnc)
                nd_iterator_init(start, g, jcp.ngroups, n, jcp.mb, icc,
                        ic_chunks, ih_s, jcp.ih);
            else
                assert(!"unsupported loop order");

            while (start < end) {
                int icb = icc * jcp.nb_ic_blocking;
                int g_icb = g * jcp.nb_ic + icb;
                int g_ocb = g * jcp.nb_oc;

                int work_rem = end - start;
                int ih_e = ih_s + work_rem > jcp.ih ? jcp.ih : ih_s + work_rem;

                auto diff_src_w = diff_src + diff_src_d.blk_off(n, g_icb);
                auto diff_dst_w
                        = diff_dst + diff_dst_d.blk_off(n, g_ocb + ocb_l2);
                auto wht_w = weights + wht_blk_off(weights_d, g, ocb_l2, icb);

                for (int ocb = ocb_l2;
                        ocb < min(jcp.nb_oc, ocb_l2 + jcp.nb_oc_L2); ++ocb) {
                    for (int ij = ih_s; ij < ih_e; ++ij) {
                        int oj, k_len, k_lo;
                        if (is_fast_path) { // dilate == 0 && stride == 1
                            int i_t_overflow
                                    = max(0, jcp.kh - 1 - ij - jcp.t_pad);
                            int i_b_overflow
                                    = max(0, jcp.kh - jcp.ih + ij - jcp.b_pad);
                            k_len = jcp.kh - i_t_overflow - i_b_overflow;
                            k_lo = i_b_overflow;
                            oj = ij + jcp.t_pad - i_b_overflow;
                        } else if (jcp.dilate_h != 0) { // stride == 1
                            int dilate_h = jcp.dilate_h + 1;
                            // Note: use div_up to account for "holes" in filter
                            int i_t_overflow
                                    = div_up(max(0,
                                                     (jcp.kh - 1) * dilate_h
                                                             - ij - jcp.t_pad),
                                            dilate_h);
                            int i_b_overflow = div_up(
                                    max(0,
                                            (jcp.kh - 1) * dilate_h + 1 - jcp.ih
                                                    + ij - jcp.b_pad),
                                    dilate_h);
                            k_len = jcp.kh - i_t_overflow - i_b_overflow;
                            k_lo = i_b_overflow;
                            oj = ij + jcp.t_pad - i_b_overflow * dilate_h;
                        } else { // dilate == 0
                            int i_t_overflow = max(0,
                                    (jcp.kh - 1 - ij - jcp.t_pad)
                                            / jcp.stride_h);
                            int i_b_overflow = max(0,
                                    (jcp.kh - jcp.ih + ij - jcp.b_pad)
                                            / jcp.stride_h);
                            int overflow_kh_hi = jcp.kh - 1
                                    - abs((jcp.ih - 1 + jcp.b_pad - ij)
                                            % jcp.stride_h);
                            int overflow_kh_lo
                                    = (ij + jcp.t_pad) % jcp.stride_h;

                            k_len = (overflow_kh_hi - overflow_kh_lo)
                                            / jcp.stride_h
                                    + 1 - i_t_overflow - i_b_overflow;
                            k_lo = overflow_kh_lo + i_b_overflow * jcp.stride_h;
                            oj = (ij + jcp.t_pad - k_lo) / jcp.stride_h;
                        }

                        jit_conv_ker_pipeline(kernel_->jit_ker, par_conv,
                                diff_src_w + ij * diff_src_h_stride,
                                diff_dst_w + oj * diff_dst_h_stride,
                                wht_w + k_lo * wht_h_stride, 0, ocb, k_len);
                    }
                    diff_dst_w += diff_dst_c_stride;
                    wht_w += wht_oc_stride;
                }

                if (jcp.loop_order == loop_cgn)
                    nd_iterator_jump(start, end, icc, ic_chunks, g, jcp.ngroups,
                            n, jcp.mb, ih_s, jcp.ih);
                else if (jcp.loop_order == loop_gnc)
                    nd_iterator_jump(start, end, g, jcp.ngroups, n, jcp.mb, icc,
                            ic_chunks, ih_s, jcp.ih);
                else
                    assert(!"unsupported loop order");
            }
        }

        // This call is required only to finalize pipeline with paramaters set
        // on the last iteration of loop above. Only valid pointers make sense
        // here as call parameters to avoid execution of prefetch instructions
        // with nullptr, other parameters are not used in real jit call here
        jit_conv_ker_pipeline(kernel_->jit_ker, par_conv, diff_src, diff_dst,
                weights, 0, 0, 0);
    });
}

template <data_type_t diff_dst_type, data_type_t wei_type,
        data_type_t diff_src_type>
void jit_avx512_common_convolution_bwd_data_t<diff_dst_type, wei_type,
        diff_src_type>::execute_backward_data_3d(const exec_ctx_t &ctx) const {
    auto diff_dst = CTX_IN_MEM(const diff_dst_data_t *, DNNL_ARG_DIFF_DST);
    auto weights = CTX_IN_MEM(const wei_data_t *, DNNL_ARG_WEIGHTS);
    auto diff_src = CTX_OUT_MEM(diff_src_data_t *, DNNL_ARG_DIFF_SRC);

    const memory_desc_wrapper diff_dst_d(pd()->diff_dst_md());
    const memory_desc_wrapper diff_src_d(pd()->diff_src_md());
    const memory_desc_wrapper weights_d(pd()->weights_md(0));

    const auto &jcp = kernel_->jcp;

    parallel(0, [&](const int ithr, const int nthr) {
        int start {0}, end {0}, start_copy;
        int ic_chunks = jcp.nb_ic / jcp.nb_ic_blocking;
        int work_amount = jcp.ngroups * jcp.mb * ic_chunks * jcp.id * jcp.ih;
        balance211(work_amount, nthr, ithr, start, end);
        start_copy = start;

        auto par_conv = jit_conv_call_s();
        size_t diff_src_h_stride = diff_src_d.blk_off(0, 0, 0, 1);
        size_t diff_src_d_stride = diff_src_d.blk_off(0, 0, 1);
        size_t diff_dst_h_stride = diff_dst_d.blk_off(0, 0, 0, 1);
        size_t diff_dst_d_stride = diff_dst_d.blk_off(0, 0, 1);
        size_t diff_dst_c_stride = diff_dst_d.blk_off(0, 1);
        size_t wht_h_stride = wht_blk_off(weights_d, 0, 0, 0, 0, 1);
        size_t wht_d_stride = wht_blk_off(weights_d, 0, 0, 0, 1);
        size_t wht_oc_stride = wht_blk_off(weights_d, 0, 1);

        bool is_fast_path_d = jcp.dilate_d == 0 && jcp.stride_d == 1;
        bool is_fast_path_h = jcp.dilate_h == 0 && jcp.stride_h == 1;

        for (int ocb_l2 = 0; ocb_l2 < jcp.nb_oc; ocb_l2 += jcp.nb_oc_L2) {
            start = start_copy;
            int n {0}, g {0}, icc {0}, ih_s {0}, id_s {0};
            if (jcp.loop_order == loop_cgn)
                nd_iterator_init(start, icc, ic_chunks, g, jcp.ngroups, n,
                        jcp.mb, id_s, jcp.id, ih_s, jcp.ih);
            else if (jcp.loop_order == loop_gnc)
                nd_iterator_init(start, g, jcp.ngroups, n, jcp.mb, icc,
                        ic_chunks, id_s, jcp.id, ih_s, jcp.ih);
            else
                assert(!"unsupported loop order");

            while (start < end) {
                int icb = icc * jcp.nb_ic_blocking;
                int g_icb = g * jcp.nb_ic + icb;
                int g_ocb = g * jcp.nb_oc;

                int work_rem = end - start;
                int ih_e = ih_s + work_rem > jcp.ih ? jcp.ih : ih_s + work_rem;
                int d_len = 0, d_lo = 0, d_oj = 0;
                if (is_fast_path_d) { // dilate == 0 && stride == 1
                    int d_t_overflow = max(0, jcp.kd - 1 - id_s - jcp.f_pad);
                    int d_b_overflow
                            = max(0, jcp.kd - jcp.id + id_s - jcp.back_pad);
                    d_len = jcp.kd - d_t_overflow - d_b_overflow;
                    d_lo = d_b_overflow;
                    d_oj = id_s + jcp.f_pad - d_b_overflow;
                } else if (jcp.dilate_d != 0) { // stride == 1
                    int dilate_d = jcp.dilate_d + 1;
                    // Note: use div_up to account for "holes" in filter
                    int d_t_overflow = div_up(
                            max(0, (jcp.kd - 1) * dilate_d - id_s - jcp.f_pad),
                            dilate_d);
                    int d_b_overflow = div_up(
                            max(0,
                                    (jcp.kd - 1) * dilate_d + 1 - jcp.id + id_s
                                            - jcp.back_pad),
                            dilate_d);
                    d_len = jcp.kd - d_t_overflow - d_b_overflow;
                    d_lo = d_b_overflow;
                    d_oj = id_s + jcp.f_pad - d_b_overflow * dilate_d;
                } else { // dilate == 0
                    int d_t_overflow = max(
                            0, (jcp.kd - 1 - id_s - jcp.f_pad) / jcp.stride_d);
                    int d_b_overflow = max(0,
                            (jcp.kd - jcp.id + id_s - jcp.back_pad)
                                    / jcp.stride_d);
                    int overflow_kd_hi = jcp.kd - 1
                            - abs((jcp.id - 1 + jcp.back_pad - id_s)
                                    % jcp.stride_d);
                    int overflow_kd_lo = (id_s + jcp.f_pad) % jcp.stride_d;

                    d_len = (overflow_kd_hi - overflow_kd_lo) / jcp.stride_d + 1
                            - d_t_overflow - d_b_overflow;
                    d_lo = overflow_kd_lo + d_b_overflow * jcp.stride_d;
                    d_oj = (id_s + jcp.f_pad - d_lo) / jcp.stride_d;
                }

                auto diff_src_w = diff_src + diff_src_d.blk_off(n, g_icb)
                        + id_s * diff_src_d_stride;
                auto diff_dst_w = diff_dst
                        + diff_dst_d.blk_off(n, g_ocb + ocb_l2)
                        + d_oj * diff_dst_d_stride;
                auto wht_w = weights + wht_blk_off(weights_d, g, ocb_l2, icb)
                        + d_lo * wht_d_stride;

                for (int ocb = ocb_l2;
                        ocb < min(jcp.nb_oc, ocb_l2 + jcp.nb_oc_L2); ++ocb) {
                    for (int ij = ih_s; ij < ih_e; ++ij) {
                        int oj, k_len, k_lo;
                        if (is_fast_path_h) { // dilate == 0 && stride == 1
                            int i_t_overflow
                                    = max(0, jcp.kh - 1 - ij - jcp.t_pad);
                            int i_b_overflow
                                    = max(0, jcp.kh - jcp.ih + ij - jcp.b_pad);
                            k_len = jcp.kh - i_t_overflow - i_b_overflow;
                            k_lo = i_b_overflow;
                            oj = ij + jcp.t_pad - i_b_overflow;
                        } else if (jcp.dilate_h != 0) { // stride == 1
                            int dilate_h = jcp.dilate_h + 1;
                            // Note: use div_up to account for "holes" in filter
                            int i_t_overflow
                                    = div_up(max(0,
                                                     (jcp.kh - 1) * dilate_h
                                                             - ij - jcp.t_pad),
                                            dilate_h);
                            int i_b_overflow = div_up(
                                    max(0,
                                            (jcp.kh - 1) * dilate_h + 1 - jcp.ih
                                                    + ij - jcp.b_pad),
                                    dilate_h);
                            k_len = jcp.kh - i_t_overflow - i_b_overflow;
                            k_lo = i_b_overflow;
                            oj = ij + jcp.t_pad - i_b_overflow * dilate_h;
                        } else { // dilate == 0
                            int i_t_overflow = max(0,
                                    (jcp.kh - 1 - ij - jcp.t_pad)
                                            / jcp.stride_h);
                            int i_b_overflow = max(0,
                                    (jcp.kh - jcp.ih + ij - jcp.b_pad)
                                            / jcp.stride_h);
                            int overflow_kh_hi = jcp.kh - 1
                                    - abs((jcp.ih - 1 + jcp.b_pad - ij)
                                            % jcp.stride_h);
                            int overflow_kh_lo
                                    = (ij + jcp.t_pad) % jcp.stride_h;

                            k_len = (overflow_kh_hi - overflow_kh_lo)
                                            / jcp.stride_h
                                    + 1 - i_t_overflow - i_b_overflow;
                            k_lo = overflow_kh_lo + i_b_overflow * jcp.stride_h;
                            oj = (ij + jcp.t_pad - k_lo) / jcp.stride_h;
                        }
                        assert(k_len >= 0);

                        jit_conv_3d_ker_pipeline(kernel_->jit_ker, par_conv,
                                diff_src_w + ij * diff_src_h_stride,
                                diff_dst_w + oj * diff_dst_h_stride,
                                wht_w + k_lo * wht_h_stride, 0, ocb, k_len,
                                d_len);
                    }
                    diff_dst_w += diff_dst_c_stride;
                    wht_w += wht_oc_stride;
                }

                if (jcp.loop_order == loop_cgn)
                    nd_iterator_jump(start, end, icc, ic_chunks, g, jcp.ngroups,
                            n, jcp.mb, id_s, jcp.id, ih_s, jcp.ih);
                else if (jcp.loop_order == loop_gnc)
                    nd_iterator_jump(start, end, g, jcp.ngroups, n, jcp.mb, icc,
                            ic_chunks, id_s, jcp.id, ih_s, jcp.ih);
                else
                    assert(!"unsupported loop order");
            }
        }

        // This call is required only to finalize pipeline with paramaters set
        // on the last iteration of loop above. Only valid pointers make sense
        // here as call parameters to avoid execution of prefetch instructions
        // with nullptr, other parameters are not used in real jit call here
        jit_conv_3d_ker_pipeline(kernel_->jit_ker, par_conv, diff_src, diff_dst,
                weights, 0, 0, 1, 1);
    });
}

template struct jit_avx512_common_convolution_bwd_data_t<data_type::f32>;

template <data_type_t src_type, data_type_t diff_dst_type,
        data_type_t diff_weights_type>
jit_avx512_common_convolution_bwd_weights_t<src_type, diff_dst_type,
        diff_weights_type>::
        jit_avx512_common_convolution_bwd_weights_t(const pd_t *apd)
    : primitive_impl_t(apd)
    , kernel_(nullptr)
    , trans_kernel_(nullptr)
    , acc_ker_(nullptr)
    , reducer_bias_(nullptr) {
    const auto &j = pd()->jcp_;

    nthr_ = j.nthr;
    nthr_mb_ = j.nthr_mb;
    nthr_g_ = j.nthr_g;
    nthr_oc_b_ = j.nthr_oc_b;
    nthr_ic_b_ = j.nthr_ic_b;

    kernel_ = new jit_avx512_common_conv_bwd_weights_kernel_f32(j);

    if (j.ver == ver_4fma) trans_kernel_ = create_trans_src(&j);

    if (nthr_mb_ > 1) acc_ker_ = new cpu_accumulator_1d_t<diff_weights_type>();

    reducer_bias_
            = new cpu_reducer_t<diff_weights_type>(pd()->reducer_bia_conf_);
}

template <data_type_t src_type, data_type_t diff_dst_type,
        data_type_t diff_weights_type>
struct jit_avx512_common_convolution_bwd_weights_t<src_type, diff_dst_type,
        diff_weights_type>::thread_info_t {
    const src_data_t *src;
    const diff_dst_data_t *diff_dst;
    const diff_weights_data_t *diff_weights;
    diff_weights_data_t *diff_bias;

    const memory_tracking::grantor_t scratchpad;

    src_data_t *tr_src;
    simple_barrier::ctx_t *tr_src_bctx;

    diff_dst_data_t *tr_diff_dst;
    simple_barrier::ctx_t *tr_diff_dst_bctx;

    diff_weights_data_t *wei_bia_reduction;
    simple_barrier::ctx_t *wei_bia_reduction_bctx;

    int ithr;
    int ithr_ic_b, ithr_oc_b, ithr_g, ithr_mb;
    int ithr_but_oc;
    int ithr_but_ic;

    int img_start = 0, img_end = 0, img_work;
    int g_start = 0, g_end = 0, g_work;
    int oc_b_start = 0, oc_b_end = 0, oc_b_work;
    int ic_b_start = 0, ic_b_end = 0, ic_b_work;

    thread_info_t(const jit_avx512_common_convolution_bwd_weights_t *self,
            const exec_ctx_t &ctx, int ithr)
        : scratchpad(ctx.get_scratchpad_grantor()), ithr(ithr) {
<<<<<<< HEAD
        diff_dst = CTX_IN_MEM(const diff_dst_data_t *, MKLDNN_ARG_DIFF_DST);
        src = CTX_IN_MEM(const src_data_t *, MKLDNN_ARG_SRC);
=======
        diff_dst = CTX_IN_MEM(const diff_dst_data_t *, DNNL_ARG_DIFF_DST);
        src = CTX_IN_MEM(const src_data_t *, DNNL_ARG_SRC);
>>>>>>> 98b0de90
        diff_weights
                = CTX_OUT_MEM(diff_weights_data_t *, DNNL_ARG_DIFF_WEIGHTS);
        diff_bias = self->pd()->wants_padded_bias()
                ? scratchpad.template get<diff_weights_data_t>(
                        key_conv_padded_bias)
                : CTX_OUT_MEM(diff_weights_data_t *, DNNL_ARG_DIFF_BIAS);

        tr_src = scratchpad.template get<src_data_t>(key_conv_tr_src);
        tr_src_bctx = scratchpad.template get<simple_barrier::ctx_t>(
                key_conv_tr_src_bctx);

        tr_diff_dst = scratchpad.template get<diff_dst_data_t>(
                key_conv_tr_diff_dst);
        tr_diff_dst_bctx = scratchpad.template get<simple_barrier::ctx_t>(
                key_conv_tr_diff_dst_bctx);

        wei_bia_reduction = scratchpad.template get<diff_weights_data_t>(
                key_conv_wei_bia_reduction);
        wei_bia_reduction_bctx = scratchpad.template get<simple_barrier::ctx_t>(
                key_conv_wei_bia_reduction_bctx);

        ithr_ic_b = ithr % self->nthr_ic_b_;
        ithr_oc_b = ithr / self->nthr_ic_b_ % self->nthr_oc_b_;
        ithr_g = ithr / self->nthr_ic_b_ / self->nthr_oc_b_ % self->nthr_g_;
        ithr_mb = ithr / self->nthr_ic_b_ / self->nthr_oc_b_ / self->nthr_g_;

        ithr_but_oc = (ithr_mb * self->nthr_g_ + ithr_g) * self->nthr_ic_b_
                + ithr_ic_b;

        ithr_but_ic = (ithr_mb * self->nthr_g_ + ithr_g) * self->nthr_oc_b_
                + ithr_oc_b;

        const auto &jcp = self->kernel_->jcp;

        /* reduction dimension */
        int oh_reduce = jcp.harness == harness_2d_reduction ? jcp.oh : 1;
        balance211(jcp.mb * jcp.od * oh_reduce, self->nthr_mb_, ithr_mb,
                img_start, img_end);
        img_work = img_end - img_start;

        /* independent dimensions */
        balance211(jcp.ngroups, self->nthr_g_, ithr_g, g_start, g_end);
        g_work = g_end - g_start;

        balance211(
                jcp.nb_oc, self->nthr_oc_b_, ithr_oc_b, oc_b_start, oc_b_end);
        oc_b_work = oc_b_end - oc_b_start;

        balance211(
                jcp.nb_ic, self->nthr_ic_b_, ithr_ic_b, ic_b_start, ic_b_end);
        ic_b_work = ic_b_end - ic_b_start;
    }
};

template <data_type_t src_type, data_type_t diff_dst_type,
        data_type_t diff_weights_type>
void jit_avx512_common_convolution_bwd_weights_t<src_type, diff_dst_type,
        diff_weights_type>::compute_diff_weights(const thread_info_t *ti)
        const {
    const memory_desc_wrapper src_d(pd()->src_md());
    const memory_desc_wrapper diff_dst_d(pd()->diff_dst_md());
    const memory_desc_wrapper diff_weights_d(pd()->diff_weights_md(0));

    const auto &jcp = kernel_->jcp;
    const int wei_size
            = jcp.ngroups * jcp.oc * jcp.ic * jcp.kh * jcp.kw * jcp.kd;

    diff_weights_data_t *diff_wei = ti->ithr_mb == 0
            ? (diff_weights_data_t *)ti->diff_weights
            : ti->wei_bia_reduction + (ti->ithr_mb - 1) * wei_size;
    diff_weights_data_t *diff_bia = ti->ithr_mb == 0
            ? (diff_weights_data_t *)ti->diff_bias
            : ti->wei_bia_reduction + (nthr_mb_ - 1) * wei_size
                    + (ti->ithr_mb - 1) * jcp.ngroups * jcp.oc;

    // TODO: use memory descriptor with the same fmt as src (or use a macro :))
    auto tr_src_off = [&](int ithr_mb, int ic, int ij) {
        const size_t tr_row_size = jcp.tr_iw * jcp.ic_block;
        const size_t tr_chn_size = tr_row_size * jcp.ih;
        const size_t tr_img_size = tr_chn_size * jcp.nb_ic * jcp.ngroups;

        return ti->ithr_mb * tr_img_size + ic * tr_chn_size + ij * tr_row_size;
    };

    auto uker_trans = [&](int img) {
        const int work_amount = ti->g_work * ti->ic_b_work * jcp.ih;

        int start {0}, end {0};
        balance211(work_amount, nthr_oc_b_, ti->ithr_oc_b, start, end);
        const int my_work = end - start;

        int g {0}, ic_b {0}, j {0};
        nd_iterator_init(start, g, ti->g_work, ic_b, ti->ic_b_work, j, jcp.ih);
        g += ti->g_start;
        ic_b += ti->ic_b_start;

        const int _ic = g * jcp.nb_ic + ic_b;
        src_data_t *src1 = (src_data_t *)&ti->src[src_d.blk_off(img, _ic, j)];
        src_data_t *tr_src1 = &ti->tr_src[tr_src_off(ti->ithr_mb, _ic, j)];

        assert(jcp.ic_block == 16);
        const int src_stride = jcp.iw * jcp.ic_block;
        const int tr_src_stride = jcp.tr_iw * jcp.ic_block;

        const int pf_depth = 2;
        struct {
            src_data_t *src, *tr_src;
        } pf_circ_buf[pf_depth];

        for (int iwork = 0; iwork < my_work + pf_depth - 1; iwork++) {
            pf_circ_buf[iwork % pf_depth] = {src1, tr_src1};

            if (iwork >= pf_depth - 1) {
                int old_idx = (iwork - pf_depth + 1) % pf_depth;
                auto ctx = jit_trans_src_t::ctx_t();
                ctx.src = pf_circ_buf[old_idx].src;
                ctx.tr_src = pf_circ_buf[old_idx].tr_src;
                ctx.src_prf = src1;
                ctx.tr_src_prf = tr_src1;
                (*trans_kernel_)(&ctx);
            }
            src1 += src_stride;
            tr_src1 += tr_src_stride;
        }
#if 0
        // reference transposition
        const int l_pad = jcp.l_pad;
        const int iwlp = l_pad + jcp.iw;
        const int tr_iw = jcp.tr_iw;

        for (size_t iwork = start; iwork < end; iwork++) {
            PRAGMA_OMP_SIMD()
#pragma unroll
            for (int i = 0; i < l_pad; i++)
                for (int j = 0; j < jcp.ic_block; j++)
                    tr_src1[j * jcp.tr_iw + i] = (src_data_t)0.0;

            PRAGMA_OMP_SIMD()
#pragma unroll
            for (int i = l_pad; i < iwlp; i++)
                for (int j = 0; j < jcp.ic_block; j++)
                    tr_src1[j * jcp.tr_iw + i]
                        = (src_data_t)src1[(i - l_pad) * 16 + j];

            PRAGMA_OMP_SIMD()
#pragma unroll
            for (int i = iwlp; i < tr_iw; i++)
                for (int j = 0; j < jcp.ic_block; j++)
                    tr_src1[j * jcp.tr_iw + i] = (src_data_t)0.0;

             src1 += src_stride;
             tr_src1 += tr_src_stride;
         }
#endif
    };

    if (jcp.is_1stconv && jcp.ver == ver_4fma) {
        /* prepare contexts */
        auto tr_ctx = jit_trans_src_t::ctx_t();
        tr_ctx.tr_src = ti->tr_src
                + ti->ithr_but_oc * jcp.ih * jcp.stride_w * jcp.tr_ld;

        assert(IMPLICATION(!dnnl_thr_syncable(), nthr_oc_b_ == 1));
        tr_ctx.nthr_oc_b = nthr_oc_b_;
        int ih_start {0}, ih_end {0};
        balance211(jcp.ih, nthr_oc_b_, ti->ithr_oc_b, ih_start, ih_end);
        tr_ctx.tr_src_ih_start = ih_start;
        tr_ctx.tr_src_ih_end = ih_end;
        tr_ctx.tr_src_bctx = ti->tr_src_bctx + ti->ithr_but_oc;

        auto p = jit_conv_call_s();
        p.src = tr_ctx.tr_src;

        /* zero diff_bias if applicable */
        if (jcp.with_bias && ti->ithr_ic_b == 0) {
            assert(jcp.oc_block == 16);
            for (int oc_b = ti->ic_b_start; oc_b < ti->oc_b_end; ++oc_b) {
                diff_weights_data_t *db = &diff_bia[oc_b * 16];
                for (int o = 0; o < 16; ++o)
                    db[o] = 0;
            }
        }

        for (int img = ti->img_start; img < ti->img_end; ++img) {
            p.flags = (img == ti->img_start) * FLAG_MB_FIRST;

            for_(int g = ti->g_start; g < ti->g_end; ++g)
            for (int ic_b = ti->ic_b_start; ic_b < ti->ic_b_end; ++ic_b) {
                const int _ic = g * jcp.nb_ic + ic_b;
                tr_ctx.src = &ti->src[src_d.blk_off(img, _ic)];

                (*trans_kernel_)(&tr_ctx);

                if (ic_b == 0)
                    p.flags |= FLAG_IC_FIRST;
                else
                    p.flags &= ~FLAG_IC_FIRST;

                for (int oc_b = ti->oc_b_start; oc_b < ti->oc_b_end; ++oc_b) {
                    const int _oc = g * jcp.nb_oc + oc_b;
                    p.dst = &ti->diff_dst[diff_dst_d.blk_off(img, _oc)];

                    const size_t off
                            = wht_blk_off(diff_weights_d, g, oc_b, ic_b);
                    p.filt = diff_wei + off;
                    p.bias = diff_bia + _oc * jcp.oc_block;

                    kernel_->jit_ker(&p);
                }
            }
        }
    } else {
        for (int img = ti->img_start; img < ti->img_end; ++img) {
            auto p = jit_conv_call_s();

            if (jcp.ver == ver_4fma) {
                /* tr_src[nb_ic][ih][16][~iw~] <- src[nb_ic][ih][iw][16] */
                using simple_barrier::barrier;
                if (nthr_oc_b_ > 1)
                    barrier(&ti->tr_src_bctx[ti->ithr_but_oc], nthr_oc_b_);
                uker_trans(img);
                if (nthr_oc_b_ > 1)
                    barrier(&ti->tr_src_bctx[ti->ithr_but_oc], nthr_oc_b_);
            }

            for_(int g = ti->g_start; g < ti->g_end; ++g)
            for_(int oc_b = ti->oc_b_start; oc_b < ti->oc_b_end; ++oc_b)
            for (int ic_b = ti->ic_b_start; ic_b < ti->ic_b_end; ++ic_b) {
                const int _oc = g * jcp.nb_oc + oc_b;
                const int _ic = g * jcp.nb_ic + ic_b;

                jit_conv_ker_pipeline(kernel_->jit_ker, p,
                        jcp.ver == ver_4fma
                                ? &ti->tr_src[tr_src_off(ti->ithr_mb, _ic, 0)]
                                : &ti->src[src_d.blk_off(img, _ic)],
                        &ti->diff_dst[diff_dst_d.blk_off(img, _oc)],
                        diff_wei + wht_blk_off(diff_weights_d, g, oc_b, ic_b),
                        0, (img == ti->img_start), 0);
            }

            const int _oc = ti->g_start * jcp.nb_oc + ti->oc_b_start;
            const int _ic = ti->g_start * jcp.nb_ic + ti->ic_b_start;
            // This call is required only to finalize pipeline with paramaters
            // set on the last iteration of loop above. Only valid pointers make
            // sense here as call parameters to avoid execution of prefetch
            // instructions with nullptr, other parameters are not used in real
            // jit call here
            jit_conv_ker_pipeline(kernel_->jit_ker, p,
                    jcp.ver == ver_4fma
                            ? &ti->tr_src[tr_src_off(ti->ithr_mb, _ic, 0)]
                            : &ti->src[src_d.blk_off(img + 1, _ic)],
                    &ti->diff_dst[diff_dst_d.blk_off(img + 1, _oc)],
                    diff_wei
                            + wht_blk_off(diff_weights_d, ti->g_start,
                                    ti->oc_b_start, ti->ic_b_start),
                    0, 0, 0);
        }
    }
}

template <data_type_t src_type, data_type_t diff_dst_type,
        data_type_t diff_weights_type>
void jit_avx512_common_convolution_bwd_weights_t<src_type, diff_dst_type,
        diff_weights_type>::compute_diff_weights_2d(const thread_info_t *ti)
        const {
    const memory_desc_wrapper src_d(pd()->src_md());
    const memory_desc_wrapper diff_dst_d(pd()->diff_dst_md());
    const memory_desc_wrapper diff_weights_d(pd()->diff_weights_md(0));

    const auto &jcp = kernel_->jcp;
    const int wei_size = jcp.ngroups * jcp.oc * jcp.ic * jcp.kh * jcp.kw;

    diff_weights_data_t *diff_wei = ti->ithr_mb == 0
            ? (diff_weights_data_t *)ti->diff_weights
            : ti->wei_bia_reduction + (ti->ithr_mb - 1) * wei_size;
    diff_weights_data_t *diff_bia = ti->ithr_mb == 0
            ? (diff_weights_data_t *)ti->diff_bias
            : ti->wei_bia_reduction + (nthr_mb_ - 1) * wei_size
                    + (ti->ithr_mb - 1) * jcp.ngroups * jcp.oc;

    int img {0}, oh_s {0};
    int img_start = ti->img_start, img_end = ti->img_end;
    nd_iterator_init(img_start, img, jcp.mb, oh_s, jcp.oh);
    const int img_first = img;

    while (img_start < img_end) {
        auto p = jit_conv_call_s();

        int work_rem = img_end - img_start;
        const int oh_e = oh_s + work_rem > jcp.oh ? jcp.oh : oh_s + work_rem;
        const int ih_s = -jcp.t_pad + oh_s * jcp.stride_h;
        const int kh_top_overflow = nstl::max(0, -ih_s);
        const int kh_bottom_overflow = nstl::max(0, ih_s - jcp.ih + jcp.kh);
        int kh_padding = jcp.kh - kh_top_overflow - kh_bottom_overflow;
        int kh_padding_offset = nstl::min(jcp.kh - 1, kh_top_overflow) * jcp.kw
                * jcp.ic_block * jcp.oc_block * jcp.typesize_out;
        auto src_h = ti->src + src_d.blk_off(img, 0, ih_s + kh_top_overflow);
        auto diff_dst_h = ti->diff_dst + diff_dst_d.blk_off(img, 0, oh_s);

        for_(int g = ti->g_start; g < ti->g_end; ++g)
        for_(int oc_b = ti->oc_b_start; oc_b < ti->oc_b_end; ++oc_b)
        for (int ic_b = ti->ic_b_start; ic_b < ti->ic_b_end; ++ic_b) {
            const int _oc = g * jcp.nb_oc + oc_b;
            const int _ic = g * jcp.nb_ic + ic_b;

            auto src = src_h + src_d.blk_off(0, _ic);
            auto diff_dst = diff_dst_h + diff_dst_d.blk_off(0, _oc);

            jit_conv_2d_ker_bwd_w_pipeline(kernel_->jit_ker, p, src, diff_dst,
                    diff_wei + wht_blk_off(diff_weights_d, g, oc_b, ic_b),
                    diff_bia + _oc * jcp.oc_block, (img == img_first), oh_s,
                    oh_e, kh_padding, kh_padding_offset);

            p.flags = ic_b == 0 ? 0 : 1;
        }

        const int _oc = ti->g_start * jcp.nb_oc + ti->oc_b_start;
        const int _ic = ti->g_start * jcp.nb_ic + ti->ic_b_start;
        // This call is required only to finalize pipeline with paramaters set
        // on the last iteration of loop above. Only valid pointers make sense
        // here as call parameters to avoid execution of prefetch instructions
        // with nullptr, other parameters are not used in real jit call here
        jit_conv_2d_ker_bwd_w_pipeline(kernel_->jit_ker, p,
                ti->src + src_d.blk_off(img + 1, _ic),
                ti->diff_dst + diff_dst_d.blk_off(img + 1, _oc),
                diff_wei
                        + wht_blk_off(diff_weights_d, ti->g_start,
                                ti->oc_b_start, ti->ic_b_start),
                diff_bia + _oc * jcp.oc_block, 0, 0, 0, 0, 0);
        nd_iterator_jump(img_start, img_end, img, jcp.mb, oh_s, jcp.oh);
    }
}

template <data_type_t src_type, data_type_t diff_dst_type,
        data_type_t diff_weights_type>
void jit_avx512_common_convolution_bwd_weights_t<src_type, diff_dst_type,
        diff_weights_type>::compute_diff_weights_3d(const thread_info_t *ti)
        const {
    const memory_desc_wrapper src_d(pd()->src_md());
    const memory_desc_wrapper diff_dst_d(pd()->diff_dst_md());
    const memory_desc_wrapper diff_weights_d(pd()->diff_weights_md(0));

    const auto &jcp = kernel_->jcp;
    const int wei_size
            = jcp.ngroups * jcp.oc * jcp.ic * jcp.kh * jcp.kw * jcp.kd;

    diff_weights_data_t *diff_wei = ti->ithr_mb == 0
            ? (diff_weights_data_t *)ti->diff_weights
            : ti->wei_bia_reduction + (ti->ithr_mb - 1) * wei_size;
    diff_weights_data_t *diff_bia = ti->ithr_mb == 0
            ? (diff_weights_data_t *)ti->diff_bias
            : ti->wei_bia_reduction + (nthr_mb_ - 1) * wei_size
                    + (ti->ithr_mb - 1) * jcp.ngroups * jcp.oc;

    const int inp_mult = jcp.is_1stconv ? 1 : jcp.ic_block;
    const int input_step = jcp.ih * jcp.iw * inp_mult;
    const int output_step = jcp.ow * jcp.oh * jcp.oc_block;
    int img {0}, od_s {0};
    int img_start = ti->img_start, img_end = ti->img_end;
    nd_iterator_init(img_start, img, jcp.mb, od_s, jcp.od);
    const int img_first = img;

    while (img_start < img_end) {
        auto p = jit_conv_call_s();

        int work_rem = img_end - img_start;
        const int od_e = od_s + work_rem > jcp.od ? jcp.od : od_s + work_rem;
        const int id_s = od_s * jcp.stride_d;
        const int ik_overlap = nstl::max(0, id_s - jcp.f_pad);
        const int kd_front_pad = nstl::max(0, jcp.f_pad - id_s);
        const int kd_back_pad
                = nstl::max(0, id_s - jcp.f_pad - jcp.id + jcp.kd);
        int kd_pad_off = nstl::min(jcp.kd - 1, kd_front_pad) * jcp.kh * jcp.kw
                * jcp.ic_block * jcp.oc_block * jcp.typesize_out;

        for_(int g = ti->g_start; g < ti->g_end; ++g)
        for_(int oc_b = ti->oc_b_start; oc_b < ti->oc_b_end; ++oc_b)
        for (int ic_b = ti->ic_b_start; ic_b < ti->ic_b_end; ++ic_b) {
            const int _oc = g * jcp.nb_oc + oc_b;
            const int _ic = g * jcp.nb_ic + ic_b;

            auto src = &ti->src[src_d.blk_off(img, _ic)
                    + ik_overlap * input_step];
            auto dst = &ti->diff_dst[diff_dst_d.blk_off(img, _oc)
                    + od_s * output_step];

            jit_conv_3d_ker_bwd_w_pipeline(kernel_->jit_ker, p, src, dst,
                    diff_wei + wht_blk_off(diff_weights_d, g, oc_b, ic_b),
                    diff_bia + _oc * 16, (img == img_first), od_s, od_e,
                    jcp.kd - kd_front_pad - kd_back_pad, kd_pad_off);

            p.flags = ic_b == 0 ? 0 : 1;
        }

        const int _oc = ti->g_start * jcp.nb_oc + ti->oc_b_start;
        const int _ic = ti->g_start * jcp.nb_ic + ti->ic_b_start;
        // This call is required only to finalize pipeline with paramaters set
        // on the last iteration of loop above. Only valid pointers make sense
        // here as call parameters to avoid execution of prefetch instructions
        // with nullptr, other parameters are not used in real jit call here
        jit_conv_3d_ker_bwd_w_pipeline(kernel_->jit_ker, p,
                &ti->src[src_d.blk_off(img + 1, _ic)],
                &ti->diff_dst[diff_dst_d.blk_off(img + 1, _oc)],
                diff_wei
                        + wht_blk_off(diff_weights_d, ti->g_start,
                                ti->oc_b_start, ti->ic_b_start),
                diff_bia, 0, 0, 0, 0, 0);
        nd_iterator_jump(img_start, img_end, img, jcp.mb, od_s, jcp.od);
    }
}

template <data_type_t src_type, data_type_t diff_dst_type,
        data_type_t diff_weights_type>
void jit_avx512_common_convolution_bwd_weights_t<src_type, diff_dst_type,
        diff_weights_type>::reduce_diff_weights(const thread_info_t *ti) const {
    const memory_desc_wrapper diff_weights_d(pd()->diff_weights_md(0));

    const auto &jcp = kernel_->jcp;
    const int wei_size = jcp.ngroups * jcp.oc * jcp.ic * jcp.kh * jcp.kw;
    const int bia_size = jcp.ngroups * jcp.oc;
    const diff_weights_data_t *diff_bias_ws
            = ti->wei_bia_reduction + (nthr_mb_ - 1) * wei_size;

    /* diff_weights[:] += sum(wei_reduction_[thr_mb][:]) */
    if (dnnl_thr_syncable())
        simple_barrier::barrier(ti->wei_bia_reduction_bctx, nthr_);

    const int ic_b_kh_work = ti->ic_b_work * jcp.kh;
    const int work = ti->g_work * ti->oc_b_work * ic_b_kh_work;

    int start {0}, end {0};
    balance211(work, nthr_mb_, ti->ithr_mb, start, end);
    if (start == end) return;

    for (int thr_mb = 1; thr_mb < nthr_mb_; ++thr_mb) {
        int w = start;
        int sub_g_start {0}, sub_oc_b_start {0}, sub_ic_b_kh_start {0};
        nd_iterator_init(w, sub_g_start, ti->g_work, sub_oc_b_start,
                ti->oc_b_work, sub_ic_b_kh_start, ic_b_kh_work);
        while (w < end) {
            const int g = ti->g_start + sub_g_start;
            const int oc_b = ti->oc_b_start + sub_oc_b_start;
            const int ic_b = ti->ic_b_start + sub_ic_b_kh_start / jcp.kh;
            const int kh = sub_ic_b_kh_start % jcp.kh;

            const int acc_size
                    = nstl::min(end - w, ic_b_kh_work - sub_ic_b_kh_start)
                    * jcp.kw * jcp.ic_block * jcp.oc_block;

            const size_t off = wht_blk_off(diff_weights_d, g, oc_b, ic_b, kh);

            diff_weights_data_t *d
                    = (diff_weights_data_t *)ti->diff_weights + off;
            diff_weights_data_t *s
                    = ti->wei_bia_reduction + (thr_mb - 1) * wei_size + off;

            acc_ker_->accumulate(d, s, acc_size);

            nd_iterator_jump(w, end, sub_g_start, ti->g_work, sub_oc_b_start,
                    ti->oc_b_work, sub_ic_b_kh_start, ic_b_kh_work);
        }

        if (jcp.with_bias && jcp.is_1stconv && jcp.ver == ver_4fma) {
            if (ti->ithr == 0)
                acc_ker_->accumulate((diff_weights_data_t *)ti->diff_bias,
                        diff_bias_ws, bia_size);
            diff_bias_ws += bia_size;
        }
    }
}

template <data_type_t src_type, data_type_t diff_dst_type,
        data_type_t diff_weights_type>
void jit_avx512_common_convolution_bwd_weights_t<src_type, diff_dst_type,
        diff_weights_type>::reduce_diff_weights_3d(const thread_info_t *ti)
        const {
    const memory_desc_wrapper diff_weights_d(pd()->diff_weights_md(0));

    const auto &jcp = kernel_->jcp;
    const int wei_size
            = jcp.ngroups * jcp.oc * jcp.ic * jcp.kh * jcp.kw * jcp.kd;

    /* diff_weights[:] += sum(wei_reduction_[thr_mb][:]) */
    if (dnnl_thr_syncable())
        simple_barrier::barrier(ti->wei_bia_reduction_bctx, nthr_);

    const int ic_b_kh_work = ti->ic_b_work * jcp.kd;
    const int work = ti->g_work * ti->oc_b_work * ic_b_kh_work;

    int start {0}, end {0};
    balance211(work, nthr_mb_, ti->ithr_mb, start, end);
    if (start == end) return;

    for (int thr_mb = 1; thr_mb < nthr_mb_; ++thr_mb) {
        int w = start;
        int sub_g_start {0}, sub_oc_b_start {0}, sub_ic_b_kh_start {0};
        nd_iterator_init(w, sub_g_start, ti->g_work, sub_oc_b_start,
                ti->oc_b_work, sub_ic_b_kh_start, ic_b_kh_work);
        while (w < end) {
            const int g = ti->g_start + sub_g_start;
            const int oc_b = ti->oc_b_start + sub_oc_b_start;
            const int ic_b = ti->ic_b_start + sub_ic_b_kh_start / jcp.kd;
            const int kd = sub_ic_b_kh_start % jcp.kd;

            const int acc_size
                    = nstl::min(end - w, ic_b_kh_work - sub_ic_b_kh_start)
                    * jcp.kw * jcp.ic_block * jcp.oc_block * jcp.kh;

            const size_t off = wht_blk_off(diff_weights_d, g, oc_b, ic_b, kd);
            diff_weights_data_t *d
                    = (diff_weights_data_t *)ti->diff_weights + off;
            diff_weights_data_t *s
                    = ti->wei_bia_reduction + (thr_mb - 1) * wei_size + off;
            acc_ker_->accumulate(d, s, acc_size);

            nd_iterator_jump(w, end, sub_g_start, ti->g_work, sub_oc_b_start,
                    ti->oc_b_work, sub_ic_b_kh_start, ic_b_kh_work);
        }
    }
}

template <data_type_t src_type, data_type_t diff_dst_type,
        data_type_t diff_weights_type>
void jit_avx512_common_convolution_bwd_weights_t<src_type, diff_dst_type,
        diff_weights_type>::compute_diff_bias(const thread_info_t *ti) const {
    const memory_desc_wrapper diff_dst_d(pd()->diff_dst_md());

    auto rb = this->reducer_bias_;
    assert(nthr_ == rb->balancer().nthr_);

    const auto reducer_bia_scratchpad
            = memory_tracking::grantor_t(ti->scratchpad, prefix_reducer_bia);

    const auto &jcp = kernel_->jcp;

    if (jcp.with_bias && jcp.is_1stconv && jcp.ver == ver_4fma) return;

    const int b_job_start = rb->balancer().ithr_job_off(ti->ithr);
    const int b_njobs = rb->balancer().ithr_njobs(ti->ithr);

    if (b_njobs == 0) return;

    /* reduction dimension */
    int img_start {0}, img_end {0};
    balance211(jcp.mb, rb->balancer().nthr_per_group_,
            rb->balancer().id_in_group(ti->ithr), img_start, img_end);

    /* jobs */
    int g_start {0}, ocb_start {0};
    nd_iterator_init(b_job_start, g_start, jcp.ngroups, ocb_start, jcp.nb_oc);
    for (int img = img_start; img < img_end; ++img) {
        int g = g_start, ocb = ocb_start;
        for (int b_job_loc = 0; b_job_loc < b_njobs; ++b_job_loc) {
            const size_t _oc = g * jcp.nb_oc + ocb;

            const diff_dst_data_t *d_dst
                    = &ti->diff_dst[diff_dst_d.blk_off(img, _oc)];
            diff_weights_data_t *d_bias
                    = rb->get_local_ptr(
                              ti->ithr, ti->diff_bias, reducer_bia_scratchpad)
                    + b_job_loc * rb->balancer().job_size_;

            if (img == img_start)
                for (int o = 0; o < 16; ++o)
                    d_bias[o] = 0;
            for (int hw = 0; hw < jcp.oh * jcp.ow * jcp.od; ++hw) {
                PRAGMA_OMP_SIMD()
                for (int o = 0; o < 16; ++o)
                    d_bias[o] += d_dst[o];
                d_dst += 16;
            }

            nd_iterator_step(g, jcp.ngroups, ocb, jcp.nb_oc);
        }
    }

    if (dnnl_thr_syncable())
        rb->reduce(ti->ithr, ti->diff_bias, reducer_bia_scratchpad);
}

template <data_type_t src_type, data_type_t diff_dst_type,
        data_type_t diff_weights_type>
void jit_avx512_common_convolution_bwd_weights_t<src_type, diff_dst_type,
        diff_weights_type>::reduce_diff_bias(const thread_info_t *ti) const {

    const auto &jcp = kernel_->jcp;

    const size_t wei_size
            = (size_t)jcp.ngroups * jcp.oc * jcp.ic * jcp.kh * jcp.kw * jcp.kd;
    const int bia_size = jcp.ngroups * jcp.oc;
    const diff_weights_data_t *diff_bias_ws
            = ti->wei_bia_reduction + (size_t)(nthr_mb_ - 1) * wei_size;

    if (dnnl_thr_syncable() && nthr_mb_ > 1) dnnl_thr_barrier();

    if (ti->ithr == 0) {
        for (int thr_mb = 1; thr_mb < nthr_mb_; ++thr_mb) {
            acc_ker_->accumulate(ti->diff_bias, diff_bias_ws, bia_size);
            diff_bias_ws += bia_size;
        }
    }
}

template <data_type_t src_type, data_type_t diff_dst_type,
        data_type_t diff_weights_type>
void jit_avx512_common_convolution_bwd_weights_t<src_type, diff_dst_type,
        diff_weights_type>::prepare_scratchpad_data(const exec_ctx_t &ctx)
        const {
    const auto &j = pd()->jcp_;
    auto scratchpad = ctx.get_scratchpad_grantor();

    if (j.ver == ver_4fma) {
        if (!j.is_1stconv) {
            // XXX: See the comment about tr_iw and guarding elements in
            // jit_avx512_common_conv_bwd_weights_kernel_f32::init_conf()
            const int max_nthr = j.nthr_mb * j.ngroups * j.nb_ic;
            const int min_tr_src_size_per_thr = j.ih * j.ic_block * j.tr_iw;

            auto tr_src = scratchpad.template get<src_data_t>(key_conv_tr_src);
            /* to avoid NaNs in computations we zero tail num_guard_elems for
             * each possible thread group */

            for (int ithr = 1; ithr <= max_nthr; ++ithr) {
                src_data_t *ts = &tr_src[ithr * min_tr_src_size_per_thr];
                for (int i = 0; i < j.tr_src_num_guard_elems; ++i)
                    ts[i] = 0;
            }
        }

        if (j.nthr_oc_b > 1) {
            const int tr_src_bctx_size = j.nthr / j.nthr_oc_b;
            auto tr_src_bctx = scratchpad.template get<simple_barrier::ctx_t>(
                    key_conv_tr_src_bctx);
            for (int i = 0; i < tr_src_bctx_size; ++i)
                simple_barrier::ctx_init(&tr_src_bctx[i]);
        }
    }

    if (dnnl_thr_syncable() && nthr_mb_ > 1) {
        simple_barrier::ctx_init(scratchpad.template get<simple_barrier::ctx_t>(
                key_conv_wei_bia_reduction_bctx));
    }

    const auto reducer_bia_scratchpad
            = memory_tracking::grantor_t(scratchpad, prefix_reducer_bia);
    auto rb = this->reducer_bias_;
    rb->init(reducer_bia_scratchpad);
}

template <data_type_t src_type, data_type_t diff_dst_type,
        data_type_t diff_weights_type>
void jit_avx512_common_convolution_bwd_weights_t<src_type, diff_dst_type,
        diff_weights_type>::execute_backward_weights(const exec_ctx_t &ctx)
        const {
    prepare_scratchpad_data(ctx);

#if DNNL_THR_SYNC == 1
    parallel(nthr_, [&](const int ithr, const int nthr) {
        assert(nthr_ == nthr);

        thread_info_t thread_info(this, ctx, ithr);

        switch (pd()->jcp_.harness) {
            case harness_2d_reduction:
                compute_diff_weights_2d(&thread_info);
                if (nthr_mb_ > 1) reduce_diff_weights(&thread_info);
                if (pd()->with_bias()) reduce_diff_bias(&thread_info);
                break;
            case harness_3d_reduction:
                compute_diff_weights_3d(&thread_info);
                if (nthr_mb_ > 1) reduce_diff_weights_3d(&thread_info);
                if (pd()->with_bias()) reduce_diff_bias(&thread_info);
                break;
            case harness_mb_reduction:
                compute_diff_weights(&thread_info);
                if (nthr_mb_ > 1) reduce_diff_weights(&thread_info);
                if (pd()->with_bias()) compute_diff_bias(&thread_info);
                break;
            default: assert(!"Invalid harness type");
        }
    });
#else
    parallel(nthr_, [&](const int ithr, const int nthr) {
        thread_info_t thread_info(this, ctx, ithr);
        switch (pd()->jcp_.harness) {
            case harness_2d_reduction:
                compute_diff_weights_2d(&thread_info);
                break;
            case harness_3d_reduction:
                compute_diff_weights_3d(&thread_info);
                break;
            case harness_mb_reduction:
                compute_diff_weights(&thread_info);
                if (pd()->with_bias()) compute_diff_bias(&thread_info);
                break;
            default: assert(!"Invalid harness type");
        }
    });

    parallel(nthr_, [&](const int ithr, const int nthr) {
        thread_info_t thread_info(this, ctx, ithr);
        if (nthr_mb_ > 1) {
            switch (pd()->jcp_.harness) {
                case harness_mb_reduction:
                case harness_2d_reduction:
                    reduce_diff_weights(&thread_info);
                    break;
                case harness_3d_reduction:
                    reduce_diff_weights_3d(&thread_info);
                    break;
                default: assert(!"Invalid harness type");
            }
        }
        if (pd()->with_bias()) {
            switch (pd()->jcp_.harness) {
                case harness_2d_reduction:
                case harness_3d_reduction:
                    reduce_diff_bias(&thread_info);
                    break;
                case harness_mb_reduction: {
                    auto rb = this->reducer_bias_;
                    assert(nthr == rb->balancer().nthr_);
                    if (rb->balancer().ithr_njobs(ithr) == 0) return;
                    const auto reducer_bia_scratchpad
                            = memory_tracking::grantor_t(
                                    thread_info.scratchpad, prefix_reducer_bia);
                    rb->reduce_nolock(thread_info.ithr, thread_info.diff_bias,
                            reducer_bia_scratchpad);
                } break;
                default: assert(!"Invalid harness type");
            }
        }
    });
#endif

    /* TODO: put that into compute_diff_bias() */
    if (pd()->wants_padded_bias()) {
        auto diff_bias = ctx.get_scratchpad_grantor()
                                 .template get<const diff_weights_data_t>(
                                         key_conv_padded_bias);
        auto diff_bias_in
                = CTX_OUT_MEM(diff_weights_data_t *, DNNL_ARG_DIFF_BIAS);
        for (int oc = 0; oc < pd()->jcp_.oc_without_padding; ++oc)
            diff_bias_in[oc] = diff_bias[oc];
    }
}

template struct jit_avx512_common_convolution_bwd_weights_t<data_type::f32>;

} // namespace cpu
} // namespace impl
} // namespace dnnl

// vim: et ts=4 sw=4 cindent cino+=l0,\:4,N-s<|MERGE_RESOLUTION|>--- conflicted
+++ resolved
@@ -969,13 +969,8 @@
     thread_info_t(const jit_avx512_common_convolution_bwd_weights_t *self,
             const exec_ctx_t &ctx, int ithr)
         : scratchpad(ctx.get_scratchpad_grantor()), ithr(ithr) {
-<<<<<<< HEAD
-        diff_dst = CTX_IN_MEM(const diff_dst_data_t *, MKLDNN_ARG_DIFF_DST);
-        src = CTX_IN_MEM(const src_data_t *, MKLDNN_ARG_SRC);
-=======
         diff_dst = CTX_IN_MEM(const diff_dst_data_t *, DNNL_ARG_DIFF_DST);
         src = CTX_IN_MEM(const src_data_t *, DNNL_ARG_SRC);
->>>>>>> 98b0de90
         diff_weights
                 = CTX_OUT_MEM(diff_weights_data_t *, DNNL_ARG_DIFF_WEIGHTS);
         diff_bias = self->pd()->wants_padded_bias()
