/*******************************************************************************
* Copyright 2017-2018 Intel Corporation
*
* Licensed under the Apache License, Version 2.0 (the "License");
* you may not use this file except in compliance with the License.
* You may obtain a copy of the License at
*
*     http://www.apache.org/licenses/LICENSE-2.0
*
* Unless required by applicable law or agreed to in writing, software
* distributed under the License is distributed on an "AS IS" BASIS,
* WITHOUT WARRANTIES OR CONDITIONS OF ANY KIND, either express or implied.
* See the License for the specific language governing permissions and
* limitations under the License.
*******************************************************************************/

#include <assert.h>

#include "cpu_engine.hpp"
#include "cpu_primitive.hpp"
#include "cpu_reorder_pd.hpp"
#include "memory.hpp"
#include "type_helpers.hpp"

#include "cpu/jit_uni_reorder.hpp"
#include "cpu/rnn/rnn_reorders.hpp"
#include "cpu/simple_reorder.hpp"
#include "cpu/wino_reorder.hpp"

namespace mkldnn {
namespace impl {
namespace cpu {

using rpd_create_f = mkldnn::impl::engine_t::reorder_primitive_desc_create_f;

namespace {
using namespace mkldnn::impl::data_type;
using namespace mkldnn::impl::format_tag;

#define REG_SR(idt, ifmt, odt, ofmt, ...) \
    simple_reorder_t<idt, ifmt, odt, ofmt, __VA_ARGS__>::pd_t::create

#define REG_SR_BIDIR(idt, ifmt, odt, ofmt) \
    REG_SR(idt, ifmt, odt, ofmt, fmt_order::keep), \
            REG_SR(idt, ifmt, odt, ofmt, fmt_order::reverse)

#define REG_SR_DIRECT_COPY(idt, odt) \
    REG_SR(idt, any, odt, any, fmt_order::any, spec::direct_copy), \
            REG_SR(idt, any, odt, any, fmt_order::any, \
                    spec::direct_copy_except_dim_0)

static const rpd_create_f cpu_reorder_impl_list[] = {
        /* winograd */
        wino_reorder_t<f32, f32>::pd_t::create,
        wino_reorder_t<f32, s8>::pd_t::create,

        /* rnn reorders */
        rnn_data_reorder_t<f32, u8>::pd_t::create,
        rnn_weights_reorder_t<f32, f32>::pd_t::create,
        rnn_weights_reorder_t<f32, s8>::pd_t::create,

        /* conv reorders w/ compensation */
        REG_SR(f32, any, s8, hwio, fmt_order::keep, spec::conv_s8s8),
        REG_SR(f32, any, s8, hwigo, fmt_order::keep, spec::conv_s8s8),
        REG_SR(s8, any, s8, hwio, fmt_order::keep, spec::conv_s8s8),
        REG_SR(s8, any, s8, hwigo, fmt_order::keep, spec::conv_s8s8),

        REG_SR(f32, oiw, s8, OIw4i16o4i, fmt_order::keep, spec::conv_s8s8),
        REG_SR(f32, goiw, s8, gOIw4i16o4i, fmt_order::keep, spec::conv_s8s8),
        REG_SR(s8, oiw, s8, OIw4i16o4i, fmt_order::keep, spec::conv_s8s8),
        REG_SR(s8, goiw, s8, gOIw4i16o4i, fmt_order::keep, spec::conv_s8s8),

        REG_SR(f32, hwio, s8, OIhw4i16o4i, fmt_order::keep, spec::conv_s8s8),
        REG_SR(f32, oihw, s8, OIhw4i16o4i, fmt_order::keep, spec::conv_s8s8),
        REG_SR(f32, goihw, s8, gOIhw4i16o4i, fmt_order::keep, spec::conv_s8s8),
        REG_SR(f32, hwigo, s8, gOIhw4i16o4i, fmt_order::keep, spec::conv_s8s8),
        REG_SR(s8, hwio, s8, OIhw4i16o4i, fmt_order::keep, spec::conv_s8s8),
        REG_SR(s8, oihw, s8, OIhw4i16o4i, fmt_order::keep, spec::conv_s8s8),
        REG_SR(s8, goihw, s8, gOIhw4i16o4i, fmt_order::keep, spec::conv_s8s8),
        REG_SR(s8, hwigo, s8, gOIhw4i16o4i, fmt_order::keep, spec::conv_s8s8),

        REG_SR(f32, goihw, s8, gOIhw2i8o4i, fmt_order::keep, spec::conv_s8s8),
        REG_SR(f32, hwigo, s8, gOIhw2i8o4i, fmt_order::keep, spec::conv_s8s8),
        REG_SR(s8, goihw, s8, gOIhw2i8o4i, fmt_order::keep, spec::conv_s8s8),
        REG_SR(s8, hwigo, s8, gOIhw2i8o4i, fmt_order::keep, spec::conv_s8s8),

        REG_SR(f32, goihw, s8, gOIhw4o4i, fmt_order::keep, spec::conv_s8s8),
        REG_SR(f32, hwigo, s8, gOIhw4o4i, fmt_order::keep, spec::conv_s8s8),
        REG_SR(s8, goihw, s8, gOIhw4o4i, fmt_order::keep, spec::conv_s8s8),
        REG_SR(s8, hwigo, s8, gOIhw4o4i, fmt_order::keep, spec::conv_s8s8),

        REG_SR(f32, goiw, s8, Goiw16g, fmt_order::keep, spec::conv_s8s8),
        REG_SR(f32, goihw, s8, Goihw16g, fmt_order::keep, spec::conv_s8s8),
        REG_SR(f32, hwigo, s8, Goihw16g, fmt_order::keep, spec::conv_s8s8),
        REG_SR(s8, goiw, s8, Goiw16g, fmt_order::keep, spec::conv_s8s8),
        REG_SR(s8, goihw, s8, Goihw16g, fmt_order::keep, spec::conv_s8s8),
        REG_SR(s8, hwigo, s8, Goihw16g, fmt_order::keep, spec::conv_s8s8),

/* regular reorders */

#if defined(__INTEL_COMPILER) || (defined(__GNUC__) && !defined(__clang__))
        /* Direct copy for icc which is faster than jitted code;
     * Direct copy for gcc which might or might not be faster than jitted
     * code, but still worth it because doesn't require jitting, i.e. much
     * faster creation time. This is tentative solution and should be removed
     * later (when we will cache jitted code?...). */
        REG_SR_DIRECT_COPY(f32, f32),
#endif

#ifdef __INTEL_COMPILER
        /* direct copy for icc, which is faster than jitted code */
        REG_SR_DIRECT_COPY(f32, s32),
        REG_SR_DIRECT_COPY(f32, s8),
        REG_SR_DIRECT_COPY(f32, u8),
        REG_SR_DIRECT_COPY(s32, f32),
        REG_SR_DIRECT_COPY(s32, s32),
        REG_SR_DIRECT_COPY(s32, s8),
        REG_SR_DIRECT_COPY(s32, u8),
        REG_SR_DIRECT_COPY(s8, f32),
        REG_SR_DIRECT_COPY(s8, s32),
        REG_SR_DIRECT_COPY(s8, s8),
        REG_SR_DIRECT_COPY(s8, u8),
        REG_SR_DIRECT_COPY(u8, f32),
        REG_SR_DIRECT_COPY(u8, s32),
        REG_SR_DIRECT_COPY(u8, s8),
        REG_SR_DIRECT_COPY(u8, u8),
#endif

        /* jit */
        jit_uni_reorder_create,

        /* fp32: flat <-> blocked with tail */
        REG_SR_BIDIR(f32, any, f32, nCw4c),
        REG_SR_BIDIR(f32, any, f32, nCw8c),
        REG_SR_BIDIR(f32, any, f32, OIw4i4o),
        REG_SR_BIDIR(f32, any, f32, OIw8i8o),
        REG_SR_BIDIR(f32, any, f32, OIw8o8i),
        REG_SR_BIDIR(f32, any, f32, gOIw4i4o),
        REG_SR_BIDIR(f32, any, f32, gOIw8i8o),
        REG_SR_BIDIR(f32, any, f32, gOIw8o8i),

        REG_SR_BIDIR(f32, any, f32, nCw16c),
        REG_SR_BIDIR(f32, any, f32, OIw16o16i),
        REG_SR_BIDIR(f32, any, f32, OIw16i16o),
        REG_SR_BIDIR(f32, any, f32, IOw16o16i),
        REG_SR_BIDIR(f32, any, f32, gOIw16o16i),
        REG_SR_BIDIR(f32, any, f32, gOIw16i16o),
        REG_SR_BIDIR(f32, any, f32, gIOw16o16i),

        REG_SR_BIDIR(f32, any, f32, nChw4c),
        REG_SR_BIDIR(f32, any, f32, nChw8c),
        REG_SR_BIDIR(f32, any, f32, OIhw4i4o),
        REG_SR_BIDIR(f32, any, f32, Ohwi8o),

        REG_SR_BIDIR(f32, any, f32, OIhw8i8o),
        REG_SR_BIDIR(f32, any, f32, OIhw8o8i),
        REG_SR_BIDIR(f32, any, f32, gOIhw4i4o),
        REG_SR_BIDIR(f32, any, f32, gOIhw4o4i),
        REG_SR_BIDIR(f32, any, f32, gOhwi8o),
        REG_SR_BIDIR(f32, any, f32, gOIhw8i8o),
        REG_SR_BIDIR(f32, any, f32, gOIhw8o8i),

        REG_SR_BIDIR(f32, any, f32, nChw16c),
        REG_SR_BIDIR(f32, any, f32, Oihw4o),
        REG_SR_BIDIR(f32, any, f32, Oihw16o),
        REG_SR_BIDIR(f32, any, f32, Ohwi4o),
        REG_SR_BIDIR(f32, any, f32, Ohwi16o),
        REG_SR_BIDIR(f32, any, f32, OIhw16o16i),
        REG_SR_BIDIR(f32, any, f32, OIhw16i16o),
        REG_SR_BIDIR(f32, any, f32, IOhw16o16i),
        REG_SR_BIDIR(f32, any, f32, gOihw4o),
        REG_SR_BIDIR(f32, any, f32, gOihw16o),
        REG_SR_BIDIR(f32, any, f32, gOhwi4o),
        REG_SR_BIDIR(f32, any, f32, gOhwi16o),
        REG_SR_BIDIR(f32, any, f32, gOIhw16o16i),
        REG_SR_BIDIR(f32, any, f32, gOIhw16i16o),
        REG_SR_BIDIR(f32, any, f32, gIOhw16o16i),

        REG_SR_BIDIR(f32, any, f32, nCdhw4c),
        REG_SR_BIDIR(f32, any, f32, nCdhw8c),
        REG_SR_BIDIR(f32, any, f32, OIdhw4i4o),
        REG_SR_BIDIR(f32, any, f32, Odhwi8o),
        REG_SR_BIDIR(f32, any, f32, OIdhw8i8o),
        REG_SR_BIDIR(f32, any, f32, OIdhw8o8i),
        REG_SR_BIDIR(f32, any, f32, gOIdhw4i4o),
        REG_SR_BIDIR(f32, any, f32, gOdhwi8o),
        REG_SR_BIDIR(f32, any, f32, gOIdhw8i8o),
        REG_SR_BIDIR(f32, any, f32, gOIdhw8o8i),

        REG_SR_BIDIR(f32, any, f32, nCdhw16c),
        REG_SR_BIDIR(f32, any, f32, Oidhw4o),
        REG_SR_BIDIR(f32, any, f32, Oidhw16o),
        REG_SR_BIDIR(f32, any, f32, Odhwi16o),
        REG_SR_BIDIR(f32, any, f32, OIdhw16o16i),
        REG_SR_BIDIR(f32, any, f32, OIdhw16i16o),
        REG_SR_BIDIR(f32, any, f32, gOidhw4o),
        REG_SR_BIDIR(f32, any, f32, gOidhw16o),
        REG_SR_BIDIR(f32, any, f32, gOdhwi16o),
        REG_SR_BIDIR(f32, any, f32, gOIdhw16o16i),
        REG_SR_BIDIR(f32, any, f32, gOIdhw16i16o),

        /* fp32: blocked <-> blocked with tail */
        REG_SR_BIDIR(f32, nCw4c, f32, nCw16c),
        REG_SR_BIDIR(f32, nCw8c, f32, nCw16c),
        REG_SR_BIDIR(f32, nChw4c, f32, nChw16c),
        REG_SR_BIDIR(f32, nChw8c, f32, nChw16c),
        REG_SR_BIDIR(f32, nCdhw4c, f32, nCdhw16c),
        REG_SR_BIDIR(f32, nCdhw8c, f32, nCdhw16c),

        /* bf16 */
        REG_SR(f32, nchw, bf16, nChw16c, fmt_order::keep),

        REG_SR(f32, oihw, bf16, OIhw8i16o2i, fmt_order::keep),
        REG_SR(f32, goihw, bf16, gOIhw8i16o2i, fmt_order::keep),
        REG_SR(f32, oihw, bf16, OIhw8o16i2o, fmt_order::keep),
        REG_SR(f32, goihw, bf16, gOIhw8o16i2o, fmt_order::keep),
        REG_SR(f32, oihw, bf16, IOhw8o16i2o, fmt_order::keep),
        REG_SR(f32, goihw, bf16, gIOhw8o16i2o, fmt_order::keep),
        REG_SR(f32, oihw, bf16, OIhw16i16o, fmt_order::keep),
        REG_SR(f32, goihw, bf16, gOIhw16i16o, fmt_order::keep),

        REG_SR(bf16, any, bf16, any, fmt_order::any, spec::reference),
        REG_SR(bf16, any, f32, any, fmt_order::any, spec::reference),
        REG_SR(f32, any, bf16, any, fmt_order::any, spec::reference),

<<<<<<< HEAD
=======
        REG_SR(f16, any, f16, any, fmt_order::any, spec::reference),
        REG_SR(f16, any, f32, any, fmt_order::any, spec::reference),
        REG_SR(f32, any, f16, any, fmt_order::any, spec::reference),

>>>>>>> c53a700b
        /* int: flat <-> blocked with tail */
        REG_SR_BIDIR(f32, any, s32, nChw16c),
        REG_SR_BIDIR(f32, any, s8, nChw16c),
        REG_SR_BIDIR(f32, any, u8, nChw16c),
        REG_SR_BIDIR(s32, any, f32, nChw16c),
        REG_SR_BIDIR(s32, any, s32, nChw16c),
        REG_SR_BIDIR(s32, any, s8, nChw16c),
        REG_SR_BIDIR(s32, any, u8, nChw16c),
        REG_SR_BIDIR(s8, any, f32, nChw16c),
        REG_SR_BIDIR(s8, any, s32, nChw16c),
        REG_SR_BIDIR(s8, any, s8, nChw16c),
        REG_SR_BIDIR(s8, any, u8, nChw16c),
        REG_SR_BIDIR(u8, any, f32, nChw16c),
        REG_SR_BIDIR(u8, any, s32, nChw16c),
        REG_SR_BIDIR(u8, any, s8, nChw16c),
        REG_SR_BIDIR(u8, any, u8, nChw16c),

        REG_SR_BIDIR(f32, any, f32, OIhw4i16o4i),
        REG_SR_BIDIR(f32, any, s8, OIhw4i16o4i),
        REG_SR_BIDIR(s8, any, f32, OIhw4i16o4i),
        REG_SR_BIDIR(s8, any, s8, OIhw4i16o4i),
        REG_SR_BIDIR(f32, any, s8, gOIhw4i16o4i),
        REG_SR_BIDIR(s8, any, f32, gOIhw4i16o4i),
        REG_SR_BIDIR(f32, any, f32, gOIhw4i16o4i),
        REG_SR_BIDIR(s8, any, s8, gOIhw4i16o4i),

        /* reference: the last line of defence */
        REG_SR(f32, any, f32, any, fmt_order::any, spec::reference),
        REG_SR(f32, any, s32, any, fmt_order::any, spec::reference),
        REG_SR(f32, any, s8, any, fmt_order::any, spec::reference),
        REG_SR(f32, any, u8, any, fmt_order::any, spec::reference),

        REG_SR(s32, any, f32, any, fmt_order::any, spec::reference),
        REG_SR(s32, any, s32, any, fmt_order::any, spec::reference),
        REG_SR(s32, any, s8, any, fmt_order::any, spec::reference),
        REG_SR(s32, any, u8, any, fmt_order::any, spec::reference),

        REG_SR(s8, any, f32, any, fmt_order::any, spec::reference),
        REG_SR(s8, any, s32, any, fmt_order::any, spec::reference),
        REG_SR(s8, any, s8, any, fmt_order::any, spec::reference),
        REG_SR(s8, any, u8, any, fmt_order::any, spec::reference),

        REG_SR(u8, any, f32, any, fmt_order::any, spec::reference),
        REG_SR(u8, any, s32, any, fmt_order::any, spec::reference),
        REG_SR(u8, any, u8, any, fmt_order::any, spec::reference),
        REG_SR(u8, any, s8, any, fmt_order::any, spec::reference),

        /* eol */
        nullptr,
};
} // namespace

const rpd_create_f *cpu_engine_t::get_reorder_implementation_list() const {
    return cpu_reorder_impl_list;
}

} // namespace cpu
} // namespace impl
} // namespace mkldnn<|MERGE_RESOLUTION|>--- conflicted
+++ resolved
@@ -223,13 +223,10 @@
         REG_SR(bf16, any, f32, any, fmt_order::any, spec::reference),
         REG_SR(f32, any, bf16, any, fmt_order::any, spec::reference),
 
-<<<<<<< HEAD
-=======
         REG_SR(f16, any, f16, any, fmt_order::any, spec::reference),
         REG_SR(f16, any, f32, any, fmt_order::any, spec::reference),
         REG_SR(f32, any, f16, any, fmt_order::any, spec::reference),
 
->>>>>>> c53a700b
         /* int: flat <-> blocked with tail */
         REG_SR_BIDIR(f32, any, s32, nChw16c),
         REG_SR_BIDIR(f32, any, s8, nChw16c),
