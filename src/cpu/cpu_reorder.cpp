--- conflicted
+++ resolved
@@ -522,12 +522,8 @@
 
 } // namespace
 
-<<<<<<< HEAD
-const rpd_create_f *cpu_engine_impl_list_t::get_reorder_implementation_list() {
-    return cpu_reorder_impl_list;
-=======
-const rpd_create_f *cpu_engine_t::get_reorder_implementation_list(
-        const memory_desc_t *src_md, const memory_desc_t *dst_md) const {
+const rpd_create_f *cpu_engine_impl_list_t::get_reorder_implementation_list(
+        const memory_desc_t *src_md, const memory_desc_t *dst_md) {
     const impl_list_map_t &impl_list
             = (dst_md->extra.flags & memory_extra_flags::compensation_conv_s8s8)
             ? comp_s8s8_impl_list_map
@@ -555,7 +551,6 @@
 
     static const rpd_create_f empty_list[] = {nullptr};
     return empty_list;
->>>>>>> b5a613c8
 }
 
 } // namespace cpu
