--- conflicted
+++ resolved
@@ -46,11 +46,7 @@
 
     f32_data_t *bias = nullptr;
     if (pd()->desc()->bias_desc.data_type == data_type::bf16) {
-<<<<<<< HEAD
-        auto bias_in = CTX_IN_MEM(const bf16_data_t *, MKLDNN_ARG_BIAS);
-=======
         auto bias_in = CTX_IN_MEM(const bf16_data_t *, DNNL_ARG_BIAS);
->>>>>>> 98b0de90
         bias = ctx.get_scratchpad_grantor().template get<f32_data_t>(
                 key_conv_bias_bf16_convert_wsp);
         cvt_bfloat16_to_float(bias, bias_in, jcp.oc);
@@ -487,11 +483,7 @@
     auto diff_bia_reduction_buf
             = ctx.get_scratchpad_grantor().template get<f32_data_t>(
                     key_conv_bia_reduction);
-<<<<<<< HEAD
-    auto diff_weights = CTX_OUT_MEM(f32_data_t *, MKLDNN_ARG_DIFF_WEIGHTS);
-=======
     auto diff_weights = CTX_OUT_MEM(f32_data_t *, DNNL_ARG_DIFF_WEIGHTS);
->>>>>>> 98b0de90
 
     const auto &jcp = pd()->jcp_;
 
@@ -540,11 +532,7 @@
     auto diff_bia_reduction_buf
             = ctx.get_scratchpad_grantor().template get<f32_data_t>(
                     key_conv_bia_reduction);
-<<<<<<< HEAD
-    auto diff_weights = CTX_OUT_MEM(f32_data_t *, MKLDNN_ARG_DIFF_WEIGHTS);
-=======
     auto diff_weights = CTX_OUT_MEM(f32_data_t *, DNNL_ARG_DIFF_WEIGHTS);
->>>>>>> 98b0de90
 
     const auto &jcp = pd()->jcp_;
 
