/*******************************************************************************
* Copyright 2019 Intel Corporation
*
* Licensed under the Apache License, Version 2.0 (the "License");
* you may not use this file except in compliance with the License.
* You may obtain a copy of the License at
*
*     http://www.apache.org/licenses/LICENSE-2.0
*
* Unless required by applicable law or agreed to in writing, software
* distributed under the License is distributed on an "AS IS" BASIS,
* WITHOUT WARRANTIES OR CONDITIONS OF ANY KIND, either express or implied.
* See the License for the specific language governing permissions and
* limitations under the License.
*******************************************************************************/

#include "dnnl_types.h"

#include "c_types_map.hpp"
#include "common/bfloat16.hpp"
#include "dnnl_thread.hpp"
#include "gemm_bf16_convolution.hpp"
#include "type_helpers.hpp"
#include "utils.hpp"

namespace dnnl {
namespace impl {
namespace cpu {

using namespace dnnl::impl::status;
using namespace dnnl::impl::memory_tracking::names;
using namespace dnnl::impl::utils;
using namespace dnnl::impl::cpu::bf16_support;

// This code is moved out from execute_backward_data() and
// execute_backward_weights() to avoid warnings with gcc 7.x compilers:
// "declared with greater visibility than the type of its field"
// when one lambda  function is delcared whithin the other one
void store_bfloat16_in_parallel(bfloat16_t *output_data, const float *acc_data,
        size_t parallel_work, size_t parallel_work_size, bool do_in_parallel) {
    parallel(do_in_parallel ? 0 : 1, [&](const int ithr, const int nthr) {
        size_t start = 0, end = 0;
        balance211(parallel_work, nthr, ithr, start, end);
        if (start < end)
            cvt_float_to_bfloat16(&output_data[start * parallel_work_size],
                    &acc_data[start * parallel_work_size],
                    (end - start) * parallel_work_size);
    });
}

template <data_type_t dst_data_type>
gemm_bf16_convolution_fwd_t<dst_data_type>::pp_ker_t::pp_ker_t(const pd_t *pd)
    : ker_(nullptr)
    , jcp_(pd->jcp_)
    , OC_(pd->jcp_.oc)
    , do_bias_(false)
    , do_eltwise_(false)
    , do_sum_(false)
    , max_data_reg_idx_(31)
    , max_unroll_(12)
    , compute_reg_step_(1)
    , data_reg_base_idx_(0)
    , bf16_emu_(nullptr)
    , eltwise_injector_(nullptr) {
    using namespace types;
    using namespace Xbyak;

    if (!mayiuse(avx512_core))
        // bf16 is not supported
        return;

    auto &post_ops = pd->attr()->post_ops_;
    const int eltwise_ind = post_ops.find(primitive_kind::eltwise);
    do_eltwise_ = eltwise_ind != -1;
    if (do_eltwise_)
        eltwise_injector_ = new jit_uni_eltwise_injector_f32<avx512_common>(
                this, post_ops.entry_[eltwise_ind].eltwise, true,
                reserved_eltwise_gpr, reserved_eltwise_maskr);

    do_sum_ = dst_data_type != data_type::f32
            && post_ops.contain(primitive_kind::sum, 0);
    if (do_sum_) {
        compute_reg_step_ = 2;
        vreg_sum_scale = Zmm(data_reg_base_idx_++);
    }

    do_bias_ = pd->with_bias();
    if (do_bias_) vreg_bias = Zmm(data_reg_base_idx_++);

    vlen_ = cpu_isa_traits<avx512_common>::vlen / sizeof(float);

    isa_ = mayiuse(avx512_core_bf16) ? avx512_core_bf16 : avx512_core;

    if (isa_ != avx512_core_bf16) {
        max_data_reg_idx_ = 26;
        bf16_emu_ = new bf16_emulation_t(this, bf16_emu_reserv_1,
                bf16_emu_reserv_2, bf16_emu_reserv_3, bf16_emu_reserv_4,
                bf16_emu_reserv_5, bf16_emu_reserv_6);
    }

    max_unroll_
            = (max_data_reg_idx_ - data_reg_base_idx_ + 1) / compute_reg_step_;

    generate();
}

template <data_type_t dst_data_type>
void gemm_bf16_convolution_fwd_t<dst_data_type>::pp_ker_t::generate() {
    using namespace Xbyak;
    using namespace utils;

    preamble();

#define PARAM_OFF(x) offsetof(ker_args, x)
    mov(reg_dst_base, ptr[reg_param + PARAM_OFF(dst)]);
    mov(reg_acc_base, ptr[reg_param + PARAM_OFF(acc)]);
    if (do_bias_) mov(reg_bias, ptr[reg_param + PARAM_OFF(bias)]);
    mov(reg_dst_str, ptr[reg_param + PARAM_OFF(dst_stride_in_bytes)]);
    mov(reg_acc_str, ptr[reg_param + PARAM_OFF(acc_stride_in_bytes)]);
    mov(reg_len, ptr[reg_param + PARAM_OFF(spatial_length)]);
    mov(reg_oc_iter, ptr[reg_param + PARAM_OFF(oc_work)]);

    if (do_sum_)
        vbroadcastss(vreg_sum_scale, ptr[reg_param + PARAM_OFF(sum_scale)]);
#undef PARAM_OFF

    // Load accumulated value, apply sum (if any), bias (if any)
    // and relu (if any); then convert to destination type and store
    auto compute = [&](size_t offset, int idx, bool apply_mask) {
        auto acc_addr = ptr[reg_acc + offset * sizeof(acc_data_t)];
        auto vreg_dst_ = vreg_dst(idx);

        if (dst_data_type == data_type::bf16 && isa_ != avx512_core_bf16)
            bf16_emu_->init_vcvtneps2bf16();

        if (apply_mask) vreg_dst_ = vreg_dst_ | kreg_rem_mask;
        vmovups(vreg_dst_, acc_addr);

        if (do_bias_) vaddps(vreg_dst(idx), vreg_dst(idx), vreg_bias);

        auto dst_addr = ptr[reg_dst + offset * sizeof(dst_data_t)];
        if (do_sum_) {
            auto vreg_prev_dst_ = vreg_prev_dst(idx);
            if (dst_data_type == data_type::f32) {
                if (apply_mask) vreg_prev_dst_ = vreg_prev_dst_ | kreg_rem_mask;

                vmovups(vreg_prev_dst_, dst_addr);
            } else if (dst_data_type == data_type::bf16) {
                auto vreg_prev_dst_ymm_ = vreg_prev_dst_ymm(idx);
                if (apply_mask)
                    vreg_prev_dst_ymm_ = vreg_prev_dst_ymm_ | kreg_rem_mask;

                vmovdqu16(vreg_prev_dst_ymm_, dst_addr);
                vpmovzxwd(vreg_prev_dst(idx), vreg_prev_dst_ymm_);
                vpslld(vreg_prev_dst(idx), vreg_prev_dst(idx), 0x10);
            } else
                assert(!"unsupported data type");

            vfmadd231ps(vreg_dst(idx), vreg_prev_dst(idx), vreg_sum_scale);
        }

        if (do_eltwise_) eltwise_injector_->compute_vector(vreg_dst_idx(idx));

        if (dst_data_type == data_type::bf16) {
            // TODO: implement store by zmm registers for bf16
            auto vreg_dst_ymm_ = vreg_dst_ymm(idx);
            if (isa_ == avx512_core_bf16)
                vcvtneps2bf16(vreg_dst_ymm_, vreg_dst(idx));
            else
                bf16_emu_->vcvtneps2bf16(vreg_dst_ymm_, vreg_dst(idx));

            if (apply_mask) vreg_dst_ymm_ = vreg_dst_ymm_ | kreg_rem_mask;

            vmovdqu16(dst_addr, vreg_dst_ymm_);
        } else if (dst_data_type == data_type::f32)
            vmovups(dst_addr, vreg_dst_);
        else
            assert(!"unimplemented");
    };

    // Advance all pointers by an immediate
    auto advance_ptrs_imm = [&](size_t offset) {
        add(reg_dst, offset * sizeof(dst_data_t));
        add(reg_acc, offset * sizeof(acc_data_t));
    };

    Xbyak::Label oc_loop, oc_loop_end;

    cmp(reg_oc_iter, 0);
    jle(oc_loop_end, T_NEAR);

    L(oc_loop);

    mov(reg_len_iter, reg_len);
    mov(reg_dst, reg_dst_base);
    mov(reg_acc, reg_acc_base);

    if (do_bias_) vbroadcastss(vreg_bias, ptr[reg_bias]);

    constexpr int n_unroll = default_unroll_2_pow_; // unroll by powers of 2
            // from 2^n to 2^0
    assert((1 << n_unroll) <= max_unroll_);

    Xbyak::Label l_simd_loop[n_unroll + 2], l_simd_notail;
    for (int i = n_unroll; i >= 0; i--) {
        const int unroll = 1 << i; // 4, 2, 1
        L(l_simd_loop[i + 1]);
        {
            const int loop_len = unroll * vlen_;
            cmp(reg_len_iter, loop_len);
            jl(l_simd_loop[i], T_NEAR);
            for (int j = 0; j < unroll; j++)
                compute(j * vlen_, j, false);

            advance_ptrs_imm(loop_len);
            sub(reg_len_iter, loop_len);
            jmp(l_simd_loop[i + 1], T_NEAR);
        }
    }
    L(l_simd_loop[0]);

    mov(reg_tmp, reg_len_iter); // reg_tmp is rcx, and we need cl for the shift
    mov(reg_rem_mask, 1);
    shl(reg_rem_mask, cl); // reg_tmp == rcx and reg_tail < vlen_ == 16
    sub(reg_rem_mask, 1);
    jz(l_simd_notail, T_NEAR);
    kmovq(kreg_rem_mask, reg_rem_mask);
    compute(0, 0, true);

    L(l_simd_notail);

    add(reg_dst_base, reg_dst_str);
    add(reg_acc_base, reg_acc_str);
    if (do_bias_) add(reg_bias, sizeof(acc_data_t));

    dec(reg_oc_iter);
    jnz(oc_loop, T_NEAR); // oc_loop end

    L(oc_loop_end);

    postamble();

    if (do_eltwise_) eltwise_injector_->prepare_table();

    ker_ = getCode<decltype(ker_)>();
}

template <data_type_t dst_data_type>
void gemm_bf16_convolution_fwd_t<dst_data_type>::pp_ker_t::operator()(
        dst_data_t *dst, const acc_data_t *acc, const acc_data_t *bias,
        float sum_scale, size_t dst_stride_in_elements,
        size_t acc_stride_in_elements, size_t len, bool do_parallel) {
    assert(ker_);
    if (len == 0) return;

    parallel(do_parallel ? 0 : 1, [&](const int ithr, const int nthr) {
        size_t start_oc = 0, end_oc = 0;
        balance211(OC_, nthr, ithr, start_oc, end_oc);
        if (end_oc > start_oc) {
            ker_args args;
            args.acc = acc + start_oc * acc_stride_in_elements;
            args.dst = dst + start_oc * dst_stride_in_elements;
            args.bias = bias + start_oc;
            args.sum_scale = sum_scale;
            args.dst_stride_in_bytes
                    = dst_stride_in_elements * sizeof(dst_data_t);
            args.acc_stride_in_bytes
                    = acc_stride_in_elements * sizeof(acc_data_t);
            args.spatial_length = len;
            args.oc_work = end_oc - start_oc;
            ker_(&args);
        }
    });
}

template <data_type_t dst_data_type>
void gemm_bf16_convolution_fwd_t<dst_data_type>::execute_forward(
        const exec_ctx_t &ctx) const {
    auto src = CTX_IN_MEM(const src_data_t *, DNNL_ARG_SRC);
    auto weights = CTX_IN_MEM(const wei_data_t *, DNNL_ARG_WEIGHTS);
    auto dst = CTX_OUT_MEM(dst_data_t *, DNNL_ARG_DST);

    bool is_bf16_dst = dst_data_type == data_type::bf16;

    auto col = ctx.get_scratchpad_grantor().template get<src_data_t>(
            key_conv_gemm_col);
    acc_data_t *acc_base = is_bf16_dst
            ? ctx.get_scratchpad_grantor().template get<acc_data_t>(
                    key_conv_int_dat_in_acc_dt)
            : nullptr;

    const jit_gemm_conv_conf_t &jcp = this->pd()->jcp_;

    float *bias = nullptr;
    if (jcp.with_bias) {
        if (pd()->desc()->bias_desc.data_type == data_type::bf16) {
<<<<<<< HEAD
            auto bias_in = CTX_IN_MEM(const bfloat16_t *, MKLDNN_ARG_BIAS);
=======
            auto bias_in = CTX_IN_MEM(const bfloat16_t *, DNNL_ARG_BIAS);
>>>>>>> 98b0de90
            bias = ctx.get_scratchpad_grantor().template get<float>(
                    key_conv_bias_bf16_convert_wsp);
            cvt_bfloat16_to_float(bias, bias_in, jcp.ngroups * jcp.oc);
        } else {
            auto bias_in = CTX_IN_MEM(const float *, DNNL_ARG_BIAS);
            bias = const_cast<float *>(bias_in);
        }
    }

    const auto &post_ops = pd()->attr()->post_ops_;
    const bool do_sum = post_ops.contain(primitive_kind::sum, 0);
    const float sum_scale = do_sum ? post_ops.entry_[0].sum.scale : 0;

    const int M = jcp.os * jcp.od;
    const size_t src_step = (size_t)jcp.ic * jcp.ih * jcp.iw * jcp.id;
    const size_t dst_step = (size_t)jcp.oc * M;
    const size_t weights_g_size = (size_t)jcp.ic * jcp.oc * jcp.ks;

    assert(IMPLICATION(
            jcp.id != 1, jcp.oh_block == jcp.oh && jcp.ow_block == jcp.ow));
    assert(IMPLICATION(jcp.ow_block != jcp.ow, jcp.oh_block == 1));

    const int64_t K = jcp.ic * jcp.ks;
    const int64_t N = jcp.oc;

    if (jcp.im2col_sz && jcp.id != 1)
        parallel_nd(jcp.im2col_sz * jcp.nthr,
                [&](ptrdiff_t i) { col[i] = (src_data_t)0; });

    const int nb_oh = div_up(jcp.oh, jcp.oh_block);
    const int nb_ow = div_up(jcp.ow, jcp.ow_block);
    const size_t work_amount
            = (size_t)jcp.ngroups * jcp.mb * jcp.od * nb_oh * nb_ow;
    parallel(jcp.nthr, [&](const int ithr, const int nthr) {
        src_data_t *_col = col + (ptrdiff_t)ithr * jcp.im2col_sz;

        int g {0}, n {0}, od {0}, ohb {0}, owb {0};
        size_t start = 0, end = 0;

        balance211(work_amount, nthr, ithr, start, end);
        nd_iterator_init(start, g, jcp.ngroups, n, jcp.mb, od, jcp.od, ohb,
                nb_oh, owb, nb_ow);
        for (size_t iwork = start; iwork < end; ++iwork) {
            int oh = ohb * jcp.oh_block;
            int ow = owb * jcp.ow_block;
            const src_data_t *_src = src + (n * jcp.ngroups + g) * src_step;
            const wei_data_t *_weights = weights + g * weights_g_size;
            dst_data_t *_dst_im = dst + (n * jcp.ngroups + g) * dst_step;
            const int h_step = nstl::min(jcp.oh_block, jcp.oh - oh);
            const int w_step = nstl::min(jcp.ow_block, jcp.ow - ow);
            if (jcp.im2col_sz) {
                if (jcp.id == 1)
                    jit_gemm_convolution_utils::im2col<src_data_t>(
                            jcp, _src, _col, 0, jcp.os, 0, jcp.ic);
                else
                    jit_gemm_convolution_utils::im2col_3d<src_data_t>(
                            jcp, _src, _col, od);
            }

            const acc_data_t one = 1.0;

            const int64_t m = h_step * w_step;
            const int64_t LDA = jcp.im2col_sz ? m : M;
            const int64_t LDC = is_bf16_dst ? m : M;
            dst_data_t *dst_local = _dst_im + od * jcp.os + oh * jcp.ow + ow;
            acc_data_t *_acc = is_bf16_dst ? acc_base
                            + ithr
                                    * rnd_up(jcp.oc * jcp.oh_block
                                                    * jcp.ow_block,
                                            16)
                                           : (acc_data_t *)dst_local;

            gemm_bf16bf16f32("N", "N", &m, &N, &K, &one,
                    jcp.im2col_sz ? _col : _src + od * m, &LDA, _weights, &K,
                    &this->beta_, _acc, &LDC);

            if (this->pd()->is_postprocess_required()) {
                size_t acc_str = LDC;
                size_t dst_str = M;
                (*pp_ker_)(dst_local, _acc, bias + g * jcp.oc, sum_scale,
                        dst_str, acc_str, m, jcp.nthr == 1);
            }

            nd_iterator_step(g, jcp.ngroups, n, jcp.mb, od, jcp.od, ohb, nb_oh,
                    owb, nb_ow);
        }
    });
}

template <data_type_t diff_src_data_type>
void gemm_bf16_convolution_bwd_data_t<diff_src_data_type>::
        execute_backward_data(const exec_ctx_t &ctx) const {
    auto diff_dst = CTX_IN_MEM(const diff_dst_data_t *, DNNL_ARG_DIFF_DST);
    auto weights = CTX_IN_MEM(const wei_data_t *, DNNL_ARG_WEIGHTS);
    auto diff_src = CTX_OUT_MEM(diff_src_data_t *, DNNL_ARG_DIFF_SRC);

    auto col = ctx.get_scratchpad_grantor().template get<acc_data_t>(
            key_conv_gemm_col);
    acc_data_t *acc_base = diff_src_data_type == data_type::bf16
            ? ctx.get_scratchpad_grantor().template get<acc_data_t>(
                    key_conv_int_dat_in_acc_dt)
            : nullptr;

    const jit_gemm_conv_conf_t &jcp = this->pd()->jcp_;

    const int64_t M = jcp.os * jcp.od;
    const size_t src_step = (size_t)jcp.ic * jcp.ih * jcp.iw * jcp.id;
    const size_t dst_step = (size_t)jcp.oc * M;
    const size_t weights_g_size = (size_t)jcp.ic * jcp.oc * jcp.ks;

    const int64_t m = jcp.os;
    const int64_t K = jcp.oc;
    const int64_t N = jcp.ic * jcp.ks;
    const int64_t LDC = jcp.im2col_sz ? m : M;

    const size_t work_amount = (size_t)jcp.ngroups * jcp.mb;

    parallel(jcp.nthr, [&](const int ithr, const int nthr) {
        acc_data_t *_col = col + (ptrdiff_t)ithr * jcp.im2col_sz;

        int g {0}, n {0};
        size_t start = 0, end = 0;
        balance211(work_amount, nthr, ithr, start, end);
        nd_iterator_init(start, g, jcp.ngroups, n, jcp.mb);
        for (size_t iwork = start; iwork < end; ++iwork) {

            diff_src_data_t *diff_src_local
                    = diff_src + (n * jcp.ngroups + g) * src_step;
            acc_data_t *acc = diff_src_data_type == data_type::bf16
                    ? acc_base + ithr * rnd_up(src_step, 16)
                    : (acc_data_t *)diff_src_local;

            if (jcp.id > 1 && jcp.im2col_sz > 0) {
                // jit_gemm_convolution_utils::col2im_3d() assumes that the
                // accumulator is initialized by zeroes
                for (size_t i = 0; i < src_step; i++)
                    acc[i] = (acc_data_t)0;
            }

            const wei_data_t *_weights = weights + g * weights_g_size;
            for (int od = 0; od < jcp.od; ++od) {
                const diff_dst_data_t *_diff_dst
                        = diff_dst + (n * jcp.ngroups + g) * dst_step + od * m;

                const acc_data_t zero = 0.0, one = 1.0;
                gemm_bf16bf16f32("N", "T", &m, &N, &K, &one, _diff_dst, &M,
                        _weights, &N, &zero,
                        jcp.im2col_sz ? _col : acc + od * m, &LDC);

                if (jcp.im2col_sz) {
                    if (jcp.id == 1)
                        jit_gemm_convolution_utils::col2im(jcp, _col, acc);
                    else
                        jit_gemm_convolution_utils::col2im_3d(
                                jcp, _col, acc, od);
                }
            }
            if (diff_src_data_type == data_type::bf16) {
                size_t spatial_size = (size_t)jcp.ih * jcp.iw * jcp.id;
                store_bfloat16_in_parallel((bfloat16_t *)diff_src_local,
                        (const float *)acc, jcp.ic, spatial_size,
                        jcp.nthr == 1);
            }
            nd_iterator_step(g, jcp.ngroups, n, jcp.mb);
        }
    });
}

template <data_type_t diff_wei_data_type>
void gemm_bf16_convolution_bwd_weights_t<
        diff_wei_data_type>::bf16_bwd_weights_reduction_par(int ithr_mb,
        int nthr_mb, const jit_gemm_conv_conf_t &jcp,
        const acc_data_t *weights_reduce_base,
        diff_wei_data_t *weights_base) const {
    assert(nthr_mb > 1); // no reduction for nthr_mb == 1

    const bool is_bf16_out = diff_wei_data_type == data_type::bf16;
    const size_t weights_g_size = (size_t)jcp.ic * jcp.oc * jcp.ks;
    size_t weights_start {0}, weights_end {0};
    balance211(weights_g_size, nthr_mb, ithr_mb, weights_start, weights_end);

    if (weights_start >= weights_end) return; // nothing to do

    size_t acc_size = weights_end - weights_start;
    float *wei_reduced = is_bf16_out
            ? (float *)weights_reduce_base + weights_start
            : (float *)weights_base + weights_start;
    if (!is_bf16_out) {
        // f32 diff_weights require initialization by weights_reduce
        // for thr_mb = 0
        for (size_t i = 0; i < acc_size; i++)
            wei_reduced[i] = ((float *)weights_reduce_base + weights_start)[i];
    }

    for (int thr_mb = 1; thr_mb < nthr_mb; ++thr_mb) {
        float *wei_to_reduce = (float *)weights_reduce_base
                + thr_mb * weights_g_size + weights_start;

        if (is_bf16_out && thr_mb == nthr_mb - 1)
            // the last iteration for bfloat16 requires conversion
            // and store to diff_weights array
            add_floats_and_cvt_to_bfloat16(
                    (bfloat16_t *)(weights_base + weights_start), wei_reduced,
                    wei_to_reduce, acc_size);
        else
            acc_ker_->accumulate(wei_reduced, wei_to_reduce, acc_size);
    }
}

template <data_type_t diff_wei_data_type>
void gemm_bf16_convolution_bwd_weights_t<diff_wei_data_type>::
        execute_backward_weights(const exec_ctx_t &ctx) const {
    auto diff_dst = CTX_IN_MEM(const diff_dst_data_t *, DNNL_ARG_DIFF_DST);
    auto src = CTX_IN_MEM(const src_data_t *, DNNL_ARG_SRC);
    auto diff_weights = CTX_OUT_MEM(diff_wei_data_t *, DNNL_ARG_DIFF_WEIGHTS);

    auto col = ctx.get_scratchpad_grantor().template get<src_data_t>(
            key_conv_gemm_col);
    auto wei_reduction = ctx.get_scratchpad_grantor().template get<acc_data_t>(
            key_conv_wei_reduction);

    const jit_gemm_conv_conf_t &jcp = this->pd()->jcp_;

    acc_data_t *acc_base = diff_wei_data_type == data_type::bf16
            ? ctx.get_scratchpad_grantor().template get<acc_data_t>(
                    key_conv_int_dat_in_acc_dt)
            : (acc_data_t *)diff_weights;

    float *diff_bias = nullptr;
    if (jcp.with_bias) {
        if (pd()->desc()->diff_bias_desc.data_type == data_type::bf16)
            diff_bias = ctx.get_scratchpad_grantor().template get<float>(
                    key_conv_bias_bf16_convert_wsp);
        else
            diff_bias = CTX_OUT_MEM(float *, DNNL_ARG_DIFF_BIAS);
    }

    const int64_t K = jcp.os * jcp.od;
    const size_t src_step = (size_t)jcp.ic * jcp.ih * jcp.iw * jcp.id;
    const size_t dst_step = (size_t)jcp.oc * K;
    const size_t weights_g_size = (size_t)jcp.ic * jcp.oc * jcp.ks;

    const int64_t k = jcp.os;
    const int64_t N = jcp.oc;
    const int64_t M = jcp.ic * jcp.ks;
    const int64_t LDA = jcp.im2col_sz ? k : K;

    parallel_nd(jcp.im2col_sz * jcp.nthr,
            [&](ptrdiff_t i) { col[i] = (src_data_t)0; });

    parallel(jcp.nthr, [&](const int ithr, const int nthr) {
        int ithr_g, nthr_g, ithr_mb, nthr_mb;
        size_t g_start {0}, g_end {0}, mb_start {0}, mb_end {0};

        const int mb_for_balance = jcp.need_wei_reduction ? jcp.mb : 1;
        jit_gemm_convolution_utils::bwd_weights_balance(ithr, nthr, jcp.ngroups,
                mb_for_balance, ithr_g, nthr_g, ithr_mb, nthr_mb);

        assert(IMPLICATION(!jcp.need_wei_reduction, nthr_mb == 1));
        const int need_reduction = nthr_mb != 1;

        if (ithr_g != -1 && ithr_mb != -1) {
            balance211((size_t)jcp.ngroups, nthr_g, ithr_g, g_start, g_end);
            balance211((size_t)jcp.mb, nthr_mb, ithr_mb, mb_start, mb_end);

            assert(IMPLICATION((g_end - g_start) > 1, need_reduction == 0));

            src_data_t *_col = col + (ptrdiff_t)ithr * jcp.im2col_sz;
            acc_data_t *weights_reduce_base
                    = wei_reduction + ithr_g * nthr_mb * weights_g_size;
            acc_data_t *weights_reduce
                    = weights_reduce_base + ithr_mb * weights_g_size;

            for (size_t g = g_start; g < g_end; ++g) {
                acc_data_t *acc = need_reduction
                        ? weights_reduce
                        : (acc_base + g * weights_g_size);
                for (size_t mb = mb_start; mb < mb_end; ++mb) {
                    const src_data_t *_src
                            = src + (mb * jcp.ngroups + g) * src_step;
                    for (int od = 0; od < jcp.od; ++od) {
                        const diff_dst_data_t *_diff_dst = diff_dst
                                + (mb * jcp.ngroups + g) * dst_step + od * k;

                        if (jcp.im2col_sz) {
                            if (jcp.id == 1)
                                jit_gemm_convolution_utils::im2col<src_data_t>(
                                        jcp, _src, _col, 0, jcp.os, 0, jcp.ic);
                            else
                                jit_gemm_convolution_utils::im2col_3d<
                                        src_data_t>(jcp, _src, _col, od);
                        }

                        const acc_data_t zero = 0.0, one = 1.0;
                        gemm_bf16bf16f32("T", "N", &M, &N, &k, &one,
                                jcp.im2col_sz ? _col : _src + od * k, &LDA,
                                _diff_dst, &K,
                                mb == mb_start && od == 0 ? &zero : &one, acc,
                                &M);
                    }
                }
            }
            if (need_reduction && dnnl_thr_syncable()) {
                dnnl_thr_barrier();
                diff_wei_data_t *weights_base
                        = diff_weights + g_start * weights_g_size;
                bf16_bwd_weights_reduction_par(ithr_mb, nthr_mb, jcp,
                        weights_reduce_base, weights_base);
            } else if (diff_wei_data_type == data_type::bf16
                    && g_end > g_start) {
                const size_t weights_g_size = (size_t)jcp.ic * jcp.oc * jcp.ks;
                const size_t work_size = (g_end - g_start) * weights_g_size;
                bfloat16_t *diff_weights_local
                        = (bfloat16_t *)diff_weights + g_start * weights_g_size;
                const float *acc_local
                        = (const float *)acc_base + g_start * weights_g_size;
                store_bfloat16_in_parallel(diff_weights_local, acc_local,
                        work_size, 1, jcp.nthr == 1);
            }
        } else {
            if (need_reduction && dnnl_thr_syncable()) dnnl_thr_barrier();
        }
    });

    if (jcp.need_wei_reduction && !dnnl_thr_syncable()) {
        parallel(jcp.nthr, [&](const int ithr, const int nthr) {
            int ithr_g, nthr_g, ithr_mb, nthr_mb;
            size_t g_start {0}, g_end {0}, mb_start {0}, mb_end {0};

            const int mb_for_balance = jcp.need_wei_reduction ? jcp.mb : 1;
            jit_gemm_convolution_utils::bwd_weights_balance(ithr, nthr,
                    jcp.ngroups, mb_for_balance, ithr_g, nthr_g, ithr_mb,
                    nthr_mb);

            assert(IMPLICATION(!jcp.need_wei_reduction, nthr_mb == 1));
            const int need_reduction = nthr_mb != 1;

            if (need_reduction && ithr_g != -1 && ithr_mb != -1) {
                balance211((size_t)jcp.ngroups, nthr_g, ithr_g, g_start, g_end);
                balance211((size_t)jcp.mb, nthr_mb, ithr_mb, mb_start, mb_end);

                assert(IMPLICATION((g_end - g_start) > 1, need_reduction == 0));

                acc_data_t *weights_reduce_base
                        = wei_reduction + ithr_g * nthr_mb * weights_g_size;

                diff_wei_data_t *weights_base
                        = diff_weights + g_start * weights_g_size;
                bf16_bwd_weights_reduction_par(ithr_mb, nthr_mb, jcp,
                        weights_reduce_base, weights_base);
            }
        });
    }

    if (jcp.with_bias) {
        parallel_nd(jcp.ngroups, jcp.oc, [&](int g, int oc) {
            acc_data_t db = 0;
            size_t offset_ = (size_t)g * dst_step + (size_t)oc * K;
            for (int mb = 0; mb < jcp.mb; ++mb) {
                size_t offset = offset_ + (size_t)mb * jcp.ngroups * dst_step;
                for_(int od = 0; od < jcp.od; ++od)
                for (int oh = 0; oh < jcp.oh; ++oh)
                    PRAGMA_OMP_SIMD(reduction(+ : db))
                for (int ow = 0; ow < jcp.ow; ++ow) {
                    db += diff_dst[offset];
                    offset++;
                }
            }
            diff_bias[g * jcp.oc + oc] = db;
        });

        if (pd()->desc()->diff_bias_desc.data_type == data_type::bf16) {
            auto diff_bias_in = CTX_OUT_MEM(bfloat16_t *, DNNL_ARG_DIFF_BIAS);
            cvt_float_to_bfloat16(
                    diff_bias_in, diff_bias, jcp.ngroups * jcp.oc);
        }
    }
}

template struct gemm_bf16_convolution_fwd_t<data_type::f32>;
template struct gemm_bf16_convolution_fwd_t<data_type::bf16>;
template struct gemm_bf16_convolution_bwd_data_t<data_type::f32>;
template struct gemm_bf16_convolution_bwd_data_t<data_type::bf16>;
template struct gemm_bf16_convolution_bwd_weights_t<data_type::f32>;
template struct gemm_bf16_convolution_bwd_weights_t<data_type::bf16>;

} // namespace cpu
} // namespace impl
} // namespace dnnl<|MERGE_RESOLUTION|>--- conflicted
+++ resolved
@@ -294,11 +294,7 @@
     float *bias = nullptr;
     if (jcp.with_bias) {
         if (pd()->desc()->bias_desc.data_type == data_type::bf16) {
-<<<<<<< HEAD
-            auto bias_in = CTX_IN_MEM(const bfloat16_t *, MKLDNN_ARG_BIAS);
-=======
             auto bias_in = CTX_IN_MEM(const bfloat16_t *, DNNL_ARG_BIAS);
->>>>>>> 98b0de90
             bias = ctx.get_scratchpad_grantor().template get<float>(
                     key_conv_bias_bf16_convert_wsp);
             cvt_bfloat16_to_float(bias, bias_in, jcp.ngroups * jcp.oc);
