/*******************************************************************************
* Copyright 2016-2018 Intel Corporation
*
* Licensed under the Apache License, Version 2.0 (the "License");
* you may not use this file except in compliance with the License.
* You may obtain a copy of the License at
*
*     http://www.apache.org/licenses/LICENSE-2.0
*
* Unless required by applicable law or agreed to in writing, software
* distributed under the License is distributed on an "AS IS" BASIS,
* WITHOUT WARRANTIES OR CONDITIONS OF ANY KIND, either express or implied.
* See the License for the specific language governing permissions and
* limitations under the License.
*******************************************************************************/

#ifndef CPU_SIMPLE_REORDER_HPP
#define CPU_SIMPLE_REORDER_HPP

#include <assert.h>

#include "bfloat16.hpp"
#include "c_types_map.hpp"
#include "math_utils.hpp"
#include "mkldnn_thread.hpp"
#include "type_helpers.hpp"
#include "utils.hpp"

#include "cpu_primitive.hpp"
#include "cpu_reorder_pd.hpp"
#include "tag_traits.hpp"

#include "cpu_isa_traits.hpp"
#include "simple_q10n.hpp"

namespace mkldnn {
namespace impl {
namespace cpu {

using bd = block_dim_t;
using ib = inner_blk_t;

template <impl::data_type_t type>
using data_t = typename prec_traits<type>::type;

template <impl::data_type_t type_i, impl::data_type_t type_o>
using _qz_a1b0 = qz_a1b0<data_t<type_i>, data_t<type_o>>;

template <impl::data_type_t type_i, impl::data_type_t type_o>
using _qz = qz<data_t<type_i>, data_t<type_o>>;

namespace fmt_order {
const bool keep = true;
const bool reverse = false;
const bool any = keep;
} // namespace fmt_order

namespace spec {
struct direct_copy {};
struct direct_copy_except_dim_0 {};
struct reference {};
struct conv_s8s8 {};
} // namespace spec

#define SIMPLE_REORDER_TEMPL_DECL \
    impl::data_type_t type_i, impl::format_tag_t tag_i, \
            impl::data_type_t type_o, impl::format_tag_t tag_o, \
            bool order_keep
#define SIMPLE_REORDER_TEMPL_CALL type_i, tag_i, type_o, tag_o, order_keep

#define DECLARE_COMMON_PARAMS() \
    const memory_desc_wrapper &input_d = pd->src_md(); \
    const memory_desc_wrapper &output_d = pd->dst_md(); \
    const float alpha = pd->alpha(); \
    MAYBE_UNUSED(alpha); \
    const float beta = pd->beta(); \
    MAYBE_UNUSED(beta);

#define GET_SCRATCHPAD_SIZE_ZERO() \
    static size_t get_scratchpad_size(const memory_desc_wrapper &input_d, \
            const memory_desc_wrapper &output_d) { \
        return 0; \
    }

/* specific reorders: common template */
template <SIMPLE_REORDER_TEMPL_DECL, typename spec = void>
struct simple_reorder_impl {};

namespace {
bool simple_fmt_check(bool order_keep, impl::format_tag_t tag_i,
        impl::format_tag_t tag_o, const memory_desc_wrapper &input_d,
        const memory_desc_wrapper &output_d) {
    return input_d.matches_tag(order_keep ? tag_i : tag_o)
            && output_d.matches_tag(order_keep ? tag_o : tag_i);
}
bool simple_attr_check(const primitive_attr_t *attr, bool many_scales_support) {
    if (many_scales_support) return true;
    return IMPLICATION(attr, attr->output_scales_.mask_ == 0);
}
} // namespace

/* specific reorders: implementation */
template <SIMPLE_REORDER_TEMPL_DECL>
struct simple_reorder_impl<SIMPLE_REORDER_TEMPL_CALL,
        typename utils::enable_if<tag_i == format_tag::any
                        && (false || tag_o == format_tag::hwio
                                || tag_o == format_tag::hwigo),
                spec::conv_s8s8>::type> {
    static bool is_applicable(const memory_desc_wrapper &input_d,
            const memory_desc_wrapper &output_d, const primitive_attr_t *attr) {
        using namespace data_type;
        const size_t D_mask = utils::array_product(
                input_d.dims(), math::ilog2q(attr->output_scales_.mask_ + 1));
        const int oc = (input_d.dims()[tag_o == format_tag::hwigo + 0]);
        const int g = (tag_o == format_tag::hwigo) ? (input_d.dims()[0]) : 1;

        return output_d.matches_tag(tag_o)
                && (output_d.extra().flags
                        & memory_extra_flags::compensation_conv_s8s8)
                && (input_d.data_type() == f32 || input_d.data_type() == s8)
                && output_d.data_type() == s8
                && (D_mask == 1 || D_mask == (size_t)g * oc);
    }

    GET_SCRATCHPAD_SIZE_ZERO();

    static status_t execute(const cpu_reorder_pd_t *pd,
            const data_t<type_i> *input, data_t<type_o> *output,
            const memory_tracking::grantor_t &scratchpad) {
        DECLARE_COMMON_PARAMS();

        static constexpr bool w_groups = tag_o == format_tag::hwigo;

        const auto &dims = input_d.dims();
        const auto &pdims = output_d.padded_dims();

        const int G = w_groups ? dims[0] : 1;
        const int OC = dims[w_groups + 0];
        const int IC = dims[w_groups + 1];
        const int H = dims[w_groups + 2];
        const int W = dims[w_groups + 3];

        const float *scales = pd->attr()->output_scales_.scales_;
        const size_t D_mask = utils::array_product(input_d.dims(),
                math::ilog2q(pd->attr()->output_scales_.mask_ + 1));

        assert(output_d.extra().flags
                & memory_extra_flags::compensation_conv_s8s8);
        float adj_scale
                = (output_d.extra().flags & memory_extra_flags::scale_adjust)
                ? output_d.extra().scale_adjust
                : 1.f;

        size_t offset = G * pdims[w_groups + 0] * pdims[w_groups + 1] * H * W;
        int32_t *cp = reinterpret_cast<int32_t *>(output + offset);

        parallel_nd(G, OC, [&](int g, int oc) {
            cp[g * OC + oc] = 0;
            for_(int ic = 0; ic < IC; ic++)
            for_(int h = 0; h < H; h++)
            for (int w = 0; w < W; w++) {
                auto i = input[input_d.blk_off<!w_groups>(g, oc, ic, h, w)];
                auto &o = output[output_d.blk_off<!w_groups>(g, oc, ic, h, w)];
                const float s = scales[(D_mask == 1) ? 0 : g * OC + oc];

                o = qz_b0<data_t<type_i>, data_t<type_o>>()(i, s * adj_scale);
                cp[g * OC + oc] -= (int32_t)o;
            }
            cp[g * OC + oc] *= 128;
        });
        return status::success;
    }
};

template <SIMPLE_REORDER_TEMPL_DECL>
struct simple_reorder_impl<SIMPLE_REORDER_TEMPL_CALL,
        typename utils::enable_if<(tag_i == format_tag::oiw
                                          && tag_o == format_tag::OIw4i16o4i)
                        || (tag_i == format_tag::goiw
                                && tag_o == format_tag::gOIw4i16o4i)
                        || (utils::one_of(
                                    tag_i, format_tag::hwio, format_tag::oihw)
                                && tag_o == format_tag::OIhw4i16o4i)
                        || (utils::one_of(
                                    tag_i, format_tag::goihw, format_tag::hwigo)
                                && utils::one_of(tag_o, format_tag::gOIhw4o4i,
                                        format_tag::gOIhw2i8o4i,
                                        format_tag::gOIhw4i16o4i)),
                spec::conv_s8s8>::type> {
    static bool is_applicable(const memory_desc_wrapper &input_d,
            const memory_desc_wrapper &output_d, const primitive_attr_t *attr) {
        using namespace format_tag;
        using namespace data_type;
        const size_t D_mask = utils::array_product(
                input_d.dims(), math::ilog2q(attr->output_scales_.mask_ + 1));
        const bool w_groups = !utils::one_of(tag_o, OIw4i16o4i, OIhw4i16o4i);
        const int oc = (input_d.dims()[w_groups ? 1 : 0]);
        const int g = w_groups ? input_d.dims()[0] : 1;

        return input_d.matches_tag(tag_i) && output_d.matches_tag(tag_o)
                && (output_d.extra().flags
                        & memory_extra_flags::compensation_conv_s8s8)
                && (input_d.data_type() == f32 || input_d.data_type() == s8)
                && output_d.data_type() == s8
                && (D_mask == 1 || D_mask == (size_t)g * oc);
    }

    GET_SCRATCHPAD_SIZE_ZERO();

    static status_t execute(const cpu_reorder_pd_t *pd,
            const data_t<type_i> *input, data_t<type_o> *output,
            const memory_tracking::grantor_t &scratchpad) {
        DECLARE_COMMON_PARAMS();
        using namespace format_tag;

        static constexpr bool w_groups
                = !utils::one_of(tag_o, OIw4i16o4i, OIhw4i16o4i);
        constexpr int is_1d = utils::one_of(tag_o, gOIw4i16o4i, OIw4i16o4i);
        constexpr int blksize = tag_traits<tag_o>::inner_blks == ib::_4b4c
                ? 4
                : tag_traits<tag_o>::inner_blks == ib::_2c8b4c ? 8 : 16;

        const auto &plain_d = order_keep ? input_d : output_d;
        const auto &dims = input_d.dims();
        const auto &pdims
                = order_keep ? output_d.padded_dims() : input_d.padded_dims();

        const int G = w_groups ? dims[0] : 1;
        const int OC = dims[w_groups + 0];
        const int NB_OC = pdims[w_groups + 0] / blksize;
        const int IC = dims[w_groups + 1];
        const int NB_IC = pdims[w_groups + 1] / blksize;
        const int H = is_1d ? 1 : dims[w_groups + 2];
        const int W = dims[w_groups + 3 - is_1d];

        const float *scales = pd->attr()->output_scales_.scales_;
        const size_t D_mask = utils::array_product(input_d.dims(),
                math::ilog2q(pd->attr()->output_scales_.mask_ + 1));

        assert(output_d.extra().flags
                & memory_extra_flags::compensation_conv_s8s8);
        float adj_scale
                = (output_d.extra().flags & memory_extra_flags::scale_adjust)
                ? output_d.extra().scale_adjust
                : 1.f;

        auto ker = [&](const data_t<type_i> *inp, data_t<type_o> *out,
                           int32_t *c, const float *s, const int oc_block,
                           const int ic_block) {
#define index AB_or_BC_blk_off<tag_traits<tag_o>::inner_blks>
            for_(int ic = 0; ic < ic_block; ++ic)
            for (int oc = 0; oc < oc_block; ++oc) {
                const auto plain_off
                        = oc * plain_d.blocking_desc().strides[w_groups + 0]
                        + ic * plain_d.blocking_desc().strides[w_groups + 1];
                out[index(oc, ic)] = qz_b0<data_t<type_i>, data_t<type_o>>()(
                        inp[plain_off], s[oc] * adj_scale);
                c[oc] -= (128 * (int32_t)(out[index(oc, ic)]));
            }
#undef index
        };

        constexpr int i_mult = blksize;
        constexpr int o_mult = 1;

        size_t offset = G * pdims[w_groups + 0] * pdims[w_groups + 1] * H * W;
        int32_t *cp = reinterpret_cast<int32_t *>(output + offset);
        parallel_nd(G * NB_OC * blksize, [&](int i) { cp[i] = 0; });

#define wei_blk_off(md, g, o, i, h, w) \
    (is_1d ? (md).blk_off<!w_groups>(g, o, i, w) \
           : (md).blk_off<!w_groups>(g, o, i, h, w))

        parallel_nd(G, NB_OC, [&](int g, int O) {
            for (int I = 0; I < NB_IC; I++)
                for_(int h = 0; h < H; h++)
            for (int w = 0; w < W; w++) {
                auto i = &input[wei_blk_off(
                        input_d, g, i_mult * O, i_mult * I, h, w)];
                auto o = &output[wei_blk_off(
                        output_d, g, o_mult * O, o_mult * I, h, w)];
                const int oc_block = nstl::min(blksize, OC - O * blksize);
                const int ic_block = nstl::min(blksize, IC - I * blksize);

                int _offset = (g * NB_OC + O) * blksize;
                ker(i, o, (order_keep) ? &cp[_offset] : nullptr,
                        &scales[(D_mask == 1) ? 0 : _offset], oc_block,
                        ic_block);
            }
        });

#undef wei_blk_off

        return status::success;
    }
};

template <SIMPLE_REORDER_TEMPL_DECL>
struct simple_reorder_impl<SIMPLE_REORDER_TEMPL_CALL,
        typename utils::enable_if<false
                        || (tag_i == format_tag::goiw
                                && tag_o == format_tag::Goiw16g)
                        || (utils::one_of(
                                    tag_i, format_tag::goihw, format_tag::hwigo)
                                && tag_o == format_tag::Goihw16g),
                spec::conv_s8s8>::type> {
    static bool is_applicable(const memory_desc_wrapper &input_d,
            const memory_desc_wrapper &output_d, const primitive_attr_t *attr) {
        using namespace data_type;

        const size_t D_mask = utils::array_product(
                input_d.dims(), math::ilog2q(attr->output_scales_.mask_ + 1));
        const int oc = input_d.dims()[1];
        const int g = input_d.dims()[0];

        return true && order_keep && input_d.matches_tag(tag_i)
                && output_d.matches_tag(tag_o)
                && (output_d.extra().flags
                        & memory_extra_flags::compensation_conv_s8s8)
                && (input_d.data_type() == f32 || input_d.data_type() == s8)
                && output_d.data_type() == s8
                && (D_mask == 1 || D_mask == (size_t)g * oc);
    }

    GET_SCRATCHPAD_SIZE_ZERO();

    static status_t execute(const cpu_reorder_pd_t *pd,
            const data_t<type_i> *input, data_t<type_o> *output,
            const memory_tracking::grantor_t &scratchpad) {
        DECLARE_COMMON_PARAMS();

        constexpr bool is_1d = tag_i == format_tag::goiw;
        constexpr int blksize = 16;

        const auto &dims = input_d.dims();
        const auto &pdims = output_d.padded_dims();
        const int G = dims[0];
        const int Gp = pdims[0];
        const int OC = dims[1];
        const int IC = dims[2];
        const int H = is_1d ? 1 : dims[3];
        const int W = dims[4 - is_1d];

        const size_t D_mask = utils::array_product(input_d.dims(),
                math::ilog2q(pd->attr()->output_scales_.mask_ + 1));
        const float *scales = pd->attr()->output_scales_.scales_;

        assert(output_d.extra().flags
                & memory_extra_flags::compensation_conv_s8s8);
        float adj_scale
                = (output_d.extra().flags & memory_extra_flags::scale_adjust)
                ? output_d.extra().scale_adjust
                : 1.f;

        auto ker = [&](const data_t<type_i> *inp, data_t<type_o> *out,
                           int32_t *cp, const float *s, const int g_block) {
            PRAGMA_OMP_SIMD()
            for (int g = 0; g < g_block; g++) {
                const auto i_off = g * input_d.blocking_desc().strides[0];
                out[g] = qz_b0<data_t<type_i>, data_t<type_o>>()(
                        inp[i_off], s[g * OC] * adj_scale);
                cp[g * OC] -= 128 * (int32_t)(out[g]);
            }
        };

        size_t cp_offset = output_d.size() - output_d.additional_buffer_size();
        int32_t *cp = reinterpret_cast<int32_t *>(output + cp_offset);
        parallel_nd((Gp / blksize) * OC, [&](int ib) {
            PRAGMA_OMP_SIMD()
            for (int i = 0; i < blksize; i++)
                cp[ib * blksize + i] = 0;
        });

#define wei_blk_off(md, g, o, i, h, w) \
    (is_1d ? (md).blk_off(g, o, i, w) : (md).blk_off(g, o, i, h, w))

        parallel_nd(Gp / blksize, OC, [&](int gb, int O) {
            for (int I = 0; I < IC; I++) {
                for_(int h = 0; h < H; h++)
                for (int w = 0; w < W; w++) {
                    const int g_block = nstl::min(G - gb * blksize, blksize);
                    const auto inp = &input[wei_blk_off(
                            input_d, gb * blksize, O, I, h, w)];
                    const auto out
                            = &output[wei_blk_off(output_d, gb, O, I, h, w)];
                    int offset = gb * blksize + O;
                    ker(inp, out, &cp[offset],
                            &scales[(D_mask == 1) ? 0 : offset], g_block);
                }
            }
        });

#undef wei_blk_off

        return status::success;
    }
};

/* bf16 reorders */
template <SIMPLE_REORDER_TEMPL_DECL>
struct simple_reorder_impl<SIMPLE_REORDER_TEMPL_CALL,
        typename utils::enable_if<(
                (tag_i == format_tag::goihw || tag_i == format_tag::oihw)
                && (tag_o == format_tag::gOIhw16i16o
                        || tag_o == format_tag::OIhw16i16o
                        || tag_o == format_tag::gOIhw8i16o2i
                        || tag_o == format_tag::OIhw8i16o2i
                        || tag_o == format_tag::gOIhw8o16i2o
                        || tag_o == format_tag::OIhw8o16i2o
                        || tag_o == format_tag::gIOhw8o16i2o
                        || tag_o == format_tag::IOhw8o16i2o)
                && type_i == data_type::f32
                && type_o == data_type::bf16)>::type> {
    static bool is_applicable(const memory_desc_wrapper &input_d,
            const memory_desc_wrapper &output_d, const primitive_attr_t *attr) {
        using namespace data_type;
        return order_keep && input_d.matches_tag(tag_i)
                && output_d.matches_tag(tag_o) && input_d.data_type() == f32
<<<<<<< HEAD
                && output_d.data_type() == bf16;
=======
                && output_d.data_type() == bf16 && attr->has_default_values();
>>>>>>> c53a700b
    }

    static size_t get_scratchpad_size(const memory_desc_wrapper &input_d,
            const memory_desc_wrapper &output_d) {
        const int blksize = 16;
        return sizeof(float) * blksize * blksize * mkldnn_get_max_threads();
    }

    static status_t execute(const cpu_reorder_pd_t *pd,
            const data_t<type_i> *input, data_t<type_o> *output,
            const memory_tracking::grantor_t &scratchpad) {
        DECLARE_COMMON_PARAMS();
        using namespace format_tag;

        static constexpr bool w_groups = tag_i == goihw;
        const int blksize = 16;
        const int sblk = 2;

        const auto &plain_d = input_d;
        const auto &dims = input_d.dims();
        const auto &pdims = output_d.padded_dims();

        const int G = w_groups ? dims[0] : 1;
        const int OC = dims[w_groups + 0];
        const int NB_OC = pdims[w_groups + 0] / blksize;
        const int IC = dims[w_groups + 1];
        const int NB_IC = pdims[w_groups + 1] / blksize;
        const int H = dims[w_groups + 2];
        const int W = dims[w_groups + 3];

        const size_t wsp_size = blksize * blksize;
        float *wspace = scratchpad.template get<float>(
                memory_tracking::names::key_reorder_space);

        auto index = [&](const int ic, const int oc) {
            if (utils::one_of(tag_o, gOIhw16i16o, OIhw16i16o))
                return (ic * blksize + oc);
            else if (utils::one_of(tag_o, gOIhw8i16o2i, OIhw8i16o2i))
                return ((ic / sblk) * blksize * sblk + sblk * oc + ic % sblk);
            else if (utils::one_of(tag_o, gOIhw8o16i2o, gIOhw8o16i2o,
                             OIhw8o16i2o, IOhw8o16i2o))
                return ((oc / sblk) * blksize * sblk + sblk * ic + oc % sblk);
            else
                assert(!"Invalid weight format");
            return 0;
        };

        auto ker = [&](const data_t<type_i> *inp, data_t<type_i> *out,
                           const int curr_oc_block, const int oc_block,
                           const int curr_ic_block, const int ic_block) {
            int ic = 0;
            for (ic = 0; ic < curr_ic_block; ++ic) {
                int oc = 0;
                for (oc = 0; oc < curr_oc_block; ++oc) {
                    const auto plain_off
                            = oc * plain_d.blocking_desc().strides[w_groups + 0]
                            + ic
                                    * plain_d.blocking_desc()
                                              .strides[w_groups + 1];
                    out[index(ic, oc)] = inp[plain_off];
                }
                for (/* continue */; oc < oc_block; ++oc) {
                    out[index(ic, oc)] = (data_t<type_i>)0;
                }
            }
            for (/* continue */; ic < ic_block; ++ic) {
                for (int oc = 0; oc < oc_block; ++oc) {
                    out[index(ic, oc)] = (data_t<type_i>)0;
                }
            }
        };

        constexpr int i_mult = blksize;
        constexpr int o_mult = 1;

        parallel_nd(
                G, NB_OC, NB_IC, H, W, [&](int g, int O, int I, int h, int w) {
                    int ithr = mkldnn_get_thread_num();
                    float *_wspace = wspace + wsp_size * ithr;
                    auto i = &input[input_d.blk_off<!w_groups>(
                            g, i_mult * O, i_mult * I, h, w)];
                    auto o = &output[output_d.blk_off<!w_groups>(
                            g, o_mult * O, o_mult * I, h, w)];
                    const int oc_block = nstl::min(blksize, OC - O * blksize);
                    const int ic_block = nstl::min(blksize, IC - I * blksize);
                    ker(i, _wspace, oc_block, blksize, ic_block, blksize);
                    cvt_float_to_bfloat16(o, _wspace, wsp_size);
                });

        return status::success;
    }
};

template <SIMPLE_REORDER_TEMPL_DECL>
struct simple_reorder_impl<SIMPLE_REORDER_TEMPL_CALL,
        typename utils::enable_if<(tag_i == format_tag::nchw
                                          && tag_o == format_tag::nChw16c)
                && type_i == data_type::f32
                && type_o == data_type::bf16>::type> {
    static bool is_applicable(const memory_desc_wrapper &input_d,
            const memory_desc_wrapper &output_d, const primitive_attr_t *attr) {
        using namespace data_type;
        return input_d.matches_tag(tag_i) && output_d.matches_tag(tag_o)
<<<<<<< HEAD
                && input_d.data_type() == f32 && output_d.data_type() == bf16;
=======
                && input_d.data_type() == f32 && output_d.data_type() == bf16
                && attr->has_default_values();
>>>>>>> c53a700b
    }

    static size_t get_scratchpad_size(const memory_desc_wrapper &input_d,
            const memory_desc_wrapper &output_d) {
        const size_t blksize = 16;
        const size_t W = input_d.dims()[3];
        return sizeof(float) * blksize * W * mkldnn_get_max_threads();
    }

    static status_t execute(const cpu_reorder_pd_t *pd,
            const data_t<type_i> *input, data_t<type_o> *output,
            const memory_tracking::grantor_t &scratchpad) {
        DECLARE_COMMON_PARAMS();

        constexpr int blksize = 16;

        const auto &flat_d = input_d;
        const auto &dims = input_d.dims();
        const auto &pdims = output_d.padded_dims();

        const int C = dims[1];
        const int H = dims[2];
        const int W = dims[3];

        const int wsp_size = W * blksize;
        float *wspace = scratchpad.template get<float>(
                memory_tracking::names::key_reorder_space);

        auto ker = [&](const data_t<type_i> *i, data_t<type_i> *o,
                           const int curr_c_block, const int c_block) {
            for (int w = 0; w < W; ++w) {
                int c = 0;
                for (c = 0; c < curr_c_block; ++c) {
                    const ptrdiff_t flat_off = 0
                            + c * flat_d.blocking_desc().strides[1]
                            + w * flat_d.blocking_desc().strides[3];
                    o[w * blksize + c] = i[flat_off];
                }
                for (/* continue */; c < c_block; ++c) {
                    o[w * blksize + c] = (data_t<type_i>)0;
                }
            }
        };

        constexpr int i_c_mult = blksize;
        constexpr int o_c_mult = 1;

        parallel_nd(
                dims[0], pdims[1] / blksize, H, [&](int n, int nb_c, int h) {
                    int ithr = mkldnn_get_thread_num();
                    float *_wspace = wspace + wsp_size * ithr;
                    auto i = &input[input_d.blk_off(n, i_c_mult * nb_c, h)];
                    auto o = &output[output_d.blk_off(n, o_c_mult * nb_c, h)];
                    const int c_block = nstl::min(blksize, C - nb_c * blksize);
                    ker(i, _wspace, c_block, blksize);
                    cvt_float_to_bfloat16(o, _wspace, wsp_size);
                });

        return status::success;
    }
};

/* reorders with tail support */

template <SIMPLE_REORDER_TEMPL_DECL>
struct simple_reorder_impl<SIMPLE_REORDER_TEMPL_CALL,
        typename utils::enable_if<false
                || (utils::one_of(
                            tag_i, format_tag::nCdhw4c, format_tag::nCdhw8c)
                        && tag_o == format_tag::nCdhw16c)
                || (utils::one_of(tag_i, format_tag::nChw4c, format_tag::nChw8c)
                        && tag_o == format_tag::nChw16c)
                || (utils::one_of(tag_i, format_tag::nCw4c, format_tag::nCw8c)
                        && tag_o == format_tag::nCw16c)>::type> {
    static bool is_applicable(const memory_desc_wrapper &input_d,
            const memory_desc_wrapper &output_d, const primitive_attr_t *attr) {
        return simple_fmt_check(order_keep, tag_i, tag_o, input_d, output_d)
                && simple_attr_check(attr, false);
    }

    GET_SCRATCHPAD_SIZE_ZERO();

    static status_t execute(const cpu_reorder_pd_t *pd,
            const data_t<type_i> *input, data_t<type_o> *output,
            const memory_tracking::grantor_t &scratchpad) {
        DECLARE_COMMON_PARAMS();
        using namespace format_tag;

        constexpr int is_1d = utils::one_of(tag_i, nCw4c, nCw8c);
        constexpr int is_3d = utils::one_of(tag_i, nCdhw4c, nCdhw8c);

        constexpr int blksize_i
                = tag_traits<tag_i>::inner_blks == ib::_4b ? 4 : 8;
        constexpr int blksize_16 = 16;

        constexpr int ic_mult = order_keep ? blksize_16 / blksize_i : 1;
        constexpr int oc_mult = order_keep ? 1 : blksize_16 / blksize_i;

        const auto &dims = input_d.dims();
        const auto &pdims
                = order_keep ? output_d.padded_dims() : input_d.padded_dims();

        const auto &d_i = order_keep ? input_d : output_d;
        const auto stride_C_in_blk_i = d_i.blocking_desc().strides[1];

        const int C = dims[1];
        const int D = is_3d ? dims[2] : 1;
        const int H = is_1d ? 1 : dims[2 + is_3d];
        const int W = dims[3 + is_3d - is_1d];

        auto ker = [&](const data_t<type_i> *i, data_t<type_o> *o,
                           const int block) {
            const int nb = utils::div_up(block, blksize_i);
            if (alpha == 1.0 && beta == 0.0) {
                for (int b = 0; b < nb; ++b) {
                    const ptrdiff_t i_off
                            = b * (order_keep ? stride_C_in_blk_i : blksize_i);
                    const ptrdiff_t o_off
                            = b * (order_keep ? blksize_i : stride_C_in_blk_i);
                    const int block_i
                            = nstl::min(blksize_i, block - b * blksize_i);
                    for (int c = 0; c < block_i; ++c) {
                        o[o_off + c] = _qz_a1b0<type_i, type_o>()(i[i_off + c]);
                    }
                }
            } else {
                for (int b = 0; b < nb; ++b) {
                    const ptrdiff_t i_off
                            = b * (order_keep ? stride_C_in_blk_i : blksize_i);
                    const ptrdiff_t o_off
                            = b * (order_keep ? blksize_i : stride_C_in_blk_i);
                    const int block_i
                            = nstl::min(blksize_i, block - b * blksize_i);
                    for (int c = 0; c < block_i; ++c) {
                        o[o_off + c] = _qz<type_i, type_o>()(
                                i[i_off + c], o[o_off + c], alpha, beta);
                    }
                }
            }
        };

#define data_blk_off(md, n, c, d, h, w) \
    (is_1d ? (md).blk_off(n, c, w) \
           : is_3d ? (md).blk_off(n, c, d, h, w) : (md).blk_off(n, c, h, w))

        parallel_nd(dims[0], pdims[1] / blksize_16, D, H, W,
                [&](int n, int nb_c, int d, int h, int w) {
                    auto i = &input[data_blk_off(
                            input_d, n, ic_mult * nb_c, d, h, w)];
                    auto o = &output[data_blk_off(
                            output_d, n, oc_mult * nb_c, d, h, w)];
                    const int block
                            = nstl::min(blksize_16, C - nb_c * blksize_16);
                    ker(i, o, block);
                });

#undef data_blk_off

        return status::success;
    }
};

#define PLAIN_TO_BLOCKED_IS_APPLICABLE() \
    static bool is_applicable(const memory_desc_wrapper &input_d, \
            const memory_desc_wrapper &output_d, \
            const primitive_attr_t *attr) { \
        return simple_attr_check(attr, false) \
                && (order_keep ? output_d.matches_tag(tag_o) \
                                        && input_d.is_plain() \
                               : input_d.matches_tag(tag_o) \
                                        && output_d.is_plain()); \
    }

template <SIMPLE_REORDER_TEMPL_DECL>
struct simple_reorder_impl<SIMPLE_REORDER_TEMPL_CALL,
        typename utils::enable_if<tag_i == format_tag::any
                && (tag_traits<tag_o>::block_dims == bd::_A
                        || tag_traits<tag_o>::block_dims == bd::_B)
                && tag_traits<tag_o>::ndims >= 3
                && tag_traits<tag_o>::ndims <= 6>::type> {
    PLAIN_TO_BLOCKED_IS_APPLICABLE();

    GET_SCRATCHPAD_SIZE_ZERO();

    static status_t execute(const cpu_reorder_pd_t *pd,
            const data_t<type_i> *input, data_t<type_o> *output,
            const memory_tracking::grantor_t &scratchpad) {
        DECLARE_COMMON_PARAMS();

        const auto &flat_d = order_keep ? input_d : output_d;
        const auto &block_d = order_keep ? output_d : input_d;
        const auto &dims = input_d.dims();
        const auto &pdims = block_d.padded_dims();

        constexpr int ndims = tag_traits<tag_o>::ndims;
        constexpr int blk_idx = tag_traits<tag_o>::block_dims == bd::_A ? 0 : 1;

        const dim_t H0 = dims[0];
        const dim_t H1 = dims[1];
        const dim_t M0 = ndims >= 6 ? dims[ndims - 4] : 1;
        const dim_t M1 = ndims >= 5 ? dims[ndims - 3] : 1;
        const dim_t M2 = ndims >= 4 ? dims[ndims - 2] : 1;
        const dim_t L = dims[ndims - 1];
        const dim_t l_blk_stride = block_d.blocking_desc().strides[ndims - 1];

        constexpr int blksize = false
                ? 0
                : utils::one_of(tag_traits<tag_o>::inner_blks, ib::_4a, ib::_4b)
                        ? 4
                        : utils::one_of(tag_traits<tag_o>::inner_blks, ib::_8a,
                                  ib::_8b)
                                ? 8
                                : 16;

        auto ker = [&](const data_t<type_i> *i, data_t<type_o> *o, int block) {
            if (alpha == 1.0 && beta == 0.0) {
                for_(int l = 0; l < L; ++l)
                for (int blk = 0; blk < block; ++blk) {
                    const dim_t flat_off = 0
                            + blk * flat_d.blocking_desc().strides[blk_idx]
                            + l * flat_d.blocking_desc().strides[ndims - 1];
                    if (order_keep) {
                        o[l * l_blk_stride + blk]
                                = _qz_a1b0<type_i, type_o>()(i[flat_off]);
                    } else {
                        o[flat_off] = _qz_a1b0<type_i, type_o>()(
                                i[l * l_blk_stride + blk]);
                    }
                }
            } else {
                for_(int l = 0; l < L; ++l)
                for (int blk = 0; blk < block; ++blk) {
                    const dim_t flat_off = 0
                            + blk * flat_d.blocking_desc().strides[blk_idx]
                            + l * flat_d.blocking_desc().strides[ndims - 1];
                    if (order_keep) {
                        o[l * l_blk_stride + blk] = _qz<type_i, type_o>()(
                                i[flat_off], o[l * blksize + blk], alpha, beta);
                    } else {
                        o[flat_off] = _qz<type_i, type_o>()(
                                i[l * l_blk_stride + blk], o[flat_off], alpha,
                                beta);
                    }
                }
            }
        };

#define off(md, h0, h1, m0, m1, m2) \
    (ndims >= 6 ? (md).blk_off(h0, h1, m0, m1, m2) \
                : ndims >= 5 ? (md).blk_off(h0, h1, m1, m2) \
                             : ndims >= 4 \
                                    ? (md).blk_off(h0, h1, m2) \
                                    : /* ndims >= 3 ? */ (md).blk_off(h0, h1))

        constexpr int i_mult = order_keep ? blksize : 1;
        constexpr int o_mult = order_keep ? 1 : blksize;

        if (blk_idx == 0) {
            const dim_t BH0 = pdims[0] / blksize;
            parallel_nd(BH0, H1, M0, M1, M2,
                    [&](dim_t bh0, dim_t h1, dim_t m0, dim_t m1, dim_t m2) {
                        auto i = &input[off(
                                input_d, bh0 * i_mult, h1, m0, m1, m2)];
                        auto o = &output[off(
                                output_d, bh0 * o_mult, h1, m0, m1, m2)];
                        const int block
                                = nstl::min<int>(blksize, H0 - bh0 * blksize);
                        ker(i, o, block);
                    });
        } else if (blk_idx == 1) {
            const dim_t BH1 = pdims[1] / blksize;
            parallel_nd(H0, BH1, M0, M1, M2,
                    [&](dim_t h0, dim_t bh1, dim_t m0, dim_t m1, dim_t m2) {
                        auto i = &input[off(
                                input_d, h0, bh1 * i_mult, m0, m1, m2)];
                        auto o = &output[off(
                                output_d, h0, bh1 * o_mult, m0, m1, m2)];
                        const int block
                                = nstl::min<int>(blksize, H1 - bh1 * blksize);
                        ker(i, o, block);
                    });
        } else {
            assert(!"unimplemented");
        }

#undef off

        return status::success;
    }
};

template <SIMPLE_REORDER_TEMPL_DECL>
struct simple_reorder_impl<SIMPLE_REORDER_TEMPL_CALL,
        typename utils::enable_if<tag_i == format_tag::any
                && (tag_traits<tag_o>::block_dims == bd::_AB
                        || tag_traits<tag_o>::block_dims == bd::_BC)
                && IMPLICATION(tag_traits<tag_o>::block_dims == bd::_AB,
                        tag_traits<tag_o>::ndims >= 3
                                && tag_traits<tag_o>::ndims <= 5)
                && IMPLICATION(tag_traits<tag_o>::block_dims == bd::_BC,
                        tag_traits<tag_o>::ndims >= 4
                                && tag_traits<tag_o>::ndims <= 6)>::type> {
    PLAIN_TO_BLOCKED_IS_APPLICABLE();

    GET_SCRATCHPAD_SIZE_ZERO();

    static status_t execute(const cpu_reorder_pd_t *pd,
            const data_t<type_i> *input, data_t<type_o> *output,
            const memory_tracking::grantor_t &scratchpad) {
        DECLARE_COMMON_PARAMS();

        const auto &flat_d = order_keep ? input_d : output_d;
        const auto &dims = input_d.dims();
        const auto &pdims
                = order_keep ? output_d.padded_dims() : input_d.padded_dims();

        constexpr int ndims = tag_traits<tag_o>::ndims;

        static constexpr bool with_g = tag_traits<tag_o>::block_dims == bd::_BC;
        const dim_t G = with_g ? dims[0] : 1;

        const dim_t H0 = dims[0 + with_g];
        const dim_t H1 = dims[1 + with_g];

        const dim_t M0 = ndims >= 5 + with_g ? dims[ndims - 3] : 1;
        const dim_t M1 = ndims >= 4 + with_g ? dims[ndims - 2] : 1;
        const dim_t M2 = ndims >= 3 + with_g ? dims[ndims - 1] : 1;

        constexpr int blksize_0 = false
                ? 0
                : utils::one_of(tag_traits<tag_o>::inner_blks, ib::_4b4a,
                          ib::_4b4c, ib::_4c4b)
                        ? 4
                        : utils::one_of(tag_traits<tag_o>::inner_blks,
                                  ib::_8a8b, ib::_8b8a, ib::_8b8c, ib::_8c8b,
                                  ib::_2c8b4c)
                                ? 8
                                : utils::one_of(tag_traits<tag_o>::inner_blks,
                                          ib::_16a16b, ib::_16a4b, ib::_16b16a,
                                          ib::_16b4c, ib::_16b16c, ib::_16c16b,
                                          ib::_8a16b2a, ib::_4b16a4b,
                                          ib::_8b16a2b, ib::_8b16c2b,
                                          ib::_4c16b4c, ib::_8c16b2c)
                                        ? 16
                                        : INT_MIN;

        constexpr int blksize_1
                = utils::one_of(tag_traits<tag_o>::inner_blks, ib::_8a8b,
                          ib::_8b8a, ib::_8b8c, ib::_8c8b, ib::_2c8b4c)
                ? 8
                : utils::one_of(tag_traits<tag_o>::inner_blks, ib::_16a16b,
                          ib::_16b16a, ib::_16b16c, ib::_16c16b, ib::_8a16b2a,
                          ib::_4b16a4b, ib::_8b16a2b, ib::_8b16c2b,
                          ib::_4c16b4c, ib::_8c16b2c)
                        ? 16
                        : utils::one_of(tag_traits<tag_o>::inner_blks,
                                  ib::_4b4a, ib::_4b4c, ib::_4c4b, ib::_16a4b,
                                  ib::_16b4c)
                                ? 4
                                : INT_MIN;

        const dim_t NB_H0 = pdims[0 + with_g] / blksize_0;
        const dim_t NB_H1 = pdims[1 + with_g] / blksize_1;

        auto ker = [&](const data_t<type_i> *i, data_t<type_o> *o,
                           const int block_h0, const int block_h1) {
#define blk_off AB_or_BC_blk_off<tag_traits<tag_o>::inner_blks>
            if (alpha == 1.0 && beta == 0.0) {
                for_(int h0 = 0; h0 < block_h0; ++h0)
                for (int h1 = 0; h1 < block_h1; ++h1) {
                    const dim_t flat_off = 0
                            + h0 * flat_d.blocking_desc().strides[with_g + 0]
                            + h1 * flat_d.blocking_desc().strides[with_g + 1];
                    if (order_keep) {
                        o[blk_off(h0, h1)]
                                = _qz_a1b0<type_i, type_o>()(i[flat_off]);
                    } else {
                        o[flat_off] = _qz_a1b0<type_i, type_o>()(
                                i[blk_off(h0, h1)]);
                    }
                }
            } else {
                for_(int h0 = 0; h0 < block_h0; ++h0)
                for (int h1 = 0; h1 < block_h1; ++h1) {
                    const dim_t flat_off = 0
                            + h0 * flat_d.blocking_desc().strides[with_g + 0]
                            + h1 * flat_d.blocking_desc().strides[with_g + 1];
                    if (order_keep) {
                        o[blk_off(h0, h1)] = _qz<type_i, type_o>()(
                                i[flat_off], o[blk_off(h0, h1)], alpha, beta);
                    } else {
                        o[flat_off] = _qz<type_i, type_o>()(
                                i[blk_off(h0, h1)], o[flat_off], alpha, beta);
                    }
                }
            }

#undef blk_off
        };

        constexpr int i_mult_0 = order_keep ? blksize_0 : 1;
        constexpr int o_mult_0 = order_keep ? 1 : blksize_0;

        constexpr int i_mult_1 = order_keep ? blksize_1 : 1;
        constexpr int o_mult_1 = order_keep ? 1 : blksize_1;

#define off(md, g, h0, h1, m0, m1, m2) \
    (ndims >= 5 + with_g ? (md).blk_off<!with_g>(g, h0, h1, m0, m1, m2) \
                         : ndims >= 4 + with_g \
                            ? (md).blk_off<!with_g>(g, h0, h1, m1, m2) \
                            : /* ndims >= 3 + with_g ? */ (md) \
                                      .blk_off<!with_g>(g, h0, h1, m2))

        parallel_nd(G, NB_H0, NB_H1, M0, M1, M2,
                [&](dim_t g, dim_t nb_h0, dim_t nb_h1, dim_t m0, dim_t m1,
                        dim_t m2) {
                    auto i = &input[off(input_d, g, i_mult_0 * nb_h0,
                            i_mult_1 * nb_h1, m0, m1, m2)];
                    auto o = &output[off(output_d, g, o_mult_0 * nb_h0,
                            o_mult_1 * nb_h1, m0, m1, m2)];
                    const int block_h0
                            = nstl::min<int>(blksize_0, H0 - nb_h0 * blksize_0);
                    const int block_h1
                            = nstl::min<int>(blksize_1, H1 - nb_h1 * blksize_1);
                    ker(i, o, block_h0, block_h1);
                });

#undef off

        return status::success;
    }
};

/* generic and direct-copy reorders */

template <SIMPLE_REORDER_TEMPL_DECL>
struct simple_reorder_impl<SIMPLE_REORDER_TEMPL_CALL,
        typename utils::enable_if<tag_i == format_tag::any
                        && tag_o == format_tag::any
                        && order_keep == fmt_order::any,
                spec::direct_copy>::type> {
    static bool is_applicable(const memory_desc_wrapper &input_d,
            const memory_desc_wrapper &output_d, const primitive_attr_t *attr) {
        /* FIXME: is the formula correct? */
        return input_d.similar_to(output_d, true, false, 0)
                && input_d.is_dense() && output_d.is_dense()
                && simple_attr_check(attr, false);
    }

    GET_SCRATCHPAD_SIZE_ZERO();

    static status_t execute(const cpu_reorder_pd_t *pd,
            const data_t<type_i> *input, data_t<type_o> *output,
            const memory_tracking::grantor_t &scratchpad) {
        DECLARE_COMMON_PARAMS();

        assert(input_d.is_dense());

        input += input_d.blk_off(0);
        output += output_d.blk_off(0);

        const size_t nelems = input_d.nelems();

        constexpr int block_size = 16;
        const auto num_blocks = nelems / block_size;
        const auto rem_elems = nelems % block_size;

        parallel(0, [&](const int ithr, const int nthr) {
            size_t start {0}, end {0};
            balance211(num_blocks, nthr, ithr, start, end);
            start = start * block_size;
            end = end * block_size;

            if (alpha == 1.0 && beta == 0.0) {
                PRAGMA_OMP_SIMD()
                for (size_t e = start; e < end; ++e) {
                    output[e] = qz_a1b0<data_t<type_i>, data_t<type_o>>()(
                            input[e]);
                }
            } else if (alpha == 1.0) {
                PRAGMA_OMP_SIMD()
                for (size_t e = start; e < end; ++e) {
                    output[e] = qz_a1<data_t<type_i>, data_t<type_o>>()(
                            input[e], output[e], beta);
                }
            } else if (beta == 0.0) {
                PRAGMA_OMP_SIMD()
                for (size_t e = start; e < end; ++e) {
                    output[e] = qz_b0<data_t<type_i>, data_t<type_o>>()(
                            input[e], alpha);
                }
            } else {
                PRAGMA_OMP_SIMD()
                for (size_t e = start; e < end; ++e) {
                    output[e] = qz<data_t<type_i>, data_t<type_o>>()(
                            input[e], output[e], alpha, beta);
                }
            }

            if (rem_elems != 0 && ithr == nthr - 1) {
                if (alpha == 1.0 && beta == 0.0) {
                    PRAGMA_OMP_SIMD()
                    for (size_t e = nelems - rem_elems; e < nelems; ++e) {
                        output[e] = qz_a1b0<data_t<type_i>, data_t<type_o>>()(
                                input[e]);
                    }
                } else if (alpha == 1.0) {
                    PRAGMA_OMP_SIMD()
                    for (size_t e = nelems - rem_elems; e < nelems; ++e) {
                        output[e] = qz_a1<data_t<type_i>, data_t<type_o>>()(
                                input[e], output[e], beta);
                    }
                } else if (beta == 0.0) {
                    PRAGMA_OMP_SIMD()
                    for (size_t e = nelems - rem_elems; e < nelems; ++e) {
                        output[e] = qz_b0<data_t<type_i>, data_t<type_o>>()(
                                input[e], alpha);
                    }
                } else {
                    PRAGMA_OMP_SIMD()
                    for (size_t e = nelems - rem_elems; e < nelems; ++e) {
                        output[e] = qz<data_t<type_i>, data_t<type_o>>()(
                                input[e], output[e], alpha, beta);
                    }
                }
            }
        });
        return status::success;
    }
};

template <SIMPLE_REORDER_TEMPL_DECL>
struct simple_reorder_impl<SIMPLE_REORDER_TEMPL_CALL,
        typename utils::enable_if<tag_i == format_tag::any
                        && tag_o == format_tag::any
                        && order_keep == fmt_order::any,
                spec::direct_copy_except_dim_0>::type> {
    static bool is_applicable(const memory_desc_wrapper &input_d,
            const memory_desc_wrapper &output_d, const primitive_attr_t *attr) {
        auto is_dense_no_0 = [](const memory_desc_wrapper &data_d) {
            return nelems_no_dim_0(data_d) == _size_no_dim_0(data_d);
        };
        /* FIXME: is the formula correct? */
        return input_d.similar_to(output_d, true, false, 1)
                && is_dense_no_0(input_d) && is_dense_no_0(output_d)
                && simple_attr_check(attr, false);
    }

    GET_SCRATCHPAD_SIZE_ZERO();

    static status_t execute(const cpu_reorder_pd_t *pd,
            const data_t<type_i> *input, data_t<type_o> *output,
            const memory_tracking::grantor_t &scratchpad) {
        DECLARE_COMMON_PARAMS();
        using namespace utils;

        input += input_d.blk_off(0);
        output += output_d.blk_off(0);

        const int N = input_d.dims()[0];
        const dim_t is = input_d.blocking_desc().strides[0];
        const dim_t os = output_d.blocking_desc().strides[0];
        const dim_t nelems_no_d0 = nelems_no_dim_0(input_d);
        const dim_t work_amount = N * nelems_no_d0;

        if (alpha == 1.0 && beta == 0.0) {
            parallel(0, [&](const int ithr, const int nthr) {
                dim_t n {0}, dim1_s {0};
                dim_t start {0}, end {0};
                balance211(work_amount, nthr, ithr, start, end);
                nd_iterator_init(start, n, N, dim1_s, nelems_no_d0);
                while (start < end) {
                    dim_t work_rem = end - start;
                    dim_t dim1_e = dim1_s + work_rem > nelems_no_d0
                            ? nelems_no_d0
                            : dim1_s + work_rem;
                    PRAGMA_OMP_SIMD()
                    for (dim_t e = dim1_s; e < dim1_e; ++e) {
                        output[os * n + e]
                                = _qz_a1b0<type_i, type_o>()(input[is * n + e]);
                    }
                    nd_iterator_jump(start, end, n, N, dim1_s, nelems_no_d0);
                }
            });
        } else {
            parallel(0, [&](const int ithr, const int nthr) {
                dim_t n {0}, dim1_s {0};
                dim_t start {0}, end {0};
                balance211(work_amount, nthr, ithr, start, end);
                nd_iterator_init(start, n, N, dim1_s, nelems_no_d0);
                while (start < end) {
                    dim_t work_rem = end - start;
                    dim_t dim1_e = dim1_s + work_rem > nelems_no_d0
                            ? nelems_no_d0
                            : dim1_s + work_rem;
                    PRAGMA_OMP_SIMD()
                    for (dim_t e = dim1_s; e < dim1_e; ++e) {
                        output[os * n + e]
                                = _qz<type_i, type_o>()(input[is * n + e],
                                        output[os * n + e], alpha, beta);
                    }
                    nd_iterator_jump(start, end, n, N, dim1_s, nelems_no_d0);
                }
            });
        }

        return status::success;
    }

private:
    static dim_t nelems_no_dim_0(const memory_desc_wrapper &data_d) {
        const int ndims = data_d.ndims();
        if (ndims <= 1) return 1;
        return utils::array_product(data_d.dims() + 1, data_d.ndims() - 1);
    }

    static dim_t _size_no_dim_0(const memory_desc_wrapper &data_d) {
        dims_t blocks;
        data_d.compute_blocks(blocks);

        const auto &blk = data_d.blocking_desc();

        dim_t blk_size = 1;
        for (int iblk = 0; iblk < blk.inner_nblks; ++iblk)
            blk_size *= blk.inner_blks[iblk];

        dim_t max_size = blk_size;
        for (int d = 1; d < data_d.ndims(); ++d) {
            max_size = nstl::max(max_size,
                    data_d.padded_dims()[d] / blocks[d] * blk.strides[d]);
        }

        return max_size;
    }
};

template <SIMPLE_REORDER_TEMPL_DECL>
struct simple_reorder_impl<SIMPLE_REORDER_TEMPL_CALL,
        typename utils::enable_if<tag_i == format_tag::any
                        && tag_o == format_tag::any
                        && order_keep == fmt_order::any,
                spec::reference>::type> {
    static bool is_applicable(const memory_desc_wrapper &input_d,
            const memory_desc_wrapper &output_d, const primitive_attr_t *attr) {
        /* supported smask: 0x0...011..10...0,
         * i.e. 1 should be contiguous */
        int smask = attr ? attr->output_scales_.mask_ : 0;
        for (; smask > 0 && !(smask & 0x1); smask >>= 1)
            ;
        for (; smask > 0 && smask & 0x1; smask >>= 1)
            ;
        return true && input_d.is_blocking_desc() && output_d.is_blocking_desc()
                && !output_d.is_additional_buffer()
                && !input_d.is_additional_buffer() && smask == 0;
    }

    GET_SCRATCHPAD_SIZE_ZERO();

    static status_t execute(const cpu_reorder_pd_t *pd,
            const data_t<type_i> *input, data_t<type_o> *output,
            const memory_tracking::grantor_t &scratchpad) {
        DECLARE_COMMON_PARAMS();

        const size_t nelems = input_d.nelems();

        int ndims_start = 0, ndims_mask = 0;
        int smask = pd->attr()->output_scales_.mask_;
        for (; smask > 0 && !(smask & 0x1); smask >>= 1)
            ++ndims_start;
        for (; smask > 0 && smask & 0x1; smask >>= 1)
            ++ndims_mask;
        assert(smask == 0);

        const ptrdiff_t D_start
                = utils::array_product(input_d.dims(), ndims_start);
        const ptrdiff_t D_mask = utils::array_product(
                input_d.dims() + ndims_start, ndims_mask);
        const ptrdiff_t D_rest = nelems / D_start / D_mask;

        const float *scales = pd->attr()->output_scales_.scales_;

        parallel_nd(D_start, D_mask, D_rest,
                [&](ptrdiff_t ds, ptrdiff_t dm, ptrdiff_t dr) {
                    const float scale = scales[dm];

                    const size_t e = (ds * D_mask + dm) * D_rest + dr;
                    const auto &i = input[input_d.off_l(e)];
                    auto &o = output[output_d.off_l(e)];

                    o = _qz<type_i, type_o>()(i, o, scale, beta);
                });

        return status::success;
    }
};

/* high level class declaration */

template <SIMPLE_REORDER_TEMPL_DECL, typename spec = void>
struct simple_reorder_t : public cpu_primitive_t {
    struct pd_t : public cpu_reorder_pd_t {
        using cpu_reorder_pd_t::cpu_reorder_pd_t;

        DECLARE_COMMON_PD_T("simple:any", simple_reorder_t);

        static status_t create(reorder_pd_t **reorder_pd, engine_t *engine,
                const primitive_attr_t *attr, engine_t *src_engine,
                const memory_desc_t *src_md, engine_t *dst_engine,
                const memory_desc_t *dst_md) {
            bool args_ok = true && src_md->data_type == type_i
                    && dst_md->data_type == type_o
<<<<<<< HEAD
                    && IMPLICATION(
                            utils::one_of(data_type::bf16, type_i, type_o),
                            mayiuse(avx512_core))
=======
>>>>>>> c53a700b
                    && simple_reorder_impl<SIMPLE_REORDER_TEMPL_CALL,
                            spec>::is_applicable(src_md, dst_md, attr);
            if (!args_ok) return status::invalid_arguments;

            auto _pd = new pd_t(
                    engine, attr, src_engine, src_md, dst_engine, dst_md);
            if (_pd == nullptr) return status::out_of_memory;
            if (_pd->init() != status::success) {
                delete _pd;
                return status::unimplemented;
            }

            const size_t scratchpad_sz_
                    = simple_reorder_impl<SIMPLE_REORDER_TEMPL_CALL,
                            spec>::get_scratchpad_size(src_md, dst_md);
            auto scratchpad = _pd->scratchpad_registry().registrar();
            scratchpad.book(
                    memory_tracking::names::key_reorder_space, scratchpad_sz_);
            return safe_ptr_assign<reorder_pd_t>(*reorder_pd, _pd);
        }
    };

    simple_reorder_t(const pd_t *apd) : cpu_primitive_t(apd) {}

    virtual status_t execute(const exec_ctx_t &ctx) const override {
        auto input = CTX_IN_MEM(const data_t<type_i> *, MKLDNN_ARG_FROM);
        auto output = CTX_OUT_MEM(data_t<type_o> *, MKLDNN_ARG_TO);
        simple_reorder_impl<SIMPLE_REORDER_TEMPL_CALL, spec>::execute(
                pd(), input, output, this->scratchpad(ctx));
        return status::success;
    }

private:
    const pd_t *pd() const { return (const pd_t *)primitive_t::pd(); }
};

#undef SIMPLE_REORDER_TEMPL_DECL
#undef SIMPLE_REORDER_TEMPL_CALL

} // namespace cpu
} // namespace impl
} // namespace mkldnn

#endif

// vim: et ts=4 sw=4 cindent cino+=l0,\:4,N-s<|MERGE_RESOLUTION|>--- conflicted
+++ resolved
@@ -416,11 +416,7 @@
         using namespace data_type;
         return order_keep && input_d.matches_tag(tag_i)
                 && output_d.matches_tag(tag_o) && input_d.data_type() == f32
-<<<<<<< HEAD
-                && output_d.data_type() == bf16;
-=======
                 && output_d.data_type() == bf16 && attr->has_default_values();
->>>>>>> c53a700b
     }
 
     static size_t get_scratchpad_size(const memory_desc_wrapper &input_d,
@@ -524,12 +520,8 @@
             const memory_desc_wrapper &output_d, const primitive_attr_t *attr) {
         using namespace data_type;
         return input_d.matches_tag(tag_i) && output_d.matches_tag(tag_o)
-<<<<<<< HEAD
-                && input_d.data_type() == f32 && output_d.data_type() == bf16;
-=======
                 && input_d.data_type() == f32 && output_d.data_type() == bf16
                 && attr->has_default_values();
->>>>>>> c53a700b
     }
 
     static size_t get_scratchpad_size(const memory_desc_wrapper &input_d,
@@ -1241,12 +1233,6 @@
                 const memory_desc_t *dst_md) {
             bool args_ok = true && src_md->data_type == type_i
                     && dst_md->data_type == type_o
-<<<<<<< HEAD
-                    && IMPLICATION(
-                            utils::one_of(data_type::bf16, type_i, type_o),
-                            mayiuse(avx512_core))
-=======
->>>>>>> c53a700b
                     && simple_reorder_impl<SIMPLE_REORDER_TEMPL_CALL,
                             spec>::is_applicable(src_md, dst_md, attr);
             if (!args_ok) return status::invalid_arguments;
