/*******************************************************************************
* Copyright 2019-2020 Intel Corporation
*
* Licensed under the Apache License, Version 2.0 (the "License");
* you may not use this file except in compliance with the License.
* You may obtain a copy of the License at
*
*     http://www.apache.org/licenses/LICENSE-2.0
*
* Unless required by applicable law or agreed to in writing, software
* distributed under the License is distributed on an "AS IS" BASIS,
* WITHOUT WARRANTIES OR CONDITIONS OF ANY KIND, either express or implied.
* See the License for the specific language governing permissions and
* limitations under the License.
*******************************************************************************/

#ifndef CPU_JIT_UNI_GRU_LBR_CELL_POSTGEMM_FWD_HPP
#define CPU_JIT_UNI_GRU_LBR_CELL_POSTGEMM_FWD_HPP

#include "jit_uni_rnn_common_postgemm.hpp"

namespace dnnl {
namespace impl {
namespace cpu {

template <cpu_isa_t isa, impl::data_type_t src_data_t,
        impl::data_type_t scratch_data_t>
struct jit_uni_gru_lbr_cell_postgemm_fwd : public jit_uni_rnn_postgemm {
    DECLARE_CPU_JIT_AUX_FUNCTIONS(jit_uni_gru_lbr_cell_postgemm_fwd)

    typedef typename utils::conditional<isa == avx512_core,
            jit_uni_eltwise_injector_f32<avx512_common>,
            jit_uni_eltwise_injector_f32<isa>>::type injector_t;

    jit_uni_gru_lbr_cell_postgemm_fwd(
            const rnn_utils::rnn_conf_t &rnn, const rnn_pd_t *pd)
        : jit_uni_rnn_postgemm(rnn, pd) {}

    ~jit_uni_gru_lbr_cell_postgemm_fwd() {
        delete sigmoid_injector_;
        delete tanh_injector_;
    }

    void init(data_type_t sdt) override {
        jit_uni_rnn_postgemm::init(src_data_t);
        // we use rax for both constant tables and load correspondent label
        // into it when calling correspondent injector.
        sigmoid_injector_ = new injector_t(
                this, alg_kind::eltwise_logistic, 0.0f, 0.0f, 1.0f, true, rax);
        tanh_injector_ = new injector_t(
                this, alg_kind::eltwise_tanh, 0.0f, 0.0f, 1.0f, true, rax);
        generate();
        kernel_ = (kernel_t)this->getCode();
    }

protected:
    injector_t *sigmoid_injector_;
    injector_t *tanh_injector_;

    // register size in bytes
    using Vmm = typename jit_uni_eltwise_injector_f32<isa>::Vmm;
    size_t vlen = cpu_isa_traits<isa>::vlen;

    size_t vlen_dst
            = vlen / (sizeof(float) / types::data_type_size(src_data_t));
    size_t hstate_dt_size = types::data_type_size(src_data_t);
    size_t scratch_dt_size = types::data_type_size(scratch_data_t);
    size_t gate_dt_size = types::data_type_size(src_data_t);
    size_t bias_dt_size = sizeof(float);

    void generate() {
        using namespace Xbyak;

        auto is_training
                = (pd_->desc()->prop_kind == prop_kind::forward_training);

        // Labels declaration
        Label vector_loop_start_label, vector_loop_inc_regs,
                vector_loop_end_label;
        Label rem_loop_start_label, rem_loop_inc_regs, rem_loop_end_label;
        Label table_label;

        // Register map
        Reg64 loop_cnt(r10); // loop counter
        Reg64 table_reg(rbx); // table is used for data scale and shifts

        // We skip vmm0 as it can be used by the injector for masks on sse4.1
        Vmm G0(1), G1(2), G2(3), tmp1_vmm(5), tmp2_vmm(6);

        // constant table map
        Address one_addr = ptr[table_reg];

        // We start code generations here
        preamble();

        // extract addresses passed as parameter
        auto addr_ws_gates_reg = abi_param1;
        auto addr_scratch_gates_reg = abi_param2;
        auto addr_bias_reg = abi_param3;
        auto addr_states_t_l_reg = abi_param4;
#ifdef _WIN32
        auto addr_states_t_l_copy_reg = r11;
        auto addr_states_tm1_l_reg = r12;
        auto addr_scratch_cell_reg = rsi;
        auto addr_ws_h_reg = rdi;
        // Here we cannot use rbp to have initial stack pointer so we
        // use rsp and offset it with the size of pushed registers in
        // preamble
        auto base_args = get_stack_params_address();
        mov(addr_states_t_l_copy_reg, ptr[base_args]);
        mov(addr_states_tm1_l_reg, ptr[base_args + 8]);
        mov(addr_scratch_cell_reg, ptr[base_args + 16]);
        mov(addr_ws_h_reg, ptr[base_args + 24]);
#else
        auto addr_states_t_l_copy_reg = abi_param5;
        auto addr_states_tm1_l_reg = abi_param6;
        auto addr_scratch_cell_reg = r11;
        auto addr_ws_h_reg = r12;
        auto base_args = get_stack_params_address();
        mov(addr_scratch_cell_reg, ptr[base_args]);
        mov(addr_ws_h_reg, ptr[base_args + 8]);
#endif

        // helper lambda to address the gates and biases
        auto sg_addr = [&](int i) {
            return ptr[addr_scratch_gates_reg + i * rnn_.dhc * scratch_dt_size];
        };
        auto wg_addr = [&](int i) {
            return ptr[addr_ws_gates_reg + i * rnn_.dhc * gate_dt_size];
        };
        auto B_addr = [&](int i) {
            return ptr[addr_bias_reg + i * rnn_.dhc * bias_dt_size];
        };
        auto sc_addr = [&](int i) {
            return ptr[addr_scratch_cell_reg + i * rnn_.dhc * scratch_dt_size];
        };

        // initialize registers with addresses and constants
        mov(table_reg, table_label);
        init_regs(vlen);

<<<<<<< HEAD
        // both sigmoid and tanh use the same table so load address just once in rax
        sigmoid_injector_->load_table_addr();

=======
>>>>>>> eab9060c
        mov(loop_cnt, rnn_.dhc * scratch_dt_size);
        cmp(loop_cnt, vlen);
        jl(vector_loop_end_label, Xbyak::CodeGenerator::T_NEAR);

        L(vector_loop_start_label);
        {
            // Compute gate 0
            uni_vmovups(G0, sg_addr(0));
            uni_vmovups(tmp1_vmm, B_addr(0));
            uni_vaddps(G0, G0, tmp1_vmm);
            uni_vmovups(tmp1_vmm, sc_addr(0));
            uni_vaddps(G0, G0, tmp1_vmm);
            sigmoid_injector_->load_table_addr();
            sigmoid_injector_->compute_vector(G0.getIdx());
            // if training we write back the gates
            if (is_training) to_src<src_data_t>(wg_addr(0), G0, vlen);

            // Compute gate 1
            uni_vmovups(G1, sg_addr(1));
            uni_vmovups(tmp1_vmm, B_addr(1));
            uni_vaddps(G1, G1, tmp1_vmm);
            uni_vmovups(tmp1_vmm, sc_addr(1));
            uni_vaddps(G1, G1, tmp1_vmm);
            sigmoid_injector_->load_table_addr();
            sigmoid_injector_->compute_vector(G1.getIdx());
            // if training we write back the gates
            if (is_training) to_src<src_data_t>(wg_addr(1), G1, vlen);

            // compute last gate
            auto wh_b_addr = sc_addr(2);
            auto ws_h_addr = ptr[addr_ws_h_reg];
            uni_vmovups(tmp1_vmm, wh_b_addr);
            uni_vmovups(tmp2_vmm, B_addr(3));
            uni_vaddps(tmp1_vmm, tmp1_vmm, tmp2_vmm);
            if (is_training) to_src<src_data_t>(ws_h_addr, tmp1_vmm, vlen);
            uni_vmovups(G2, sg_addr(2));
            uni_vmovups(tmp2_vmm, B_addr(2));
            uni_vaddps(G2, G2, tmp2_vmm);
            uni_vfmadd231ps(G2, G1, tmp1_vmm);
            tanh_injector_->load_table_addr();
            tanh_injector_->compute_vector(G2.getIdx());
            // if training we write back the gates
            if (is_training) to_src<src_data_t>(wg_addr(2), G2, vlen);

            // states_t_l = states_tm1_l * G0 + (1 - G0) * G2
            uni_vmovups(tmp1_vmm, one_addr);
            uni_vsubps(tmp1_vmm, tmp1_vmm, G0);
            to_float<src_data_t>(tmp2_vmm, ptr[addr_states_tm1_l_reg], vlen);
            uni_vmulps(G0, G0, tmp2_vmm);
            uni_vfmadd231ps(G0, tmp1_vmm, G2);

            // write back the result
            to_src<src_data_t>(ptr[addr_states_t_l_reg], G0, vlen);
            // if states_t_l_copy is a non null ptr, we write the output to it too
            cmp(addr_states_t_l_copy_reg, rnn_.dhc * hstate_dt_size);
            jle(vector_loop_inc_regs);
            to_src<src_data_t>(ptr[addr_states_t_l_copy_reg], G0, vlen, true);

            // increment address pointers
            L(vector_loop_inc_regs);
            add(addr_scratch_gates_reg, vlen);
            add(addr_ws_h_reg, vlen_dst);
            add(addr_bias_reg, vlen);
            add(addr_states_t_l_reg, vlen_dst);
            add(addr_states_t_l_copy_reg, vlen_dst);
            add(addr_states_tm1_l_reg, vlen_dst);
            add(addr_scratch_cell_reg, vlen);
            if (is_training) add(addr_ws_gates_reg, vlen_dst);

            // increment loop counter
            sub(loop_cnt, vlen);
            cmp(loop_cnt, vlen);
            jge(vector_loop_start_label);
        }
        L(vector_loop_end_label);

        cmp(loop_cnt, 0);
        je(rem_loop_end_label, Xbyak::CodeGenerator::T_NEAR);
        // Same code as above, we just use movuss for accessing inputs
        // TODO: smarter handling of tails with Zmm -> Ymm -> Xmm -> scalar
        L(rem_loop_start_label);
        {
            // remaping registers to Xmms
            Xmm G0s(G0.getIdx()), G1s(G1.getIdx()), G2s(G2.getIdx());
            Xmm tmp1s_vmm(tmp1_vmm.getIdx()), tmp2s_vmm(tmp2_vmm.getIdx());

            // Compute gate 0
            uni_vmovss(G0s, sg_addr(0));
            uni_vaddss(G0s, G0s, B_addr(0));
            uni_vaddss(G0s, G0s, sc_addr(0));
            sigmoid_injector_->load_table_addr();
            sigmoid_injector_->compute_vector(G0s.getIdx());
            // if training we write back the gates
            if (is_training)
                to_src<src_data_t>(wg_addr(0), G0, scratch_dt_size);

            // Compute gate 1
            uni_vmovss(G1s, sg_addr(1));
            uni_vaddss(G1s, G1s, B_addr(1));
            uni_vaddss(G1s, G1s, sc_addr(1));
            sigmoid_injector_->load_table_addr();
            sigmoid_injector_->compute_vector(G1s.getIdx());
            // if training we write back the gates
            if (is_training)
                to_src<src_data_t>(wg_addr(1), G1, scratch_dt_size);

            // compute last gate
            auto wh_b_addr = sc_addr(2);
            auto ws_h_addr = ptr[addr_ws_h_reg];
            uni_vmovss(tmp1s_vmm, wh_b_addr);
            uni_vaddss(tmp1s_vmm, tmp1s_vmm, B_addr(3));
            if (is_training)
                to_src<src_data_t>(ws_h_addr, tmp1_vmm, scratch_dt_size);
            uni_vmovss(G2s, sg_addr(2));
            uni_vaddss(G2s, G2s, B_addr(2));
            uni_vfmadd231ss(G2s, G1s, tmp1s_vmm);
            tanh_injector_->load_table_addr();
            tanh_injector_->compute_vector(G2s.getIdx());
            // if training we write back the gates
            if (is_training)
                to_src<src_data_t>(wg_addr(2), G2, scratch_dt_size);

            // states_t_l = states_tm1_l * G0 + (1 - G0) * G2
            uni_vmovss(tmp1s_vmm, one_addr);
            uni_vsubss(tmp1s_vmm, tmp1s_vmm, G0s);
            to_float<src_data_t>(
                    tmp2s_vmm, ptr[addr_states_tm1_l_reg], scratch_dt_size);
            uni_vmulss(G0s, G0s, tmp2s_vmm);
            uni_vfmadd231ss(G0s, tmp1s_vmm, G2s);

            // write back the result
            to_src<src_data_t>(ptr[addr_states_t_l_reg], G0, scratch_dt_size);
            // if states_t_l_copy is a non null ptr, we write the output to it too
            cmp(addr_states_t_l_copy_reg, rnn_.dhc * hstate_dt_size);
            jle(rem_loop_inc_regs);
            to_src<src_data_t>(
                    ptr[addr_states_t_l_copy_reg], G0, scratch_dt_size, true);

            // increment address pointers
            L(rem_loop_inc_regs);
            add(addr_scratch_gates_reg, scratch_dt_size);
            add(addr_ws_h_reg, gate_dt_size);
            add(addr_bias_reg, bias_dt_size);
            add(addr_states_t_l_reg, hstate_dt_size);
            add(addr_states_t_l_copy_reg, hstate_dt_size);
            add(addr_states_tm1_l_reg, hstate_dt_size);
            add(addr_scratch_cell_reg, scratch_dt_size);
            if (is_training) add(addr_ws_gates_reg, gate_dt_size);

            // increment loop counter
            sub(loop_cnt, scratch_dt_size);
            cmp(loop_cnt, 0);
            jg(rem_loop_start_label);
        }
        L(rem_loop_end_label);

        postamble();

        sigmoid_injector_->prepare_table(true);
        tanh_injector_->prepare_table(true);
        init_table(vlen);

        L(table_label);
        {
            for (size_t i = 0; i < vlen / sizeof(float); i++)
                dd(float2int(1.0f));
        }
    }
}; // namespace cpu

} // namespace cpu
} // namespace impl
} // namespace dnnl

#endif<|MERGE_RESOLUTION|>--- conflicted
+++ resolved
@@ -139,12 +139,6 @@
         mov(table_reg, table_label);
         init_regs(vlen);
 
-<<<<<<< HEAD
-        // both sigmoid and tanh use the same table so load address just once in rax
-        sigmoid_injector_->load_table_addr();
-
-=======
->>>>>>> eab9060c
         mov(loop_cnt, rnn_.dhc * scratch_dt_size);
         cmp(loop_cnt, vlen);
         jl(vector_loop_end_label, Xbyak::CodeGenerator::T_NEAR);
