/*******************************************************************************
* Copyright 2018-2020 Intel Corporation
*
* Licensed under the Apache License, Version 2.0 (the "License");
* you may not use this file except in compliance with the License.
* You may obtain a copy of the License at
*
*     http://www.apache.org/licenses/LICENSE-2.0
*
* Unless required by applicable law or agreed to in writing, software
* distributed under the License is distributed on an "AS IS" BASIS,
* WITHOUT WARRANTIES OR CONDITIONS OF ANY KIND, either express or implied.
* See the License for the specific language governing permissions and
* limitations under the License.
*******************************************************************************/

/*
 * Common for RNN and LSTM cell execution
 */
#include "bfloat16.hpp"
#include "ref_rnn.hpp"

namespace dnnl {
namespace impl {
namespace cpu {
using namespace rnn_utils;

template <prop_kind_t aprop, data_type_t src_type, data_type_t weights_type,
        data_type_t acc_type>
rnn_cell_execution_sig((_ref_rnn_common_t<aprop, src_type, weights_type,
        acc_type>::cell_execution)) {
    auto src_layer_ld = rnn.src_layer_ld(cell_position);
    auto src_iter_ld = rnn.src_iter_ld(cell_position);

    if (rnn.need_gemm_layer(cell_position)) {
        (this->*gemm_layer_func)('N', 'N', rnn.n_gates * rnn.dhc, rnn.mb,
                rnn.slc, 1.0f, w_layer_[0], rnn.weights_layer_ld, src_layer_,
                src_layer_ld, 0.0f, scratch_gates_, rnn.scratch_gates_ld);
    }
    (this->*gemm_iter_func)('N', 'N', rnn.n_gates * rnn.dhc, rnn.mb, rnn.sic,
            1.0f, w_iter_[0], rnn.weights_iter_ld, src_iter_, src_iter_ld, 1.0f,
            scratch_gates_, rnn.scratch_gates_ld);

    // Note: here proj_ht is scratchpad if inference or workspace if training
    auto dst_postgemm = rnn.is_lstm_projection ? proj_ht_ : dst_layer_;
    rnn_postgemm_->execute(rnn, cell_position, ws_gates_, scratch_gates_,
            dst_postgemm, dst_iter_c_, src_iter_, src_iter_c_, diff_src_layer_,
            diff_src_iter_, diff_src_iter_c_, diff_dst_layer_, diff_dst_iter_,
            diff_dst_iter_c_, weights_peephole_, bias_[0], ws_grid_,
            scratch_cell_, dst_iter_);

    if (rnn.is_lstm_projection) {
        // Here, because the accumulation type is likely different
        // than dst_iter, we have to use scratch to hold temporary
        // accumulators
        // TODO: for projection, directly use a type(dst_iter) for output
        auto dst_layer_ld = rnn.dst_layer_ld(cell_position);
        auto dst_iter_ld = rnn.dst_iter_ld(cell_position);

        if (rnn.dt_conf == all_f32) {
            (this->*gemm_projection_func)('N', 'N', rnn.dic, rnn.mb, rnn.dhc,
                    1.0f, w_projection_[0], rnn.weights_projection_ld,
                    dst_postgemm, rnn.proj_ht_ld, 0.0f,
                    (gemm_acc_t *)dst_layer_,
                    rnn.dst_layer_ld(cell_position, true));
        } else {
            (this->*gemm_projection_func)('N', 'N', rnn.dic, rnn.mb, rnn.dhc,
                    1.0f, w_projection_[0], rnn.weights_projection_ld,
                    dst_postgemm, rnn.proj_ht_ld, 0.0f, scratch_gates_,
                    rnn.scratch_gates_ld);

            for (int i = 0; i < rnn.mb; i++)
                cvt_float_to_bfloat16(
                        (bfloat16_t *)dst_layer_ + i * dst_layer_ld,
                        (float *)scratch_gates_ + i * rnn.scratch_gates_ld,
                        rnn.dlc);
        }
        // If dst_iter is not nullptr, we need to copy the state to dst_iter
        if (dst_iter_ != nullptr)
            for (int i = 0; i < rnn.mb; i++)
<<<<<<< HEAD
                memcpy(dst_iter_ + i * dst_iter_ld,
=======
                std::memcpy(dst_iter_ + i * dst_iter_ld,
>>>>>>> eab9060c
                        dst_layer_ + i * dst_layer_ld,
                        rnn.dlc * sizeof(dst_layer_t));
    }
}

template rnn_cell_execution_sig(ref_rnn_fwd_f32_t::cell_execution);
template rnn_cell_execution_sig(ref_rnn_fwd_bf16_t::cell_execution);
template rnn_cell_execution_sig(ref_rnn_fwd_u8s8_t::cell_execution);

template <typename scratch_data_t, typename acc_data_t>
void lstm_bwd_weights_peephole_and_bias(const rnn_utils::rnn_conf_t &rnn,
        cell_position_t cell_position, const float *src_iter_c_,
        const float *dst_iter_c_, const scratch_data_t *scratch_gates_,
        float *diff_weights_peephole_, acc_data_t *diff_bias_) {
    auto dst_iter_c_ld = rnn.dst_iter_c_ld(cell_position);
    auto src_iter_c_ld = rnn.src_iter_c_ld(cell_position);

    ws_states_iter_c_aoc<const float> dst_iter_c(
            rnn, dst_iter_c_, dst_iter_c_ld);
    ws_states_iter_c_aoc<const float> src_iter_c(
            rnn, src_iter_c_, src_iter_c_ld);
    ws_gates_aoc<const scratch_data_t> scratch_gates(rnn, scratch_gates_);
    weights_peephole_aoc_t<float> diff_weights_peephole(
            rnn, diff_weights_peephole_);

    parallel(0, [&](int ithr, int nthr) {
        int g_dhc_start {}, g_dhc_stop {};
        const int gates_to_process = 5; // 3 -- weights peephole +
                // 2 -- bias (process a pair at once)
        balance211(gates_to_process * rnn.dhc, nthr, ithr, g_dhc_start,
                g_dhc_stop);
        int g = g_dhc_start / rnn.dhc;
        int dhc = g_dhc_start % rnn.dhc;
        while (g_dhc_start++ < g_dhc_stop) {
            if (g < 3) {
                // weights peephole
                auto &c_states = g < 2 ? src_iter_c : dst_iter_c;
                const int scratch_g = g < 2 ? g : 3;
                for (int mb = 0; mb < rnn.mb; ++mb) {
                    diff_weights_peephole(g, dhc) += c_states(mb, dhc)
                            * scratch_gates(mb, scratch_g, dhc);
                }
            } else {
                // bias
                const int bias_g_start = 2 * (g - 3);
                const int bias_g_end = bias_g_start + 2;
                for_(int bias_g = bias_g_start; bias_g < bias_g_end; ++bias_g)
                for (int mb = 0; mb < rnn.mb; ++mb)
                    diff_bias_[bias_g * rnn.dhc + dhc]
                            += scratch_gates(mb, bias_g, dhc);
            }
            if (++dhc == rnn.dhc) {
                dhc = 0;
                g++;
            }
        }
    });
}

template <typename T1, typename T2, typename T3, typename T4, typename T5,
        typename T6, typename T7, typename weights_data_t, typename src_data_t,
        typename acc_data_t, typename scratch_data_t>
void common_bwd_cell_exec_template(T1 gemm_layer_f, T2 gemm_iter_f,
        T3 gemm_proj_f, T4 gemm_weights_layer_f, T5 gemm_weights_iter_f,
        T6 gemm_weights_proj_f, T7 rnn_postgemm,
        const rnn_utils::rnn_conf_t &rnn, const cell_position_t cell_position,
        src_data_t *dst_layer_, float *dst_iter_c_, acc_data_t *diff_src_layer_,
        acc_data_t *diff_src_iter_, acc_data_t *diff_src_iter_c_,
        weights_data_t **w_layer_, weights_data_t **w_iter_,
        weights_data_t **w_proj_, const float *weights_peephole_, float **bias_,
        const src_data_t *src_layer_, const src_data_t *src_iter_,
        const float *src_iter_c_, acc_data_t *diff_dst_layer_,
        acc_data_t *diff_dst_iter_, acc_data_t *diff_dst_iter_c_,
        acc_data_t *diff_w_layer_, acc_data_t *diff_w_iter_,
        float *diff_weights_projection_, float *diff_weights_peephole_,
        acc_data_t *diff_bias_, src_data_t *ws_gates_,
        scratch_data_t *scratch_gates_, src_data_t *ws_ht_,
        acc_data_t *scratch_diff_ht_, src_data_t *ws_grid_,
        scratch_data_t *scratch_cell_, src_data_t *dst_iter_) {

    if (rnn.is_lstm_projection) {
        parallel_nd(rnn.mb, [&](int i) {
            PRAGMA_OMP_SIMD()
            for (int j = 0; j < rnn.dlc; j++)
                scratch_diff_ht_[i * rnn.scratch_diff_ht_ld + j]
                        = diff_dst_layer_[i * rnn.ws_diff_states_layer_ld + j]
                        + diff_dst_iter_[i * rnn.ws_diff_states_iter_ld + j];
        });

        gemm_weights_proj_f(scratch_diff_ht_, ws_ht_, diff_weights_projection_);
        gemm_proj_f(w_proj_[0], scratch_diff_ht_, diff_dst_layer_);
    }

    rnn_postgemm->execute(rnn, cell_position, ws_gates_, scratch_gates_,
            dst_layer_, dst_iter_c_, src_iter_, src_iter_c_, diff_src_layer_,
            diff_src_iter_, diff_src_iter_c_, diff_dst_layer_, diff_dst_iter_,
            diff_dst_iter_c_, weights_peephole_, bias_[0], ws_grid_,
            scratch_cell_, dst_iter_);

    /// bwd by data on the cell
    gemm_iter_f(w_iter_[0], scratch_gates_, diff_src_iter_);

    /// bwd by weights on the cell
    if (rnn.need_gemm_layer(cell_position))
        gemm_weights_layer_f(scratch_gates_, src_layer_, diff_w_layer_);

    if (!rnn.merge_gemm_layer)
        gemm_layer_f(w_layer_[0], scratch_gates_, diff_src_layer_);

    if (!rnn.merge_gemm_iter)
        gemm_weights_iter_f(scratch_gates_, src_iter_, diff_w_iter_);

    if (rnn.is_lstm_peephole) {
        /// bwd by weights peephole and bias
        lstm_bwd_weights_peephole_and_bias(rnn, cell_position, src_iter_c_,
                dst_iter_c_, scratch_gates_, diff_weights_peephole_,
                diff_bias_);
    } else {
        /// bwd by bias we just accumulate diffs from the gates
        gates_reduction(rnn, scratch_gates_, diff_bias_);
    }
}

template <>
rnn_cell_execution_sig(ref_rnn_bwd_f32_t::cell_execution) {
    auto gemm_layer = [&](const float *A, const float *B, float *C) {
        (this->*gemm_layer_func)('N', 'N', rnn.slc, rnn.mb,
                rnn.n_gates * rnn.dhc, 1.0, A, rnn.weights_layer_ld, B,
                rnn.scratch_gates_ld, 0.0, C, rnn.ws_diff_states_layer_ld);
    };
    auto gemm_iter = [&](const float *A, const float *B, float *C) {
        (this->*gemm_iter_func)('N', 'N', rnn.sic, rnn.mb,
                rnn.n_gates * rnn.dhc, 1.0, A, rnn.weights_iter_ld, B,
                rnn.scratch_gates_ld, 0.0, C, rnn.ws_diff_states_iter_ld);
    };
    auto gemm_proj = [&](const float *A, const float *B, float *C) {
        (this->*gemm_projection_func)('N', 'N', rnn.dhc, rnn.mb, rnn.dic, 1.0,
                A, rnn.weights_projection_ld, B, rnn.scratch_diff_ht_ld, 0.0f,
                C, rnn.ws_diff_states_layer_ld);
    };
    auto gemm_weights_layer = [&](const float *A, const float *B, float *C) {
        auto src_layer_ld = rnn.src_layer_ld(cell_position);
        gemm('N', 'T', rnn.n_gates * rnn.dhc, rnn.slc, rnn.mb, 1.0, A,
                rnn.scratch_gates_ld, B, src_layer_ld, 1.0, C,
                rnn.diff_weights_layer_ld);
    };
    auto gemm_weights_iter = [&](const float *A, const float *B, float *C) {
        auto src_iter_ld = rnn.src_iter_ld(cell_position);
        gemm('N', 'T', rnn.n_gates * rnn.dhc, rnn.sic, rnn.mb, 1.0, A,
                rnn.scratch_gates_ld, B, src_iter_ld, 1.0, C,
                rnn.diff_weights_iter_ld);
    };
    auto gemm_weights_proj = [&](const float *A, const float *B, float *C) {
        gemm('N', 'T', rnn.dlc, rnn.dhc, rnn.mb, 1.0f, A,
                rnn.scratch_diff_ht_ld, B, rnn.ws_ht_ld, 1.0f, C,
                rnn.diff_weights_projection_ld);
    };
    common_bwd_cell_exec_template(gemm_layer, gemm_iter, gemm_proj,
            gemm_weights_layer, gemm_weights_iter, gemm_weights_proj,
            rnn_postgemm_, rnn, cell_position, dst_layer_, dst_iter_c_,
            diff_src_layer_, diff_src_iter_, diff_src_iter_c_, w_layer_,
            w_iter_, w_projection_, weights_peephole_, bias_, src_layer_,
            src_iter_, src_iter_c_, diff_dst_layer_, diff_dst_iter_,
            diff_dst_iter_c_, diff_w_layer_, diff_w_iter_,
            diff_weights_projection_, diff_weights_peephole_, diff_bias_,
            ws_gates_, scratch_gates_, proj_ht_, scratch_diff_ht_, ws_grid_,
            scratch_cell_, dst_iter_);
}

template <>
rnn_cell_execution_sig(ref_rnn_bwd_bf16_t::cell_execution) {
    auto gemm_layer = [&](const bfloat16_t *A, const bfloat16_t *B, float *C) {
        (this->*gemm_layer_func)('N', 'N', rnn.slc, rnn.mb,
                rnn.n_gates * rnn.dhc, 1.0, A, rnn.weights_layer_ld, B,
                rnn.scratch_gates_ld, 0.0, C, rnn.ws_diff_states_layer_ld);
    };
    auto gemm_iter = [&](const bfloat16_t *A, const bfloat16_t *B, float *C) {
        (this->*gemm_iter_func)('N', 'N', rnn.sic, rnn.mb,
                rnn.n_gates * rnn.dhc, 1.0, A, rnn.weights_iter_ld, B,
                rnn.scratch_gates_ld, 0.0, C, rnn.ws_diff_states_iter_ld);
    };
    auto gemm_proj = [&](const bfloat16_t *, const float *, float *) {
        assert(!"unimplemented");
    };
    auto gemm_weights_layer
            = [&](const bfloat16_t *A, const bfloat16_t *B, float *C) {
                  auto src_layer_ld = rnn.src_layer_ld(cell_position);
                  gemm('N', 'T', rnn.n_gates * rnn.dhc, rnn.slc, rnn.mb, 1.0, A,
                          rnn.scratch_gates_ld, B, src_layer_ld, 1.0, C,
                          rnn.diff_weights_layer_ld);
              };
    auto gemm_weights_iter
            = [&](const bfloat16_t *A, const bfloat16_t *B, float *C) {
                  auto src_iter_ld = rnn.src_iter_ld(cell_position);
                  gemm('N', 'T', rnn.n_gates * rnn.dhc, rnn.sic, rnn.mb, 1.0, A,
                          rnn.scratch_gates_ld, B, src_iter_ld, 1.0, C,
                          rnn.diff_weights_iter_ld);
              };
    auto gemm_weights_proj = [&](const float *, const bfloat16_t *, float *) {
        assert(!"unimplemented");
    };
    common_bwd_cell_exec_template(gemm_layer, gemm_iter, gemm_proj,
            gemm_weights_layer, gemm_weights_iter, gemm_weights_proj,
            rnn_postgemm_, rnn, cell_position, dst_layer_, dst_iter_c_,
            diff_src_layer_, diff_src_iter_, diff_src_iter_c_, w_layer_,
            w_iter_, w_projection_, weights_peephole_, bias_, src_layer_,
            src_iter_, src_iter_c_, diff_dst_layer_, diff_dst_iter_,
            diff_dst_iter_c_, diff_w_layer_, diff_w_iter_,
            diff_weights_projection_, diff_weights_peephole_, diff_bias_,
            ws_gates_, scratch_gates_, proj_ht_, scratch_diff_ht_, ws_grid_,
            scratch_cell_, dst_iter_);
}

} // namespace cpu
} // namespace impl
} // namespace dnnl<|MERGE_RESOLUTION|>--- conflicted
+++ resolved
@@ -78,11 +78,7 @@
         // If dst_iter is not nullptr, we need to copy the state to dst_iter
         if (dst_iter_ != nullptr)
             for (int i = 0; i < rnn.mb; i++)
-<<<<<<< HEAD
-                memcpy(dst_iter_ + i * dst_iter_ld,
-=======
                 std::memcpy(dst_iter_ + i * dst_iter_ld,
->>>>>>> eab9060c
                         dst_layer_ + i * dst_layer_ld,
                         rnn.dlc * sizeof(dst_layer_t));
     }
