/*******************************************************************************
* Copyright 2019 Intel Corporation
*
* Licensed under the Apache License, Version 2.0 (the "License");
* you may not use this file except in compliance with the License.
* You may obtain a copy of the License at
*
*     http://www.apache.org/licenses/LICENSE-2.0
*
* Unless required by applicable law or agreed to in writing, software
* distributed under the License is distributed on an "AS IS" BASIS,
* WITHOUT WARRANTIES OR CONDITIONS OF ANY KIND, either express or implied.
* See the License for the specific language governing permissions and
* limitations under the License.
*******************************************************************************/

#ifndef JIT_UNI_RNN_POSTGEMM_DISPATCHER_HPP
#define JIT_UNI_RNN_POSTGEMM_DISPATCHER_HPP

#include "../cpu_primitive.hpp"
#include "cpu_rnn_pd.hpp"
#include "rnn_utils.hpp"

#include "jit_uni_gru_cell_postgemm_1.hpp"
#include "jit_uni_gru_cell_postgemm_2.hpp"
#include "jit_uni_gru_lbr_cell_postgemm.hpp"
#include "jit_uni_lstm_cell_postgemm.hpp"
#include "jit_uni_rnn_cell_postgemm.hpp"
#include "jit_uni_rnn_common_postgemm.hpp"

namespace mkldnn {
namespace impl {
namespace cpu {

template <alg_kind_t alg_kind, prop_kind_t prop_kind>
float activation(float s, float alpha, float cliping);

template <prop_kind_t aprop, impl::data_type_t src_type>
struct rnn_postgemm_dispatcher {

    typedef typename prec_traits<src_type>::type src_data_t;
    typedef typename utils::conditional<src_type == data_type::u8, int32_t,
            float>::type acc_data_t;

    using class_name = rnn_postgemm_dispatcher<aprop, src_type>;
    typedef rnn_postgemm_sig((class_name::*postgemm_f));

    rnn_postgemm_dispatcher(
            const rnn_utils::rnn_conf_t &rnn, const rnn_pd_t *pd)
        : pd_(pd) {
        rnn_postgemm_ = nullptr;
        rnn_postgemm_part2_ = nullptr;

        // add check if in testing mode
        if (pd->attr()->rnn_tparams_.test_mode_) {
            auto ngates = utils::map(pd->cell_kind(), 0, alg_kind::vanilla_rnn,
                    1, alg_kind::vanilla_lstm, 4, alg_kind::vanilla_gru, 3,
                    alg_kind::lbr_gru, 3);
            assert(pd->attr()->rnn_tparams_.ngates_ == ngates);
            MAYBE_UNUSED(ngates);
        }

        bool jit_path = pd->desc()->prop_kind == prop_kind::forward_inference
                && !pd->attr()->rnn_tparams_.test_mode_;

        switch (pd->cell_kind()) {
            case alg_kind::vanilla_lstm:
                // ref path
                postgemm_func = &class_name::lstm_postgemm;
                // jitted path
<<<<<<< HEAD
                if (pd->desc()->prop_kind == prop_kind::forward_inference) {
=======
                if (jit_path) {
>>>>>>> c53a700b
                    if (mayiuse(avx512_core))
                        rnn_postgemm_ = new jit_uni_lstm_cell_postgemm_fwd<
                                avx512_core, src_type>(rnn, pd);
                    else if (mayiuse(avx2))
                        rnn_postgemm_ = new jit_uni_lstm_cell_postgemm_fwd<avx2,
                                src_type>(rnn, pd);
                    else if (mayiuse(sse41))
                        rnn_postgemm_
                                = new jit_uni_lstm_cell_postgemm_fwd<sse41,
                                        src_type>(rnn, pd);
                }
                break;
            case alg_kind::vanilla_rnn:
                // ref path
                postgemm_func = &class_name::rnn_postgemm;
                switch (pd->activation_kind()) {
                    case alg_kind::eltwise_relu:
                        activation_func
                                = &activation<alg_kind::eltwise_relu, aprop>;
                        break;
                    case alg_kind::eltwise_tanh:
                        activation_func
                                = &activation<alg_kind::eltwise_tanh, aprop>;
                        break;
                    case alg_kind::eltwise_logistic:
                        activation_func
                                = &activation<alg_kind::eltwise_logistic,
                                        aprop>;
                        break;
                    default: assert(!"Unsupported activation function"); break;
                }
                // jitted path
<<<<<<< HEAD
                if (pd->desc()->prop_kind == prop_kind::forward_inference) {
=======
                if (jit_path) {
>>>>>>> c53a700b
                    if (mayiuse(avx512_core))
                        rnn_postgemm_
                                = new jit_uni_rnn_cell_postgemm_fwd<avx512_core,
                                        src_type>(rnn, pd);
                    else if (mayiuse(avx2))
                        rnn_postgemm_ = new jit_uni_rnn_cell_postgemm_fwd<avx2,
                                src_type>(rnn, pd);
                    else if (mayiuse(sse41))
                        rnn_postgemm_ = new jit_uni_rnn_cell_postgemm_fwd<sse41,
                                src_type>(rnn, pd);
                }
                break;
            case alg_kind::vanilla_gru:
                // ref path
                postgemm_func = &class_name::gru_part1_postgemm;
                postgemm_part2_func = &class_name::gru_part2_postgemm;
                // jitted path
<<<<<<< HEAD
                if (pd->desc()->prop_kind == prop_kind::forward_inference) {
=======
                if (jit_path) {
>>>>>>> c53a700b
                    if (mayiuse(avx512_core)) {
                        rnn_postgemm_ = new jit_uni_gru_cell_postgemm_part1_fwd<
                                avx512_core, src_type>(rnn, pd);
                        rnn_postgemm_part2_
                                = new jit_uni_gru_cell_postgemm_part2_fwd<
                                        avx512_core, src_type>(rnn, pd);
                    } else if (mayiuse(avx2)) {
                        rnn_postgemm_
                                = new jit_uni_gru_cell_postgemm_part1_fwd<avx2,
                                        src_type>(rnn, pd);
                        rnn_postgemm_part2_
                                = new jit_uni_gru_cell_postgemm_part2_fwd<avx2,
                                        src_type>(rnn, pd);
                    } else if (mayiuse(sse41)) {
                        rnn_postgemm_
                                = new jit_uni_gru_cell_postgemm_part1_fwd<sse41,
                                        src_type>(rnn, pd);
                        rnn_postgemm_part2_
                                = new jit_uni_gru_cell_postgemm_part2_fwd<sse41,
                                        src_type>(rnn, pd);
                    }
                }
                break;
            case alg_kind::lbr_gru:
                // ref path
                postgemm_func = &class_name::gru_lbr_postgemm;
                // jitted path
<<<<<<< HEAD
                if (pd->desc()->prop_kind == prop_kind::forward_inference) {
=======
                if (jit_path) {
>>>>>>> c53a700b
                    if (mayiuse(avx512_core))
                        rnn_postgemm_ = new jit_uni_gru_lbr_cell_postgemm_fwd<
                                avx512_core, src_type>(rnn, pd);
                    else if (mayiuse(avx2))
                        rnn_postgemm_
                                = new jit_uni_gru_lbr_cell_postgemm_fwd<avx2,
                                        src_type>(rnn, pd);
                    else if (mayiuse(sse41))
                        rnn_postgemm_
                                = new jit_uni_gru_lbr_cell_postgemm_fwd<sse41,
                                        src_type>(rnn, pd);
                    assert(rnn_postgemm_ != nullptr);
                }
                break;
            default: assert(!"Unsupported algorithm kind"); break;
        }
        if (rnn_postgemm_) rnn_postgemm_->init();
        if (rnn_postgemm_part2_) rnn_postgemm_part2_->init();
    }

    ~rnn_postgemm_dispatcher() {
        delete rnn_postgemm_;
        delete rnn_postgemm_part2_;
    }

    // template <typename src_data_t, typename acc_data_t>
    rnn_postgemm_sig(execute) {
        if (rnn_postgemm_)
            rnn_postgemm_->execute(rnn, ws_gates_, states_t_l_, c_states_t_l_,
                    states_tm1_l_, c_states_tm1_l_, diff_states_t_l_,
                    diff_states_t_lp1_, diff_states_tp1_l_, bias_, ws_grid_,
                    ws_cell_);
        else
            (this->*postgemm_func)(rnn, ws_gates_, states_t_l_, c_states_t_l_,
                    states_tm1_l_, c_states_tm1_l_, diff_states_t_l_,
                    diff_states_t_lp1_, diff_states_tp1_l_, bias_, ws_grid_,
                    ws_cell_);
    }

    // template <typename src_data_t, typename acc_data_t>
    rnn_postgemm_sig(execute_part2) {
        if (rnn_postgemm_part2_)
            rnn_postgemm_part2_->execute(rnn, ws_gates_, states_t_l_,
                    c_states_t_l_, states_tm1_l_, c_states_tm1_l_,
                    diff_states_t_l_, diff_states_t_lp1_, diff_states_tp1_l_,
                    bias_, ws_grid_, ws_cell_);
        else
            (this->*postgemm_part2_func)(rnn, ws_gates_, states_t_l_,
                    c_states_t_l_, states_tm1_l_, c_states_tm1_l_,
                    diff_states_t_l_, diff_states_t_lp1_, diff_states_tp1_l_,
                    bias_, ws_grid_, ws_cell_);
    }

private:
    float (*activation_func)(float s, float alpha, float cliping);
    rnn_postgemm_sig(rnn_postgemm);
    rnn_postgemm_sig(lstm_postgemm);
    rnn_postgemm_sig(gru_part1_postgemm);
    rnn_postgemm_sig(gru_part2_postgemm);
    rnn_postgemm_sig(gru_lbr_postgemm);

    const rnn_pd_t *pd_;
    jit_uni_rnn_postgemm *rnn_postgemm_;
    jit_uni_rnn_postgemm *rnn_postgemm_part2_;
    postgemm_f postgemm_func;
    postgemm_f postgemm_part2_func;

    MKLDNN_DISALLOW_COPY_AND_ASSIGN(rnn_postgemm_dispatcher);
};

using rnn_postgemm_fwd_f32_t
        = rnn_postgemm_dispatcher<prop_kind::forward, data_type::f32>;
using rnn_postgemm_fwd_u8_t
        = rnn_postgemm_dispatcher<prop_kind::forward, data_type::u8>;
using rnn_postgemm_bwd_f32_t
        = rnn_postgemm_dispatcher<prop_kind::backward, data_type::f32>;

} // namespace cpu
} // namespace impl
} // namespace mkldnn

#endif<|MERGE_RESOLUTION|>--- conflicted
+++ resolved
@@ -68,11 +68,7 @@
                 // ref path
                 postgemm_func = &class_name::lstm_postgemm;
                 // jitted path
-<<<<<<< HEAD
-                if (pd->desc()->prop_kind == prop_kind::forward_inference) {
-=======
-                if (jit_path) {
->>>>>>> c53a700b
+                if (jit_path) {
                     if (mayiuse(avx512_core))
                         rnn_postgemm_ = new jit_uni_lstm_cell_postgemm_fwd<
                                 avx512_core, src_type>(rnn, pd);
@@ -105,11 +101,7 @@
                     default: assert(!"Unsupported activation function"); break;
                 }
                 // jitted path
-<<<<<<< HEAD
-                if (pd->desc()->prop_kind == prop_kind::forward_inference) {
-=======
-                if (jit_path) {
->>>>>>> c53a700b
+                if (jit_path) {
                     if (mayiuse(avx512_core))
                         rnn_postgemm_
                                 = new jit_uni_rnn_cell_postgemm_fwd<avx512_core,
@@ -127,11 +119,7 @@
                 postgemm_func = &class_name::gru_part1_postgemm;
                 postgemm_part2_func = &class_name::gru_part2_postgemm;
                 // jitted path
-<<<<<<< HEAD
-                if (pd->desc()->prop_kind == prop_kind::forward_inference) {
-=======
-                if (jit_path) {
->>>>>>> c53a700b
+                if (jit_path) {
                     if (mayiuse(avx512_core)) {
                         rnn_postgemm_ = new jit_uni_gru_cell_postgemm_part1_fwd<
                                 avx512_core, src_type>(rnn, pd);
@@ -159,11 +147,7 @@
                 // ref path
                 postgemm_func = &class_name::gru_lbr_postgemm;
                 // jitted path
-<<<<<<< HEAD
-                if (pd->desc()->prop_kind == prop_kind::forward_inference) {
-=======
-                if (jit_path) {
->>>>>>> c53a700b
+                if (jit_path) {
                     if (mayiuse(avx512_core))
                         rnn_postgemm_ = new jit_uni_gru_lbr_cell_postgemm_fwd<
                                 avx512_core, src_type>(rnn, pd);
