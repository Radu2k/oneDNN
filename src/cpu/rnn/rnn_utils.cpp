--- conflicted
+++ resolved
@@ -139,16 +139,6 @@
     rnn.copy_bias = rnn.dt_conf != all_f32;
 
     rnn.use_layer_packed_gemm
-<<<<<<< HEAD
-            = (utils::one_of(weights_layer_d.format_kind(), format_kind::any,
-                       format_kind::rnn_packed)
-                      && is_inference && rnn.n_iter == 1)
-            || is_int8;
-    rnn.use_iter_packed_gemm
-            = (utils::one_of(weights_iter_d.format_kind(), format_kind::any,
-                       format_kind::rnn_packed)
-                      && is_inference && rnn.mb >= 16)
-=======
             = (pack_sgemm_supported()
                       && (utils::one_of(weights_layer_d.format_kind(),
                                   format_kind::any, format_kind::rnn_packed)
@@ -159,7 +149,6 @@
                       && (utils::one_of(weights_iter_d.format_kind(),
                                   format_kind::any, format_kind::rnn_packed)
                               && is_inference && rnn.mb >= 16))
->>>>>>> c53a700b
             || is_int8;
 
     int sizeof_states_dt
@@ -174,77 +163,23 @@
                                   int *parts, size_t *parts_pack_size,
                                   size_t &comp_offset, int feature_size) {
         bool pack = true;
-<<<<<<< HEAD
-        rnn.weights_layer_pack_size = 0;
-        for (int p = 0; p < rnn.n_parts_weights_layer; p++) {
-            int m_p = rnn.is_fwd ? (rnn.parts_weights_layer[p] * rnn.dic)
-                                 : rnn.slc;
-            int k_p = rnn.is_fwd ? rnn.slc
-                                 : (rnn.parts_weights_layer[p] * rnn.dic);
-            int n_p = rnn.merge_gemm_layer ? rnn.mb * rnn.n_iter : rnn.mb;
-=======
         weights_pack_size = 0;
         for (int p = 0; p < n_parts; p++) {
             int m_p = rnn.is_fwd ? (parts[p] * rnn.dic) : feature_size;
             int k_p = rnn.is_fwd ? feature_size : (parts[p] * rnn.dic);
             int n_p = merge ? rnn.mb * rnn.n_iter : rnn.mb;
->>>>>>> c53a700b
             bool pack_part = true;
 
             if (rnn.dt_conf == all_f32) {
                 sgemm_pack_get_size("A", "N", "N", &m_p, &n_p, &k_p, &m_p,
-<<<<<<< HEAD
-                        &rnn.states_ws_ld, &rnn.part_weights_layer_pack_size[p],
-                        &pack_part);
-            else
-                gemm_s8u8s32_pack_get_size("A", "N", "N", &m_p, &n_p, &k_p,
-                        &m_p, &rnn.states_ws_ld,
-                        &rnn.part_weights_layer_pack_size[p], &pack_part);
-            rnn.weights_layer_pack_size += rnn.n_layer * rnn.n_dir
-                    * rnn.part_weights_layer_pack_size[p];
-            pack = pack && pack_part;
-        }
-        rnn.use_layer_packed_gemm = pack;
-        rnn.weights_layer_comp_offset = rnn.weights_layer_pack_size;
-        rnn.weights_layer_pack_size += rnn.dt_conf == all_f32 ? 0
-                                                              : rnn.n_layer
-                        * rnn.n_dir * rnn.n_gates * rnn.dlc * sizeof(float);
-    }
-
-    if (rnn.use_iter_packed_gemm) {
-        bool pack = true;
-        rnn.weights_iter_pack_size = 0;
-        for (int p = 0; p < rnn.n_parts_weights_iter; p++) {
-            int m_p = rnn.is_fwd ? (rnn.parts_weights_iter[p] * rnn.dic)
-                                 : rnn.sic;
-            int k_p = rnn.is_fwd ? rnn.sic
-                                 : (rnn.parts_weights_iter[p] * rnn.dic);
-            int n_p = rnn.merge_gemm_iter ? rnn.mb * rnn.n_iter : rnn.mb;
-            bool pack_part = true;
-
-            if (rnn.dt_conf == all_f32)
-                sgemm_pack_get_size("A", "N", "N", &m_p, &n_p, &k_p, &m_p,
-                        &rnn.states_ws_ld, &rnn.part_weights_iter_pack_size[p],
-                        &pack);
-            else
-=======
                         &rnn.states_ws_ld, &parts_pack_size[p], &pack_part);
             } else
->>>>>>> c53a700b
                 gemm_s8u8s32_pack_get_size("A", "N", "N", &m_p, &n_p, &k_p,
                         &m_p, &rnn.states_ws_ld, &parts_pack_size[p],
                         &pack_part);
             pack = pack && pack_part;
             weights_pack_size += rnn.n_layer * rnn.n_dir * parts_pack_size[p];
         }
-<<<<<<< HEAD
-        rnn.use_iter_packed_gemm = pack;
-        rnn.weights_iter_comp_offset = rnn.weights_iter_pack_size;
-        rnn.weights_iter_pack_size += rnn.dt_conf == all_f32 ? 0
-                                                             : rnn.n_layer
-                        * rnn.n_dir * rnn.n_gates * rnn.dic * sizeof(float);
-    }
-=======
 
         // NOTE: pack is updated only for f32. We force pack for int8
         do_pack = (rnn.dt_conf == all_f32) ? pack : true;
@@ -264,7 +199,6 @@
                 rnn.weights_iter_pack_size, rnn.n_parts_weights_iter,
                 rnn.parts_weights_iter, rnn.part_weights_iter_pack_size,
                 rnn.weights_iter_comp_offset, rnn.sic);
->>>>>>> c53a700b
 }
 
 void rnn_utils::set_conf(rnn_conf_t &rnn, const rnn_desc_t &rd,
