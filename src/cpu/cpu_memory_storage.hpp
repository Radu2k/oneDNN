--- conflicted
+++ resolved
@@ -61,12 +61,10 @@
         return reinterpret_cast<uintptr_t>(data_.get());
     }
 
-<<<<<<< HEAD
 private:
     std::unique_ptr<void, std::function<void(void *)>> data_;
-=======
+
     DNNL_DISALLOW_COPY_AND_ASSIGN(cpu_memory_storage_t);
->>>>>>> 31aec04b
 };
 
 } // namespace cpu
