--- conflicted
+++ resolved
@@ -159,11 +159,7 @@
     //  - if there is not enough parallelism along M or N
     if (mkldnn_thr_syncable()) {
         if (n <= 2 * BN_NOCOPY_AVX512_COMMON
-<<<<<<< HEAD
-                && m <= 2 * BM_NOCOPY_AVX512_COMMON * nthr) {
-=======
                 && m <= 2 * BM_NOCOPY_AVX512_COMMON * nthr && k > m && k > n) {
->>>>>>> c53a700b
             nthr_k = k / BK_NOCOPY_AVX512_COMMON;
             if (nthr_k > nthr / 4) nthr_k = nthr / 4;
             if (nthr_k < 1) nthr_k = 1;
