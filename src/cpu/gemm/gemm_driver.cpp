/*******************************************************************************
* Copyright 2018-2020 Intel Corporation
*
* Licensed under the Apache License, Version 2.0 (the "License");
* you may not use this file except in compliance with the License.
* You may obtain a copy of the License at
*
*     http://www.apache.org/licenses/LICENSE-2.0
*
* Unless required by applicable law or agreed to in writing, software
* distributed under the License is distributed on an "AS IS" BASIS,
* WITHOUT WARRANTIES OR CONDITIONS OF ANY KIND, either express or implied.
* See the License for the specific language governing permissions and
* limitations under the License.
*******************************************************************************/

#include <cstdint>
#if defined(_MSC_VER)
#include <malloc.h>
#endif

#include "gemm_driver.hpp"

#include "common/bfloat16.hpp"
#include "dnnl_traits.hpp"
#include "dnnl_types.h"
#include "f32/gemm_utils_f32.hpp"
#include "f32/jit_avx512_common_gemm_f32.hpp"
#include "f32/jit_avx_gemm_f32.hpp"
#include "gemm_info.hpp"
#include "gemm_partition.hpp"
#include "gemm_threading.hpp"
#include "gemm_utils.hpp"
#include "gemv_driver.hpp"
#include "jit_generator.hpp"
#include "nstl.hpp"
#include "s8x8s32/jit_avx512_core_gemv_s8x8s32.hpp"
#include "utils.hpp"

namespace dnnl {
namespace impl {
namespace cpu {

template <typename c_type>
struct alignas(64) gemm_per_thread_t {
    volatile int32_t result;
    volatile int32_t compute_done;
    int32_t thr_k_stride;
    int32_t nthr_k;
    dim_t ldc_local;
    dim_t ldc_global;
    c_type *c_local;
    c_type *volatile c_global;
    gemm_slice_t slice;
};

template <typename T>
int get_vector_length() {
    int v_bytes;

    if (mayiuse(avx512_core))
        v_bytes = cpu_isa_traits<avx512_core>::vlen;
    else if (mayiuse(avx))
        v_bytes = cpu_isa_traits<avx>::vlen;
    else
        v_bytes = cpu_isa_traits<sse41>::vlen;

    return v_bytes / sizeof(T);
}

template <typename c_type>
static inline void round_to_nearest(c_type *rounded_val, double fp_val) {
    if (fp_val >= 0.) {
        fp_val += 0.5;
        if (fp_val > INT32_MAX) { fp_val = INT32_MAX; }
    } else {
        fp_val -= 0.5;
        if (fp_val < INT32_MIN) { fp_val = INT32_MIN; }
    }
    *rounded_val = (c_type)fp_val;
}

template <typename c_type>
static inline void add_results(const dim_t m, const dim_t n, const float alpha,
        const float beta, const c_type *c_partial_sum, const dim_t ldcp,
        c_type *c_data, const dim_t ldc, const c_type *co,
        offset_type offsetc) {

    for (dim_t j = 0; j < n; ++j) {
        for (dim_t i = 0; i < m; ++i) {
            c_type ctemp = c_partial_sum[i + j * ldcp];

            if (alpha == 1.0f) {
                if (beta == 0.0f) {
                    c_data[i + j * ldc] = ctemp;
                } else {
                    double c_float = (double)beta * (double)c_data[i + j * ldc];
                    c_float += (double)ctemp;
                    round_to_nearest(&c_data[i + j * ldc], c_float);
                }
            } else if (alpha == -1.0f) {
                if (beta == 0.0f) {
                    c_data[i + j * ldc] = -ctemp;
                } else {
                    double c_float = (double)beta * (double)c_data[i + j * ldc];
                    c_float -= (double)ctemp;
                    round_to_nearest(&c_data[i + j * ldc], c_float);
                }
            } else {
                if (beta == 0.0f) {
                    double c_float = alpha * (double)ctemp;
                    round_to_nearest(&c_data[i + j * ldc], c_float);
                } else {
                    double c_float = alpha * (double)ctemp
                            + beta * (double)c_data[i + j * ldc];
                    round_to_nearest(&c_data[i + j * ldc], c_float);
                }
            }

            if (offsetc == offset_type::fixed) {
                c_data[i + j * ldc] += co[0];
            } else if (offsetc == offset_type::row) {
                c_data[i + j * ldc] += co[j];
            } else if (offsetc == offset_type::column) {
                c_data[i + j * ldc] += co[i];
            }
        }
    }
}

template <typename a_type, typename b_type, typename c_type>
static inline dim_t get_k_padd(
        int ithr, dim_t k, const gemm_info_t<a_type, b_type, c_type> *arg) {
    if (arg->a_packed) {
        dim_t block_m, block_k;
        arg->a_packed->get_blocking(ithr, block_m, block_k);
        return block_k;
    } else if (arg->b_packed) {
        dim_t block_n, block_k;
        arg->b_packed->get_blocking(ithr, block_k, block_n);
        return block_k;
    } else {
        dim_t k_padd = 0;

        if (k <= arg->bk_traditional) {
            k_padd = utils::rnd_up(k, arg->uk);
            k_padd = nstl::max(dim_t(128), k_padd);
        } else if (k < 2 * arg->bk)
            k_padd = utils::rnd_up((k + 1) / 2, arg->uk);
        else
            k_padd = arg->bk;

        return k_padd;
    }
}

template <typename a_type, typename b_type, typename c_type>
static inline dim_t get_m_padd(
        int ithr, dim_t m, const gemm_info_t<a_type, b_type, c_type> *arg) {
    if (arg->a_packed) {
        dim_t block_m, block_k;
        arg->a_packed->get_blocking(ithr, block_m, block_k);
        return block_m;
    } else
        return utils::rnd_up(
                nstl::min(nstl::max(m, arg->um), arg->bm), arg->um);
}

template <typename a_type, typename b_type, typename c_type>
static inline dim_t get_m_padd_parallel_a(int ithr, dim_t m,
        const gemm_info_t<a_type, b_type, c_type> *arg, int nthrs) {
    auto m_padd = get_m_padd(ithr, m, arg);

    if (!arg->a_packed) {
        constexpr auto multiplier = 10;

        m_padd *= nstl::max(nthrs, multiplier);
        if (m_padd > m) m_padd = utils::rnd_up(m, arg->um);
    }

    return m_padd;
}

template <typename a_type, typename b_type, typename c_type>
static inline dim_t get_n_padd(int ithr, dim_t n, dim_t k,
        const gemm_info_t<a_type, b_type, c_type> *arg) {
    if (arg->b_packed) {
        dim_t block_n, block_k;
        arg->b_packed->get_blocking(ithr, block_k, block_n);
        return block_n;
    } else {
        auto bn = (k < arg->blocking_small_k) ? arg->bn_small_k : arg->bn;
        return utils::rnd_up(nstl::min(nstl::max(n, arg->un), bn), arg->un);
    }
}

static inline void *align(void *ptr, size_t alignment) {
    return (void *)utils::rnd_up((uintptr_t)ptr, alignment);
}

template <typename scale_t, typename mat_t>
void scale_matrix(
        dim_t m, dim_t n, scale_t alpha, mat_t *__restrict p_mat, dim_t ld) {
    if (data_traits<mat_t>::data_type == data_type::f32) {
        for (dim_t j = 0; j < n; j++) {
            for (dim_t i = 0; i < m; i++) {
                p_mat[i + j * ld] = (mat_t)((scale_t)p_mat[i + j * ld] * alpha);
            }
        }
    }
}

template <typename mat_t>
static void sum_matrices(dim_t m, dim_t n, mat_t *__restrict dst, dim_t ld_dst,
        mat_t *__restrict src, dim_t ld_src) {

    for (dim_t j = 0; j < n; j++) {
        PRAGMA_OMP_SIMD()
        for (int i = 0; i < m; i++)
            dst[i + j * ld_dst] += src[i + j * ld_src];
    }
}

template <typename c_type>
static void sum_k_blocks(
        int ithr, gemm_per_thread_t<c_type> *thread_arg, bool wait) {

    auto m = thread_arg[ithr].slice.m;
    auto n = thread_arg[ithr].slice.n;
    auto ithr_k = thread_arg[ithr].slice.ithr_k;
    auto nthr_k = thread_arg[ithr].nthr_k;
    auto stride = thread_arg[ithr].thr_k_stride;
    dim_t n0, nn;

    partition_1d(ithr_k, nthr_k, n, n0, nn);

    auto get_thread_arg = [&](int thr_k) -> gemm_per_thread_t<c_type> & {
        return thread_arg[ithr + (thr_k - ithr_k) * stride];
    };

    auto wait_thread = [&](int thr_k) {
        if (wait) {
            auto &tk_arg = get_thread_arg(thr_k);
            while (!tk_arg.compute_done) {}
        }
    };

    auto add_thread_results = [&](int thr_k) {
        auto &tk_arg = get_thread_arg(thr_k);

        sum_matrices(m, nn, tk_arg.c_global + n0 * tk_arg.ldc_global,
                tk_arg.ldc_global, tk_arg.c_local + n0 * tk_arg.ldc_local,
                tk_arg.ldc_local);
    };

    // First accumulate this thread's results while they are in cache.
    if (ithr_k > 0) {
        wait_thread(0);
        add_thread_results(ithr_k);
    }

    // Then accumulate the others.
    for (int thr_k = 1; thr_k < nthr_k; thr_k++) {
        if (thr_k != ithr_k) {
            wait_thread(thr_k);
            add_thread_results(thr_k);
        }
    }
}

template <typename a_type, typename b_type, typename c_type>
static dnnl_status_t pack_no_copy(gemm_info_t<a_type, b_type, c_type> *arg) {

    if (arg->packing == pack_type::pack_a) {
        return gemm_utils::pack_no_copy(arg->a, arg->lda, arg->m, arg->k,
                arg->transa, arg->alpha, arg->pack_dst);
    } else {
        return gemm_utils::pack_no_copy(arg->b, arg->ldb, arg->k, arg->n,
                arg->transb, arg->alpha, arg->pack_dst);
    }
}

template <typename a_type, typename b_type, typename c_type>
static dnnl_status_t gemm_packing_driver(int ithr, dim_t m, dim_t n, dim_t k,
        const a_type *a, const b_type *b,
        const gemm_info_t<a_type, b_type, c_type> *arg) {

    if (m <= 0 || n <= 0) return dnnl_success;

    gemm_pack_storage_t *pack_dst = arg->pack_dst;

    if (!pack_dst->is_first_thread_in_slice(ithr)) return dnnl_success;

    dim_t block_r, block_c;
    pack_dst->get_blocking(ithr, block_r, block_c);

    auto do_a = (arg->packing == pack_type::pack_a);
    auto mn = do_a ? m : n;
    auto mn_padd = do_a ? block_r : block_c;
    auto k_padd = do_a ? block_c : block_r;
    dim_t mn_stride, k_stride;

    if (do_a) {
        mn_stride = (arg->transa == no_trans) ? 1 : arg->lda;
        k_stride = (arg->transa == no_trans) ? arg->lda : 1;
    } else {
        mn_stride = (arg->transb == no_trans) ? arg->ldb : 1;
        k_stride = (arg->transb == no_trans) ? 1 : arg->ldb;
    }

    dim_t blk_k = 0;
    for (dim_t Bk = 0; Bk < k; Bk += k_padd, blk_k++) {
        dim_t nk = nstl::min(k - Bk, k_padd);

        for (dim_t Bmn = 0; Bmn < mn; Bmn += mn_padd) {
            dim_t nmn = nstl::min(mn - Bmn, mn_padd);

            if (do_a) {
                auto a_src = a + mn_stride * Bmn + k_stride * Bk;
                auto a_dst = pack_dst->matrix<a_type>(ithr, Bmn, Bk);
                auto a_row_sum = pack_dst->row_sums<c_type>(ithr, Bmn, blk_k);

                arg->copyA(&nk, &nmn, a_src, &arg->lda, &arg->alpha, a_dst,
                        NULL, NULL, a_row_sum);
            } else {
                auto b_src = b + mn_stride * Bmn + k_stride * Bk;
                auto b_dst = pack_dst->matrix<b_type>(ithr, Bk, Bmn);
                auto b_col_sum = pack_dst->col_sums<c_type>(ithr, blk_k, Bmn);

                arg->copyB(&nk, &nmn, b_src, &arg->ldb, &arg->alpha, b_dst,
                        NULL, NULL, b_col_sum);
            }
        }
    }

    return dnnl_success;
}

template <typename a_type, typename b_type, typename c_type>
void gemm_kernel(const dim_t m, const dim_t n, const dim_t k, const float alpha,
        const a_type *a, const b_type *b, float beta, c_type *c,
        const dim_t ldc, const c_type *a_row_sum, const c_type *b_col_sum,
        const c_type *co, offset_type offsetc,
        const gemm_info_t<a_type, b_type, c_type> *arg) {

    // Since m and n are limited by blocking, stack overflow may not happen;
    // it's up to 32kB
#if !defined(_MSC_VER)
    c_type col_offset[m];
    c_type row_offset[n];
#else
    c_type *col_offset = (c_type *)_alloca(sizeof(*col_offset) * m);
    c_type *row_offset = (c_type *)_alloca(sizeof(*row_offset) * n);
#endif

    bool col_req = false;
    bool row_req = false;

    constexpr bool is_int8 = utils::one_of(
            data_traits<a_type>::data_type, data_type::s8, data_type::u8);
    if (is_int8) {
        a_type ao = arg->ao;
        uint8_t bo = arg->bo;
        c_type co_0 = offsetc == offset_type::none ? 0 : co[0];

        if (bo != 0 || offsetc == offset_type::column) col_req = true;
        if (ao != 0 || offsetc == offset_type::row) row_req = true;

        // It needs one of column or row offsets, but it doesn't need both
        if ((ao != 0 && bo != 0)
                || (offsetc == offset_type::fixed && co_0 != 0)) {
            if (!col_req && !row_req) {
                if (m <= n) {
                    col_req = true;
                } else {
                    row_req = true;
                }
            }
        }

        if (col_req) {
            for (dim_t i = 0; i < m; i++)
                col_offset[i] = 0;

            if (offsetc == offset_type::column) {
                for (dim_t i = 0; i < m; i++)
                    col_offset[i] += co[i];
            }

            if (bo != 0 && a_row_sum) {
                for (dim_t i = 0; i < m; i++)
                    col_offset[i] -= bo * a_row_sum[i];
            }
        }

        if (row_req) {
            for (dim_t i = 0; i < n; i++)
                row_offset[i] = 0;

            if (offsetc == offset_type::row) {
                for (dim_t i = 0; i < n; i++)
                    row_offset[i] += co[i];
            }

            if (ao != 0 && b_col_sum) {
                for (dim_t i = 0; i < n; i++)
                    row_offset[i] -= ao * b_col_sum[i];
            }
        }

        if (offsetc == offset_type::fixed && co_0 != 0) {
            if (col_req) {
                for (dim_t i = 0; i < m; i++)
                    col_offset[i] += co_0;
            } else {
                for (dim_t i = 0; i < n; i++)
                    row_offset[i] += co_0;
            }
        }

        if (ao != 0 && bo != 0) {
            if (col_req) {
                for (dim_t i = 0; i < m; i++)
                    col_offset[i] += (c_type)k * ao * bo;
            } else {
                for (dim_t i = 0; i < n; i++)
                    row_offset[i] += (c_type)k * ao * bo;
            }
        }
    }

    bool isBeta0 = beta == 0.0f;

    /* Column and row offsets are ignored by non-integer compute kernels.
     * Scaling is done only for bfloat16 kernels.
     */
    arg->kernel[isBeta0][col_req][row_req](
            &m, &n, &k, &alpha, a, b, c, ldc, col_offset, row_offset);
    msan_unpoison_matrix(c, m, n, ldc, sizeof(*c));

    // sgemm kernels don't support bias yet.
    if (data_traits<a_type>::data_type == data_type::f32) {
        if (co && offsetc == offset_type::column) {
            for (dim_t j = 0; j < n; j++) {
                for (dim_t i = 0; i < m; i++) {
                    c[i + j * ldc] += co[i];
                }
            }
        }
    }
}

template <typename a_type, typename b_type, typename c_type>
static dnnl_status_t gemm_kernel_driver(int ithr, dim_t m, dim_t n, dim_t k,
        const a_type *a, const b_type *b, float beta, c_type *c, dim_t ldc,
        offset_type offsetc, const c_type *co,
        const gemm_info_t<a_type, b_type, c_type> *arg) {

    if (arg->packing != pack_type::none)
        return gemm_packing_driver(ithr, m, n, k, a, b, arg);

    if (m <= 0 || n <= 0) return dnnl_success;

    dim_t lda = arg->lda;
    dim_t ldb = arg->ldb;

    float alpha = arg->alpha;

    constexpr bool is_int8 = utils::one_of(
            data_traits<a_type>::data_type, data_type::s8, data_type::u8);

    const std::shared_ptr<const gemm_pack_storage_t> &a_packed = arg->a_packed;
    const std::shared_ptr<const gemm_pack_storage_t> &b_packed = arg->b_packed;

    // Scaling C matrix.
    if (!is_int8 && beta != 1.0f && beta != 0.0f) {
        scale_matrix(m, n, beta, c, ldc);
        beta = 1.0f;
    }

    // Quick exit for C = beta * C
    if (!is_int8 && alpha == 0.0f) {
        if (beta == 0.0f) scale_matrix(m, n, beta, c, ldc);

        return dnnl_success;
    }

    // Get block sizes.
    dim_t k_padd = get_k_padd(ithr, k, arg);
    dim_t m_padd = get_m_padd(ithr, m, arg);
    dim_t n_padd = get_n_padd(ithr, n, k, arg);

    // Padding for temporary buffer for C
    dim_t ldc_buf = gemm_utils::get_ld_padd<c_type>(m_padd);

    dim_t strideAm = (arg->transa == no_trans) ? 1 : lda;
    dim_t strideAn = (arg->transa != no_trans) ? 1 : lda;
    dim_t strideBm = (arg->transb == no_trans) ? 1 : ldb;
    dim_t strideBn = (arg->transb != no_trans) ? 1 : ldb;

    size_t a_buf_nelems = m_padd * k_padd;
    size_t b_buf_nelems = k_padd * n_padd;
    size_t a_row_sum_nelems = m_padd;
    size_t b_col_sum_nelems = n_padd;

    if (a_packed) a_buf_nelems = a_row_sum_nelems = 0;
    if (b_packed) b_buf_nelems = b_col_sum_nelems = 0;

    size_t mem_size = a_buf_nelems * sizeof(*a) + PAGE_4K
            + b_buf_nelems * sizeof(*b) + PAGE_4K;

    if (is_int8) {
        mem_size += a_row_sum_nelems * sizeof(*c) + PAGE_4K
                + b_col_sum_nelems * sizeof(*c) + PAGE_4K;
    }

    bool need_c_buffer = is_int8 && (alpha != 1.0f || (beta != 1 && beta != 0));

    if (need_c_buffer) {
        size_t c_buf_nelems = ldc_buf * n_padd;
        mem_size += c_buf_nelems * sizeof(*c) + PAGE_4K;
    }

    char *mem = NULL;

    if (mem_size > 0) {
        mem = (char *)malloc(mem_size, 128);
        if (!mem) return dnnl_out_of_memory;
    }

    a_type *bufferA = (a_type *)align(mem, PAGE_4K);
    b_type *bufferB = (b_type *)align(bufferA + a_buf_nelems, PAGE_4K);

    c_type *a_row_sum = NULL;
    c_type *b_col_sum = NULL;
    if (is_int8) {
        a_row_sum = (c_type *)align(bufferB + b_buf_nelems, PAGE_4K);
        b_col_sum = (c_type *)align(a_row_sum + a_row_sum_nelems, PAGE_4K);
    }

    c_type *bufferC = NULL;
    if (need_c_buffer) {
        bufferC = (c_type *)align(b_col_sum + b_col_sum_nelems, PAGE_4K);
    }

    int a_block_copied = 0;
    dim_t sizeM = 0;
    for (dim_t Bm = 0; Bm < m; Bm += sizeM) {
        sizeM = m - Bm;
        if (sizeM > m_padd) sizeM = m_padd;

        dim_t sizeK = 0;
        dim_t blk_k = 0;
        for (dim_t Bk = 0; Bk < k; Bk += sizeK, blk_k++) {
            sizeK = k - Bk;
            if (sizeK > k_padd) sizeK = k_padd;

            // Scale C blocks by beta only for the first time
            auto beta_eff = (Bk == 0) ? beta : 1.0f;

            // Apply C offset when to the last k-block of the partial sum.
            auto offsetc_eff = offset_type::none;
            if (Bk + sizeK == k) offsetc_eff = offsetc;

            dim_t sizeN = 0;
            for (dim_t Bn = 0; Bn < n; Bn += sizeN) {
                sizeN = n - Bn;
                if (sizeN > n_padd) sizeN = n_padd;

                if (b_packed) {
                    bufferB = b_packed->matrix<b_type>(ithr, Bk, Bn);
                    if (is_int8)
                        b_col_sum = b_packed->col_sums<c_type>(ithr, blk_k, Bn);
                } else {
                    const b_type *b_block = b + Bk * strideBm + Bn * strideBn;
                    const float one = 1.0f;

                    /* Column sum argument is ignored for non-integer kernels
                     * and scaling factor is ignored by 8-bit and 16-bit copy
                     * kernels.
                     */
                    arg->copyB(&sizeK, &sizeN, b_block, &ldb, &one, bufferB,
                            NULL, NULL, b_col_sum);
                }

                dim_t sizeUM = 0;
                for (dim_t Um = 0; Um < sizeM; Um += sizeUM) {
                    sizeUM = sizeM - Um;
                    if (sizeUM > arg->um) sizeUM = arg->um;

                    /* Use the whole A buffer only if we have multiple B
                     * blocks for k-dimension, otherwise we are wasting cache
                     * to store B and C blocks.
                     */
                    dim_t Um_forA = 0;
                    if (sizeN < n) Um_forA = Um;

                    a_type *bufferA_eff = nullptr;
                    c_type *a_row_sum_eff = nullptr;

                    if (a_packed) {
                        Um_forA = Um;
                        bufferA_eff = a_packed->matrix<a_type>(ithr, Bm, Bk)
                                + Um_forA * sizeK;
                        if (is_int8)
                            a_row_sum_eff = a_packed->row_sums<c_type>(
                                                    ithr, Bm, blk_k)
                                    + Um_forA;
                    } else {
                        bufferA_eff = bufferA + Um_forA * sizeK;
                        a_row_sum_eff = a_row_sum + Um_forA;

                        if (!a_block_copied) {
                            const a_type *a_block
                                    = a + (Bm + Um) * strideAm + Bk * strideAn;

                            /* Row sum argument is ignored for non-integer
                             * kernels and scaling factor is ignored by 8-bit
                             * and 16-bit copy kernels.
                             */
                            arg->copyA(&sizeK, &sizeUM, a_block, &lda, &alpha,
                                    bufferA_eff, NULL, NULL, a_row_sum_eff);
                        }
                    }

                    c_type *c_block = c + (Bm + Um) + Bn * ldc;

                    dim_t co_stride = 0;
                    if (offsetc_eff == offset_type::row)
                        co_stride = Bn;
                    else if (offsetc_eff == offset_type::column)
                        co_stride = Bm + Um;

                    if (need_c_buffer) {
                        gemm_kernel(sizeUM, sizeN, sizeK, 1.0f, bufferA_eff,
                                bufferB, 0.0f, bufferC + Um, ldc_buf,
                                a_row_sum_eff, b_col_sum, (c_type *)NULL,
                                offset_type::none, arg);

                        /* Finish the block adding the necessary alpha, beta
                         * and offsets.
                         */
                        add_results(sizeUM, sizeN, alpha, beta_eff,
                                bufferC + Um, ldc_buf, c_block, ldc,
                                co + co_stride, offsetc_eff);
                    } else {
                        gemm_kernel(sizeUM, sizeN, sizeK, alpha, bufferA_eff,
                                bufferB, beta_eff, c_block, ldc, a_row_sum_eff,
                                b_col_sum, co + co_stride, offsetc_eff, arg);
                    }
                }
                a_block_copied = 1;
            }
            a_block_copied = 0;
        }
    }

    free(mem);

    return dnnl_success;
}

template <typename a_type, typename b_type, typename c_type>
static dnnl_status_t kernel_driver_parallel_acopiedbcopy(int ithr, dim_t m,
        dim_t n, dim_t k, dim_t blk_k, dim_t Bk, const a_type *bufferA,
        const b_type *b, float beta, c_type *c, offset_type offsetc,
        const c_type *co, const c_type *a_row_sum,
        const gemm_info_t<a_type, b_type, c_type> *arg) {

    dim_t ldb = arg->ldb;
    dim_t ldc = arg->ldc;

    float alpha = arg->alpha;

    const std::shared_ptr<const gemm_pack_storage_t> &b_packed = arg->b_packed;

    if (m <= 0 || n <= 0) { return dnnl_success; }

    // Padding along N dimension.
    dim_t n_padd = get_n_padd(ithr, n, k, arg);

    // Padding for temporary buffer for C
    dim_t ldc_buf = gemm_utils::get_ld_padd<c_type>(m);

    dim_t strideBn = (arg->transb != 0) ? 1 : ldb;

    size_t b_buf_nelems = k * n_padd;
    size_t b_col_sum_nelems = n_padd;

    if (b_packed) b_buf_nelems = b_col_sum_nelems = 0;

    size_t mem_size = b_buf_nelems * sizeof(*b) + PAGE_4K;

    constexpr bool is_int8 = utils::one_of(
            data_traits<a_type>::data_type, data_type::s8, data_type::u8);

    if (is_int8) { mem_size += b_col_sum_nelems * sizeof(*c) + PAGE_4K; }

    bool need_c_buffer = is_int8 && (alpha != 1.0f || (beta != 1 && beta != 0));

    if (need_c_buffer) {
        size_t c_buf_nelems = ldc_buf * n_padd;
        mem_size += c_buf_nelems * sizeof(*c) + PAGE_4K;
    }

    char *mem = NULL;

    if (mem_size > 0) {
        mem = (char *)malloc(mem_size, 128);
        if (!mem) return dnnl_out_of_memory;
    }

    b_type *bufferB = (b_type *)align(mem, PAGE_4K);

    c_type *b_col_sum = NULL;
    if (is_int8) {
        b_col_sum = (c_type *)align(bufferB + b_buf_nelems, PAGE_4K);
    }

    c_type *bufferC = NULL;
    if (need_c_buffer) {
        bufferC = (c_type *)align(b_col_sum + b_col_sum_nelems, PAGE_4K);
    }

    dim_t sizeN = 0;
    for (dim_t Bn = 0; Bn < n; Bn += sizeN) {
        sizeN = n - Bn;
        if (sizeN > n_padd) sizeN = n_padd;

        if (b_packed) {
            bufferB = b_packed->matrix<b_type>(ithr, Bk, Bn);
            if (is_int8)
                b_col_sum = b_packed->col_sums<c_type>(ithr, blk_k, Bn);
        } else {
            const b_type *b_block = b + Bn * strideBn;
            const float one = 1.0f;

            /* Column sum argument is ignored for non-integer kernels and
             * scaling factor is ignored by 8-bit and 16-bit copy kernels.
             */
            arg->copyB(&k, &sizeN, b_block, &ldb, &one, bufferB, NULL, NULL,
                    b_col_sum);
        }

        dim_t co_stride = 0;
        if (offsetc == offset_type::fixed) {
            co_stride = 0;
        } else if (offsetc == offset_type::row) {
            co_stride = Bn;
        } else if (offsetc == offset_type::column) {
            co_stride = 0;
        }

        c_type *c_block = c + Bn * ldc;
        if (need_c_buffer) {
            gemm_kernel(m, sizeN, k, 1.0f, bufferA, bufferB, 0.0f, bufferC,
                    ldc_buf, a_row_sum, b_col_sum, (c_type *)NULL,
                    offset_type::none, arg);

            // Finish the block adding the necessary alpha, beta and offsets.
            add_results(m, sizeN, alpha, beta, bufferC, ldc_buf, c_block, ldc,
                    co + co_stride, offsetc);
        } else {
            gemm_kernel(m, sizeN, k, alpha, bufferA, bufferB, beta, c_block,
                    ldc, a_row_sum, b_col_sum, co + co_stride, offsetc, arg);
        }
    }

    free(mem);

    return dnnl_success;
}

static inline bool nocopy_checker_avx2(const int nthr, const int transa,
        const int transb, const dim_t m, const dim_t n, const dim_t k,
        const dim_t lda, const dim_t ldb, const dim_t ldc) {
    static const dim_t BM_NOCOPY_AVX2 = 64;
    static const dim_t MN_NOCOPY_AVX2 = 128;
    static const dim_t N_TRANSB_PER_THR = 1;
    static const dim_t K_TRANSB_PER_THR = 1;
    static const dim_t N_NOTRANSB_PER_THR = 16;
    static const dim_t K_NOTRANSB_PER_THR = 2;
    static const double FORCE_NOCOPY_THRESH = 0.0038;

    // Crude threshold to nocopy kernels if copy overhead is significant.
    if (1.0 / m + 1.0 / n >= FORCE_NOCOPY_THRESH) { return true; }

    if (m <= 378 && n <= 378 && k >= nthr * 378) return false;

    if (m >= nthr * 378 && k >= nthr * 378) return false;

    if (transb == no_trans) {
        if (m <= MN_NOCOPY_AVX2 && n <= MN_NOCOPY_AVX2) return true;
        if (n <= nthr * N_NOTRANSB_PER_THR) return true;
        if (k <= nthr * K_NOTRANSB_PER_THR) return true;
        if (m <= BM_NOCOPY_AVX2 && n >= nthr * N_NOTRANSB_PER_THR) return true;
    } else {
        if (m <= MN_NOCOPY_AVX2 && n <= MN_NOCOPY_AVX2) return true;
        if (n <= nthr * N_TRANSB_PER_THR) return true;
        if (k <= nthr * K_TRANSB_PER_THR) return true;
    }

    return false;
}

static inline bool nocopy_checker_avx512(int nthr, const int transa,
        const int transb, const dim_t m, const dim_t n, const dim_t k,
        const dim_t lda, const dim_t ldb, const dim_t ldc) {
    // Constants definition
    static const dim_t BAD_LD_MULT = 256;
    static const dim_t VERYBAD_LD_MULT = 1024;
    static const dim_t M_TRANSB_PER_THR = 28;
    static const dim_t N_TRANSB_PER_THR = 28;
    static const dim_t K_TRANSB_PER_THR = 1;
    static const dim_t MN_NOTRANSB_PER_THR = 28;
    static const dim_t K_NOTRANSB_PER_THR = 1;
    static const double FORCE_NOCOPY_THRESH = 0.00196;

    bool is_NT_case = transa == no_trans && transb == do_trans;
    bool is_TN_case = transa == do_trans && transb == no_trans;

    bool is_lda_bad = lda % BAD_LD_MULT == 0;
    bool is_ldb_bad = ldb % BAD_LD_MULT == 0;
    bool is_ldc_bad = ldc % BAD_LD_MULT == 0;
    bool is_ld_bad = is_lda_bad || is_ldb_bad || is_ldc_bad;

    bool is_lda_verybad = lda % VERYBAD_LD_MULT == 0;

    // Copy-based performs better for TN case with small N in sequential case.
    if (nthr == 1 && is_TN_case && m > 100
            && ((m < 1200 && n < 200 && k < 1200)
                    || (is_lda_bad && is_ldb_bad)))
        return false;

    // Crude threshold for nocopy kernels if copy overhead is significant.
    if (1.0 / m + 1.0 / n >= FORCE_NOCOPY_THRESH
            && !(is_lda_verybad && is_NT_case)) {
        return true;
    }

    // Copy strategy usually performs better than nocopy on "bad" leading
    // dimensions.
    if (is_ld_bad) {
        bool use_copy_based = false;

        if (m >= 32 && n > 16) use_copy_based = true;

        // Nocopy outperforms copy-based in certain conditions.
        if (m >= 32 && n == 16
                && (k >= 6400 || transa == do_trans || m == 4096))
            use_copy_based = true;

        if (use_copy_based) return false;
    }

    if (m <= 378 && n <= 378 && k >= nthr * 378) return false;

    if (m >= nthr * 378 && k >= nthr * 378) return false;

    if (transb == no_trans) {
        if (m <= nthr * MN_NOTRANSB_PER_THR) return true;
        if (n <= nthr * MN_NOTRANSB_PER_THR) return true;
        if (k <= nthr * K_NOTRANSB_PER_THR) return true;
    } else {
        if (m <= nthr * M_TRANSB_PER_THR && m >= n) return true;
        if (n <= nthr * N_TRANSB_PER_THR) return true;
        if (k <= nthr * K_TRANSB_PER_THR) return true;
    }
    return false;
}

template <typename a_type, typename b_type, typename c_type>
static inline bool nocopy_checker(
        int nthr, const gemm_info_t<a_type, b_type, c_type> *arg) {

    if (data_traits<a_type>::data_type != data_type::f32) return false;

    if (!mayiuse(avx)) return false;

    if (arg->force_nocopy) return true;

    auto m = arg->m, n = arg->n, k = arg->k;
    auto lda = arg->lda, ldb = arg->ldb, ldc = arg->ldc;
    auto transa = arg->transa, transb = arg->transb;
    auto packing = arg->packing;

    if (packing != pack_type::none) ldc = 64;

    if (arg->a_packed || arg->b_packed)
        return false;
    else if (mayiuse(avx512_core))
        return nocopy_checker_avx512(
                nthr, transa, transb, m, n, k, lda, ldb, ldc);
    else
        return nocopy_checker_avx2(
                nthr, transa, transb, m, n, k, lda, ldb, ldc);
}

template <typename a_type, typename b_type, typename c_type>
static inline void set_thread_opts_nopack(int nthrs, int nthrs_spawn,
        gemm_threading_t &thread_info,
        const gemm_info_t<a_type, b_type, c_type> *arg) {

    static constexpr dim_t N2D_MAX = 384;
    static constexpr dim_t M2D_MIN = 384;

    constexpr bool is_int8 = utils::one_of(
            data_traits<a_type>::data_type, data_type::s8, data_type::u8);
    bool isSgemm = data_traits<a_type>::data_type == data_type::f32;

    dim_t m = arg->m;
    dim_t n = arg->n;

    thread_info.nthrs_m = 0;
    thread_info.nthrs_n = 0;
    thread_info.nthrs_k = 0;
    thread_info.copy = copy_type::nonshared;
    thread_info.partition = partition_type::row_1d;

    // TODO Check if we can use dynamic scheduling for sgemm.
    // TODO Check if we should use 3D blocking.
    thread_info.nthrs_k = 1;

    bool condition_2D_bsrc = false;
    if (isSgemm) {
        // If m is large and n is small then do 1D partitioning for AVX2.
        if (!mayiuse(avx512_core) && n <= N2D_MAX && (m >= nthrs * M2D_MIN))
            condition_2D_bsrc = false;
        else
            condition_2D_bsrc
                    = ((n > nthrs * N2D_MAX) || (n <= nthrs * N2D_MAX / 2))
                    && (m >= 2 * M2D_MIN);
    } else {
        int scale = mayiuse(avx512_core) ? nthrs : 20;
        condition_2D_bsrc = (256 * m > scale * n) && (scale * m < 256 * n);
    }

    // TODO Check if we should use k-partitioning.

    int condition_1D_copya = false;
    if (mayiuse(avx512_core)) {
        const dim_t thresh = isSgemm ? N2D_MAX / 4 : 68;
        if (m >= 1000 && (n >= nthrs * thresh)) {
            condition_2D_bsrc = false;
            condition_1D_copya = true;
        }
    } else {
        if (m >= 1000 && n >= 4000) {
            condition_2D_bsrc = false;
            condition_1D_copya = true;
        }
    }

    // If A or B offset is non-zero, we need to keep 1D_copya to reduce update
    // overhead.
    // TODO: the reasons seems to be in copy_sum_bx routines. At least,
    //       after simple optimization of copy_sum_ax for avx512, similar
    //       restriction on offset B became unnecessary. Revisit.
    if (is_int8 && arg->ao != 0 && (arg->bo != 0 || mayiuse(avx512_core))) {
        condition_2D_bsrc = false;
        condition_1D_copya = true;
    }

    if (condition_2D_bsrc) {
        int nthrs_m = 1;
        int nthrs_n = nthrs;

        if (isSgemm) {
            while ((nthrs_n % 2 == 0)
                    && (n / nthrs > N2D_MAX || n / nthrs_n <= N2D_MAX / 2)
                    && (m / nthrs_m >= 2 * M2D_MIN) && (nthrs_m < 4)) {
                nthrs_m *= 2;
                nthrs_n /= 2;
            }

            thread_info.nthrs_m = nthrs_m;
            thread_info.nthrs_n = nthrs_n;
            thread_info.partition = partition_type::col_major_2d;
        } else {
            if (n <= 64 || n >= 256) {
                while (((nthrs_n > 1) && (n / nthrs_n < arg->un)
                               && (m / nthrs_m >= 2 * arg->um)
                               && mayiuse(avx512_core))
                        || ((nthrs_n % 2 == 0)
                                && (n / nthrs > N2D_MAX
                                        || n / nthrs_n <= N2D_MAX / 2)
                                && (m / nthrs_m >= 2 * M2D_MIN)
                                && (nthrs_m < 4))) {
                    nthrs_m *= 2;
                    nthrs_n /= 2;
                }

                thread_info.nthrs_m = nthrs_m;
                thread_info.nthrs_n = nthrs_n;
                thread_info.partition = partition_type::col_major_2d;
            } else {
                // Use 3D decomposition from pack api without k-partitioning.
                set_thread_opts_pack(nthrs, thread_info, arg, false);
            }
        }

    } else if (condition_1D_copya && dnnl_thr_syncable()) {
        // Use parallel copy A algorithm
        thread_info.copy = copy_type::shared_a;
        thread_info.partition = partition_type::col_1d;
        thread_info.nthrs_m = 1;
        thread_info.nthrs_n = nthrs_spawn; // Using all spawned threads.
    } else {
        auto veclen = get_vector_length<c_type>();

        if (m > n && (m >= nthrs * veclen || n < nthrs)) {
            if (n <= 20 && is_int8) {
                // Use 3D decomposition forcing m-blocking only.
                set_thread_opts_pack(
                        nthrs, thread_info, arg, false, true, false);
            } else {
                thread_info.partition = partition_type::row_1d;
                thread_info.nthrs_m = nthrs;
                thread_info.nthrs_n = 1;
            }
        } else {
            thread_info.partition = partition_type::col_1d;
            thread_info.nthrs_m = 1;
            thread_info.nthrs_n = nthrs;
        }
    }
}

template <typename a_type, typename b_type, typename c_type>
static inline void set_thread_opts_pack(int nthrs,
        gemm_threading_t &thread_info,
        const gemm_info_t<a_type, b_type, c_type> *arg,
        bool do_k_blocking = true, bool do_m_blocking = true,
        bool do_n_blocking = true) {

    constexpr bool is_int8 = utils::one_of(
            data_traits<a_type>::data_type, data_type::s8, data_type::u8);
    bool do_m_blocking_only = do_m_blocking && !do_n_blocking;

    auto m = arg->m, n = arg->n, k = arg->k;

    auto &nthr_m = thread_info.nthrs_m;
    auto &nthr_n = thread_info.nthrs_n;
    auto &nthr_k = thread_info.nthrs_k;
    auto &thread_m = thread_info.thread_m;
    auto &thread_n = thread_info.thread_n;
    auto &thread_k = thread_info.thread_k;
    auto &block_m = thread_info.block_m;
    auto &block_n = thread_info.block_n;
    auto &block_k = thread_info.block_k;

    constexpr auto MBLK = 64;
    constexpr auto NBLK = 64;
    auto KBLK = is_int8 ? 3072 : 256;
    KBLK = do_m_blocking_only && is_int8 ? 384 : KBLK;

    nthr_m = nthr_n = nthr_k = 1;
    thread_info.copy = copy_type::nonshared;
    thread_info.partition = partition_type::mnk_3d;

    auto choose_blocking
            = [](dim_t size_z, dim_t &thread_z, int &nthr_z, int block_z_init,
                      int &block_z, int block_align) {
                  thread_z = utils::div_up(size_z, nthr_z);
                  auto num_blk = utils::div_up(thread_z, block_z_init);
                  block_z = utils::div_up(thread_z, num_blk);
                  block_z = utils::rnd_up(block_z, block_align);
                  thread_z = num_blk * block_z;
                  if (thread_z * nthr_z > size_z)
                      nthr_z = utils::div_up(size_z, thread_z);
              };

    auto choose_m_blocking = [&]() {
        auto align = get_vector_length<c_type>();
        align = do_m_blocking_only ? arg->um : align;
        choose_blocking(m, thread_m, nthr_m, arg->bm, block_m, align);
    };
    auto choose_n_blocking = [&]() {
        choose_blocking(n, thread_n, nthr_n, arg->bn, block_n, arg->un);
    };
    auto choose_k_blocking = [&]() {
        auto align = nstl::max(arg->uk, dim_t(4));
        choose_blocking(k, thread_k, nthr_k, arg->bk, block_k, align);
    };

    // Choose k blocking.
    if ((m / MBLK + n / NBLK) < nthrs && do_k_blocking) {
        for (int nk = 1; nk <= 4 && k >= ((KBLK + 1) * nk); nk++)
            if (nthrs % nk == 0) nthr_k = nk;

        // Sacrifice one thread and try again if parallelism is too small in
        // n-dimension.
        if (nthr_k == 1 && nthrs > 1 && do_m_blocking_only) {
            nthrs--;
            for (int nk = 1; nk <= 4 && k >= ((KBLK + 1) * nk); nk++)
                if (nthrs % nk == 0) nthr_k = nk;
        }
    }

    choose_k_blocking();

    // Choose m/n blocking.
    auto min_mblk = mayiuse(avx512_core) ? (MBLK / 2) : arg->um;
    min_mblk = do_m_blocking ? min_mblk : m;
    min_mblk = do_m_blocking_only ? arg->um : min_mblk;
    auto min_nblk = do_n_blocking ? NBLK / 2 : n;

    std::tie(nthr_m, nthr_n) = partition_2d_minblk(m, n, MBLK, NBLK, min_mblk,
            min_nblk, arg->um, arg->un, nthrs / nthr_k,
            do_m_blocking && do_n_blocking && do_k_blocking);

    auto nthr_m_init = nthr_m, nthr_n_init = nthr_n;

    choose_m_blocking();
    choose_n_blocking();

    if (is_int8 && do_m_blocking && do_n_blocking) {
        // If we lost a thread in one dimension because we padded the blocking
        // size, try to rebalance the other dimensions.
        if ((nthr_n != nthr_n_init)
                && ((nthr_m + 1) * nthr_n * nthr_k <= nthrs)) {
            nthr_m++;
            choose_m_blocking();
        }

        if ((nthr_m != nthr_m_init)
                && (nthr_m * (nthr_n + 1) * nthr_k <= nthrs)) {
            nthr_n++;
            choose_n_blocking();
        }
    }
}

template <typename a_type, typename b_type, typename c_type>
static inline int set_thread_opts(int nthrs, int nthrs_spawn,
        gemm_threading_t &thread_info,
        const gemm_info_t<a_type, b_type, c_type> *arg) {

    thread_info.block_m = thread_info.block_n = thread_info.block_k = -1;
    thread_info.thread_m = thread_info.thread_n = thread_info.thread_k = -1;

    constexpr bool is_int8 = utils::one_of(
            data_traits<a_type>::data_type, data_type::s8, data_type::u8);
    constexpr bool is_bf16 = data_traits<a_type>::data_type == data_type::bf16;

    if (nocopy_checker(nthrs, arg)) {
        thread_info.copy = copy_type::no_copy;
        thread_info.partition = partition_type::mnk_3d;
        int nthrs_m = 0;
        int nthrs_n = 0;
        int nthrs_k = 0;
        int BM = 0;
        int BN = 0;
        int BK = 0;
        auto m = arg->m, n = arg->n, k = arg->k;

        if (mayiuse(avx512_core)) {
            gemm_utils::calc_nthr_nocopy_avx512_common(m, n, k, nthrs, &nthrs_m,
                    &nthrs_n, &nthrs_k, &BM, &BN, &BK);
        } else {
            gemm_utils::calc_nthr_nocopy_avx(m, n, k, nthrs, &nthrs_m, &nthrs_n,
                    &nthrs_k, &BM, &BN, &BK);
        }

        // Block information is being ignored. We will create partitioning
        // later.
        thread_info.nthrs_m = nthrs_m;
        thread_info.nthrs_n = nthrs_n;
        thread_info.nthrs_k = nthrs_k;
    } else {
        if (arg->packing != pack_type::none && (is_int8 || is_bf16))
            set_thread_opts_pack(nthrs, thread_info, arg);
        else
            set_thread_opts_nopack(nthrs, nthrs_spawn, thread_info, arg);
    }

    return thread_info.nthrs_m * thread_info.nthrs_n * thread_info.nthrs_k;
}

template <typename a_type, typename b_type, typename c_type>
static inline std::tuple<const a_type *, const b_type *, c_type *,
        const c_type *>
decompose_matrices(const gemm_slice_t &slice,
        const gemm_info_t<a_type, b_type, c_type> *arg) {

    dim_t stride_am = (arg->transa == no_trans) ? 1 : arg->lda;
    dim_t stride_ak = (arg->transa != no_trans) ? 1 : arg->lda;
    dim_t stride_bn = (arg->transb != no_trans) ? 1 : arg->ldb;
    dim_t stride_bk = (arg->transb == no_trans) ? 1 : arg->ldb;

    auto a = arg->a + slice.off_m * stride_am + slice.off_k * stride_ak;
    auto b = arg->b + slice.off_n * stride_bn + slice.off_k * stride_bk;
    auto c = arg->c + slice.off_m + slice.off_n * arg->ldc;

    dim_t co_stride;
    switch (arg->offsetc) {
        case offset_type::row: co_stride = slice.off_n; break;
        case offset_type::column: co_stride = slice.off_m; break;
        default: co_stride = 0; break;
    }
    auto co = arg->co + co_stride;

    return std::make_tuple(a, b, c, co);
}

template <typename a_type, typename b_type, typename c_type>
static dnnl_status_t parallel_a_copy(const int ithr, const int nthrs,
        const dim_t m, const dim_t n, const dim_t k, const a_type *a,
        const b_type *b, float beta, c_type *c, dim_t ldc, offset_type offsetc,
        const c_type *co, const gemm_info_t<a_type, b_type, c_type> *arg,
        char **p_shared_mem) {

    if (arg->packing != pack_type::none)
        return gemm_packing_driver(ithr, m, n, k, a, b, arg);

    const dim_t lda = arg->lda;
    const dim_t ldb = arg->ldb;
    const dim_t strideAm = (arg->transa == no_trans) ? 1 : lda;
    const dim_t strideAn = (arg->transa != no_trans) ? 1 : lda;
    const dim_t strideBm = (arg->transb == no_trans) ? 1 : ldb;

    float alpha = arg->alpha;

    constexpr bool is_int8 = utils::one_of(
            data_traits<a_type>::data_type, data_type::s8, data_type::u8);

    const std::shared_ptr<const gemm_pack_storage_t> &a_packed = arg->a_packed;

    // Scaling C matrix.
    if (!is_int8 && beta != 1.0f && beta != 0.0f) {
        scale_matrix(m, n, beta, c, ldc);
        beta = 1.0f;
    }

    // Padding along M, K dimensions.
    dim_t m_padd = get_m_padd_parallel_a(ithr, m, arg, nthrs);
    dim_t k_padd = get_k_padd(ithr, k, arg);

    size_t a_buf_nelems = m_padd * k_padd;

    // Allocate shared memory for A and its row sum buffers in master thread.
    char *mem = NULL;
    a_type *bufferA = NULL;
    c_type *a_row_sum = NULL;

    if (!a_packed) {
        if (ithr == 0) { // If thread master
            size_t mem_size = (a_buf_nelems * sizeof(*a) + PAGE_4K);

            if (is_int8) {
                size_t a_row_sum_nelems = m_padd;
                mem_size += a_row_sum_nelems * sizeof(*c) + PAGE_4K;
            }

            *p_shared_mem = (char *)malloc(mem_size, 128);
        }

        dnnl_thr_barrier();

        mem = *p_shared_mem;
        bufferA = (a_type *)align(mem, PAGE_4K);

        if (is_int8)
            a_row_sum = (c_type *)align(bufferA + a_buf_nelems, PAGE_4K);

        if (!mem) return dnnl_out_of_memory;
    }

    dnnl_status_t result = dnnl_success; // Return status

    dim_t sizeK = 0;
    dim_t blk_k = 0;
    for (dim_t Bk = 0; Bk < k; Bk += sizeK, blk_k++) {
        sizeK = k - Bk;
        if (sizeK > k_padd) sizeK = k_padd;

        // Scale C blocks by beta only for the first term of partial sum.
        auto beta_eff = (Bk == 0) ? beta : 1.0f;

        // Apply C offset for the last k-block of the partial sum.
        auto offsetc_eff = offset_type::none;
        if (Bk + sizeK == k) offsetc_eff = offsetc;

        dim_t sizeM = 0;
        for (dim_t Bm = 0; Bm < m; Bm += sizeM) {
            sizeM = m - Bm;
            if (sizeM > m_padd) sizeM = m_padd;

            if ((ithr < nthrs) && !a_packed) {
                dim_t band = (sizeM + nthrs - 1) / nthrs;
                band = utils::rnd_up(band, arg->um);

                dim_t offset = band * ithr;

                // If offset is too large don't use that thread for copying.
                if (offset >= sizeM) {
                    offset = 0;
                    band = 0;
                }

                // Handle the tail of the copy.
                if (offset + band > sizeM) { band = sizeM - offset; }

                if (band > 0) {
                    const a_type *a_block
                            = a + (Bm + offset) * strideAm + Bk * strideAn;

                    /* Row sum argument is ignored for non-integer kernels and
                     * scaling factor is ignored by 8-bit and 16-bit copy
                     * kernels.
                     */
                    arg->copyA(&sizeK, &band, a_block, &lda, &alpha,
                            bufferA + offset * sizeK, NULL, NULL,
                            a_row_sum + offset);
                }
            }
            if (!a_packed)
                dnnl_thr_barrier(); // Wait for finishing parallel copy.

            const b_type *b_block = b + Bk * strideBm;
            c_type *c_block = c + Bm;

            dim_t co_stride = 0;
            if (offsetc_eff == offset_type::fixed) {
                co_stride = 0;
            } else if (offsetc_eff == offset_type::row) {
                co_stride = 0;
            } else if (offsetc_eff == offset_type::column) {
                co_stride = Bm;
            }

            auto bufferA_eff
                    = a_packed ? a_packed->matrix<a_type>(0, Bm, Bk) : bufferA;
            auto a_row_sum_eff = a_packed
                    ? a_packed->row_sums<c_type>(0, Bm, blk_k)
                    : a_row_sum;

            auto this_result = kernel_driver_parallel_acopiedbcopy(ithr, sizeM,
                    n, sizeK, blk_k, Bk, bufferA_eff, b_block, beta_eff,
                    c_block, offsetc_eff, co + co_stride, a_row_sum_eff, arg);

            if (this_result != dnnl_success) result = this_result;

            if (!a_packed)
                dnnl_thr_barrier(); // Wait for kernel computations to finish.
        }
    }

    // Free memory allocated in master thread
    if (ithr == 0 && !a_packed) free(mem);

    return result;
}

template <typename T>
static inline void adjust_thread_count(dim_t m, dim_t n, dim_t k, int *nthrs) {

    const double omp_overhead_small_core = 3.0e+3;
    const double omp_intercept_big_core = 4.0e+3;
    const double omp_slope_big_core = 5.0e+2;

    auto veclen = get_vector_length<T>();
    const double fp_per_cycle = 2.0 * 2.0 * veclen;

    if (mayiuse(avx2) && !mayiuse(avx512_core))
        if (m > 10 * n && n < *nthrs)
            if (m / *nthrs < veclen * 3)
                *nthrs = nstl::max(m / veclen / 3, dim_t(1));

    double gemm_cycles = m * n * k / fp_per_cycle;
    if (data_traits<T>::data_type == data_type::f32) {
        gemm_cycles *= 2.0;
    } else {
        gemm_cycles *= 8.0;
    }

    int i = *nthrs;

    // Use a different model for omp overheads if nthrs is <= 4
    if (*nthrs <= 4 && omp_overhead_small_core > 0) {
        double omp_cycles = omp_overhead_small_core;
        if (gemm_cycles < omp_cycles) {
            *nthrs = 1;
            return;
        } else {
            while (i > 1) {
                if (omp_cycles * i < gemm_cycles * (i - 1)) break;
                --i;
            }
        }
    } else {
        if (gemm_cycles < (omp_intercept_big_core + 2 * omp_slope_big_core)) {
            *nthrs = 1;
            return;
        }

        // adaptive decrement to march faster·
        while (i > 1) {
            double omp_cycles = omp_intercept_big_core + i * omp_slope_big_core;
            if (omp_cycles * i < gemm_cycles * (i - 1)) break;

            if (i < 10)
                i -= 2;
            else if (i < 30)
                i -= 4;
            else
                i -= 8;
        }
    }

    if (i < 1) i = 1;

    *nthrs = i;
}

template <typename a_type, typename b_type, typename c_type>
static dnnl_status_t call_no_copy_sgemm(
        gemm_info_t<a_type, b_type, c_type> *arg) {

    if (arg->packing == pack_type::none) {
        int m_s32 = (int)arg->m;
        int n_s32 = (int)arg->n;
        int k_s32 = (int)arg->k;
        int lda_s32 = (int)arg->lda;
        int ldb_s32 = (int)arg->ldb;
        int ldc_s32 = (int)arg->ldc;
        auto transa_char = (arg->transa != do_trans) ? "N" : "T";
        auto transb_char = (arg->transb != do_trans) ? "N" : "T";

        if (mayiuse(avx512_core))
            return jit_avx512_common_gemm_f32(transa_char, transb_char, &m_s32,
                    &n_s32, &k_s32, &arg->alpha, (float *)arg->a, &lda_s32,
                    (float *)arg->b, &ldb_s32, &arg->beta, (float *)arg->c,
                    &ldc_s32, (float *)arg->co);
        else
            return jit_avx_gemm_f32(transa_char, transb_char, &m_s32, &n_s32,
                    &k_s32, &arg->alpha, (float *)arg->a, &lda_s32,
                    (float *)arg->b, &ldb_s32, &arg->beta, (float *)arg->c,
                    &ldc_s32, (float *)arg->co);
    } else
        return pack_no_copy(arg);
}

template <typename a_type, typename b_type, typename c_type>
static dnnl_status_t gemm_threading_driver(
        gemm_info_t<a_type, b_type, c_type> *arg) {

    auto packing = (arg->packing != pack_type::none);
    auto is_a_packed = (arg->transa == packed);
    auto is_b_packed = (arg->transb == packed);
    constexpr bool is_int8 = utils::one_of(
            data_traits<a_type>::data_type, data_type::s8, data_type::u8);
    constexpr bool is_bf16 = data_traits<a_type>::data_type == data_type::bf16;

    if ((arg->m <= 0) || (arg->n <= 0)) return dnnl_success;

    if (!is_a_packed && !is_b_packed && jump_to_gemv_s8x8s32(arg))
        return dnnl_success;

    if (!is_a_packed && !is_b_packed && jump_to_gemv(arg) == dnnl_success)
        return dnnl_success;

    if (is_a_packed && arg->bo != 0)
        if (!arg->a_packed->has_row_sums()) return dnnl_invalid_arguments;

    if (is_b_packed && arg->ao != 0)
        if (!arg->b_packed->has_col_sums()) return dnnl_invalid_arguments;

    auto nthr_max = (dnnl_in_parallel()) ? 1 : dnnl_get_max_threads();
    int nthr_goal = nthr_max;

    adjust_thread_count<c_type>(arg->m, arg->n, arg->k, &nthr_goal);

    const gemm_threading_t *force_threading = nullptr;
    gemm_threading_t force_k_decomp;

    // Initialize per-thread data.
    // Note: to support k blocking with non-packed GEMM, threading must be
    //   chosen now and force_threading set.
    if (!packing) {
        // Override choice of thread count if data is pre-packed for a particular
        //  number of threads.
        if (is_a_packed && is_b_packed)
            if (arg->a_packed->threading() != arg->b_packed->threading())
                return dnnl_invalid_arguments;
        if (is_a_packed)
            force_threading = &arg->a_packed->threading();
        else if (is_b_packed)
            force_threading = &arg->b_packed->threading();
        else if (arg->m <= 768 && arg->n <= 768 && arg->k >= 2048 && is_bf16) {
            // Try k-partitioning.
            set_thread_opts_pack(nthr_goal, force_k_decomp, arg);

            // Decide partition type later if no partitions in k-dimension.
            if (force_k_decomp.nthrs_k > 1) force_threading = &force_k_decomp;
        } else if (arg->n <= 128 && arg->k >= 3072 && is_int8) {
            // Use k-partitioning if necessary.
            // Use 3D decomposition from pack api without n-partitioning.
            set_thread_opts_pack(
                    nthr_goal, force_k_decomp, arg, true, true, false);

            // Decide partition type later if no partitions in k-dimension.
            if (force_k_decomp.nthrs_k > 1 && force_k_decomp.nthrs_m > 1)
                force_threading = &force_k_decomp;
        }

        if (force_threading) {
            nthr_goal = force_threading->nthrs();
            arg->update_blocking(*force_threading);
        }
    } else {
        // Prepare packed data layout.
        gemm_pack_storage_t *pack_dst = arg->pack_dst;
        bool do_a = (arg->packing == pack_type::pack_a);

        pack_dst->which() = do_a ? matrix_id::a : matrix_id::b;
        pack_dst->setup(nthr_goal, do_a && is_int8, !do_a && is_int8);

        auto &thread_info = pack_dst->threading();
        force_threading = &thread_info;

        nthr_goal = set_thread_opts(nthr_goal, nthr_max, thread_info, arg);
        arg->update_blocking(thread_info);

        if (thread_info.copy != copy_type::no_copy) {
            for (int ithr = 0; ithr < nthr_goal; ithr++) {
                if (!pack_dst->is_first_thread_in_slice(ithr)) continue;

                auto slice = thread_info.get_thread_slice(
                        ithr, arg->m, arg->n, arg->k);

                auto m = slice.m, n = slice.n, k = slice.k;

                auto m_padd = (thread_info.copy == copy_type::shared_a)
                        ? get_m_padd_parallel_a(
                                ithr, m, arg, thread_info.nthrs())
                        : get_m_padd(ithr, m, arg);
                auto n_padd = get_n_padd(ithr, n, k, arg);
                auto k_padd = get_k_padd(ithr, k, arg);

                do_a ? pack_dst->set_blocking(ithr, m, k, m_padd, k_padd)
                     : pack_dst->set_blocking(ithr, k, n, k_padd, n_padd);
            }
        } else {
            auto ld = do_a ? gemm_utils::get_ld_padd<a_type>(arg->m)
                           : gemm_utils::get_ld_padd<b_type>(arg->k);

            pack_dst->set_nocopy(0, no_trans, ld, do_a ? arg->k : arg->n);
        }

        do_a ? pack_dst->finalize<a_type, c_type>()
             : pack_dst->finalize<b_type, c_type>();

        if (arg->measure_only) return dnnl_success;
    }

    if (nocopy_checker(nthr_goal, arg)) return call_no_copy_sgemm(arg);

    if (nthr_goal == 1)
        return gemm_kernel_driver(0, arg->m, arg->n, arg->k, arg->a, arg->b,
                arg->beta, arg->c, arg->ldc, arg->offsetc, arg->co, arg);

    bool k_blocking = force_threading && (force_threading->nthrs_k > 1);
    bool k_summing = k_blocking && !packing;

    auto *thread_arg = (gemm_per_thread_t<c_type> *)malloc(
            sizeof(gemm_per_thread_t<c_type>) * nthr_max, PAGE_4K);

    if (!thread_arg) return dnnl_out_of_memory;

    dim_t max_mt = 0, max_nt = 0;
    for (int ithr = 0; ithr < nthr_max; ithr++) {
        thread_arg[ithr].result = dnnl_success;
        thread_arg[ithr].compute_done = false;
        thread_arg[ithr].c_local = thread_arg[ithr].c_global = nullptr;
        thread_arg[ithr].ldc_global = arg->ldc;
        thread_arg[ithr].ldc_local = 0;

        if (force_threading) {
            thread_arg[ithr].slice = force_threading->get_thread_slice(
                    ithr, arg->m, arg->n, arg->k);
            thread_arg[ithr].nthr_k = force_threading->nthrs_k;
            thread_arg[ithr].thr_k_stride = force_threading->thr_k_stride();
            max_mt = nstl::max(max_mt, thread_arg[ithr].slice.m);
            max_nt = nstl::max(max_nt, thread_arg[ithr].slice.n);
        } else {
            thread_arg[ithr].slice = {0, 0, 0, 0, 0, 0, 0, 0, 0};
            thread_arg[ithr].nthr_k = 1;
            thread_arg[ithr].thr_k_stride = 0;
        }
    }

    // Create temporary C buffers for k blocking if needed.
    c_type *c_local_storage = nullptr;
    if (k_summing) {
        dim_t ldc_local = gemm_utils::get_ld_padd<c_type>(max_mt);
        dim_t c_local_stride = ldc_local * max_nt;
        c_local_storage = (c_type *)malloc(
                sizeof(c_type) * c_local_stride * nthr_goal, PAGE_4K);

        if (!c_local_storage) {
            free(thread_arg);
            return dnnl_out_of_memory;
        }

        for (int ithr = 0; ithr < nthr_goal; ithr++) {
            thread_arg[ithr].c_local = c_local_storage + ithr * c_local_stride;
            thread_arg[ithr].ldc_local = ldc_local;
        }
    }

    char *shared_mem = NULL;

    // Always use the maximum number of threads to avoid OMP overhead that can
    // occur due to change thread counts.
    int nthr_spawn = dnnl_thr_syncable() ? nthr_max : nthr_goal;

    parallel(nthr_spawn, [&](int ithr, int nthr) {
        int nthr_eff = force_threading ? nthr_goal : nstl::min(nthr_goal, nthr);

        if (nthr_eff == 1) {
            thread_arg[0].result = gemm_kernel_driver(0, arg->m, arg->n, arg->k,
                    arg->a, arg->b, arg->beta, arg->c, arg->ldc, arg->offsetc,
                    arg->co, arg);
        } else {
            gemm_threading_t thread_info;

            if (force_threading)
                thread_info = *force_threading;
            else {
<<<<<<< HEAD
                nthr_eff = set_thread_opts(nthr_eff, thread_info, arg);
=======
                nthr_eff = set_thread_opts(nthr_eff, nthr, thread_info, arg);
>>>>>>> eab9060c
                if (ithr < nthr_eff)
                    thread_arg[ithr].slice = thread_info.get_thread_slice(
                            ithr, arg->m, arg->n, arg->k);
            }

            for (; ithr < nthr_eff; ithr += nthr) {
                // Get submatrices and parameters for this thread's GEMM.
                const a_type *a = nullptr;
                const b_type *b = nullptr;
                c_type *c = nullptr;
                const c_type *co = nullptr;
                std::tie(a, b, c, co)
                        = decompose_matrices(thread_arg[ithr].slice, arg);

                auto m = thread_arg[ithr].slice.m;
                auto n = thread_arg[ithr].slice.n;
                auto k = thread_arg[ithr].slice.k;
                thread_arg[ithr].c_global = c;
                auto c_eff = c;
                auto ldc_eff = arg->ldc;
                auto beta_eff = arg->beta;
                auto offsetc_eff = arg->offsetc;

                // For all but first k block: substitute local C matrix and
                // disable postops.
                if (k_summing && thread_arg[ithr].slice.ithr_k > 0) {
                    c_eff = thread_arg[ithr].c_local;
                    ldc_eff = thread_arg[ithr].ldc_local;
                    beta_eff = 0;
                    offsetc_eff = offset_type::none;
                }

                // Dispatch appropriate GEMM driver.
                switch (thread_info.copy) {
                    case copy_type::shared_a:
                        thread_arg[ithr].result = parallel_a_copy(ithr,
                                nthr_eff, m, n, k, a, b, beta_eff, c_eff,
                                ldc_eff, offsetc_eff, co, arg, &shared_mem);
                        break;

                    default:
                    case copy_type::nonshared:
                        thread_arg[ithr].result = gemm_kernel_driver(ithr, m, n,
                                k, a, b, beta_eff, c_eff, ldc_eff, offsetc_eff,
                                co, arg);
                        break;

                    case copy_type::no_copy:
                        // This route is taken only if we realize we need no-copy
                        //  after launching the parallel section, due to less
                        //  threads being spawned than expected.
                        assert(data_traits<a_type>::data_type
                                == data_type::f32);
                        assert(arg->packing == pack_type::none);

                        if (mayiuse(avx512_core)) {
                            avx512_common_gemm_f32::sgemm_nocopy_driver(
                                    arg->transa == no_trans ? "N" : "T",
                                    arg->transb == no_trans ? "N" : "T", m, n,
                                    k, &arg->alpha, (float *)a, arg->lda,
                                    (float *)b, arg->ldb, &beta_eff,
                                    (float *)c_eff, ldc_eff, NULL, NULL);
                        } else {
                            avx_gemm_f32::sgemm_nocopy_driver(
                                    arg->transa == no_trans ? "N" : "T",
                                    arg->transb == no_trans ? "N" : "T", m, n,
                                    k, &arg->alpha, (float *)a, arg->lda,
                                    (float *)b, arg->ldb, &beta_eff,
                                    (float *)c_eff, ldc_eff, NULL, NULL);
                        }
                        thread_arg[ithr].result = dnnl_success;
                        break;
                }

                    // Sum thread results along k dimension, parallelized in the n
                    // dimension. To avoid deadlocks, results are summed later if
                    // not all threads are running concurrently. We can only detect
                    // if this is safe when using OpenMP.
#if DNNL_THR_SYNC == 1
                if (k_summing && (nthr >= nthr_eff)) {
                    thread_arg[ithr].compute_done = true;
                    sum_k_blocks(ithr, thread_arg, true);
                }
#endif
            }
        }
    });

    dnnl_status_t result = dnnl_success; // Initialize to success
    for (int ithr = 0; ithr < nthr_max; ithr++) {
        if (thread_arg[ithr].result != dnnl_success) {
            result = static_cast<dnnl_status_t>(thread_arg[ithr].result);
            break;
        }
    }

    // Sum thread results along k dimension if this wasn't done earlier.
    if (k_summing && !thread_arg[0].compute_done) {
        parallel(nthr_goal, [&](int ithr, int nthr) {
            for (; ithr < nthr_goal; ithr += nthr)
                sum_k_blocks(ithr, thread_arg, false);
        });
    }

    if (c_local_storage) dnnl::impl::free(c_local_storage);
    dnnl::impl::free(thread_arg);

    return result;
}

template <typename a_type, typename b_type, typename c_type>
dnnl_status_t gemm_driver(const char *transA, const char *transB,
        const char *offsetC, const int *m, const int *n, const int *k,
        const float *alpha, const a_type *a, const int *lda, const a_type *oa,
        const b_type *b, const int *ldb, const b_type *ob, const float *beta,
        c_type *c, const int *ldc, const c_type *oc, const bool force_nocopy,
        pack_type packing, gemm_pack_storage_t *pack_dst, bool measure_only) {

    constexpr bool is_int8 = utils::one_of(
            data_traits<a_type>::data_type, data_type::s8, data_type::u8);
    MAYBE_UNUSED(is_int8);

    // gemm_driver supports bfloat16 gemm for Intel AVX512 and
    // Intel AVX512 BF16.
    assert(IMPLICATION(data_traits<a_type>::data_type == data_type::bf16,
            mayiuse(avx512_core) && !force_nocopy));

    // gemm_driver supports 8-bit integer Intel AVX512, Intel AVX2, Intel AVX,
    // Intel SSE4.1 and Intel DL Boost.
    assert(IMPLICATION(is_int8, mayiuse(sse41) && !mayiuse(avx512_mic)));

    // gemm_driver supports sgemm for Intel AVX512, Intel AVX2, Intel AVX,
    // and Intel SSE4.1
    assert(IMPLICATION(
            data_traits<a_type>::data_type == data_type::f32, mayiuse(sse41)));

    // 8-bit integer gemm doesn't support nocopy kernels.
    assert(IMPLICATION(is_int8, !force_nocopy));

    // gemm_driver can only dispatch nocopy for avx and above.
    assert(IMPLICATION(force_nocopy, mayiuse(avx)));

    gemm_info_t<a_type, b_type, c_type> args(transA, transB, offsetC, m, n, k,
            alpha, a, lda, oa, b, ldb, ob, beta, c, ldc, oc, force_nocopy,
            packing, pack_dst, measure_only);

    // Check if copy algorithm kernels were generated on supported ISAs.
    assert(args.hasKernels());

    if (!args.hasKernels()) return dnnl_unimplemented;

    return gemm_threading_driver(&args);
}

template // Instantiate gemm_bf16bf16f32
        dnnl_status_t
        gemm_driver<bfloat16_t, bfloat16_t, float>(const char *transA,
                const char *transB, const char *offsetC, const int *m,
                const int *n, const int *k, const float *alpha,
                const bfloat16_t *a, const int *lda, const bfloat16_t *oa,
                const bfloat16_t *b, const int *ldb, const bfloat16_t *ob,
                const float *beta, float *c, const int *ldc, const float *oc,
                const bool force_nocopy, pack_type packing,
                gemm_pack_storage_t *pack_dst, bool measure_only);

template // Instantiate gemm_s8s8s32
        dnnl_status_t
        gemm_driver<int8_t, int8_t, int32_t>(const char *transA,
                const char *transB, const char *offsetC, const int *m,
                const int *n, const int *k, const float *alpha, const int8_t *a,
                const int *lda, const int8_t *oa, const int8_t *b,
                const int *ldb, const int8_t *ob, const float *beta, int32_t *c,
                const int *ldc, const int32_t *oc, const bool force_nocopy,
                pack_type packing, gemm_pack_storage_t *pack_dst,
                bool measure_only);

template // Instantiate gemm_s8u8s32
        dnnl_status_t
        gemm_driver<int8_t, uint8_t, int32_t>(const char *transA,
                const char *transB, const char *offsetC, const int *m,
                const int *n, const int *k, const float *alpha, const int8_t *a,
                const int *lda, const int8_t *oa, const uint8_t *b,
                const int *ldb, const uint8_t *ob, const float *beta,
                int32_t *c, const int *ldc, const int32_t *oc,
                const bool force_nocopy, pack_type packing,
                gemm_pack_storage_t *pack_dst, bool measure_only);

template // Instantiate sgemm
        dnnl_status_t
        gemm_driver<float, float, float>(const char *transA, const char *transB,
                const char *offsetC, const int *m, const int *n, const int *k,
                const float *alpha, const float *a, const int *lda,
                const float *oa, const float *b, const int *ldb,
                const float *ob, const float *beta, float *c, const int *ldc,
                const float *oc, const bool force_nocopy, pack_type packing,
                gemm_pack_storage_t *pack_dst, bool measure_only);

} // namespace cpu
} // namespace impl
} // namespace dnnl<|MERGE_RESOLUTION|>--- conflicted
+++ resolved
@@ -1628,11 +1628,7 @@
             if (force_threading)
                 thread_info = *force_threading;
             else {
-<<<<<<< HEAD
-                nthr_eff = set_thread_opts(nthr_eff, thread_info, arg);
-=======
                 nthr_eff = set_thread_opts(nthr_eff, nthr, thread_info, arg);
->>>>>>> eab9060c
                 if (ithr < nthr_eff)
                     thread_arg[ithr].slice = thread_info.get_thread_slice(
                             ithr, arg->m, arg->n, arg->k);
