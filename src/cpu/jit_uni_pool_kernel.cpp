/*******************************************************************************
* Copyright 2017-2020 Intel Corporation
* Copyright 2018 YANDEX LLC
*
* Licensed under the Apache License, Version 2.0 (the "License");
* you may not use this file except in compliance with the License.
* You may obtain a copy of the License at
*
*     http://www.apache.org/licenses/LICENSE-2.0
*
* Unless required by applicable law or agreed to in writing, software
* distributed under the License is distributed on an "AS IS" BASIS,
* WITHOUT WARRANTIES OR CONDITIONS OF ANY KIND, either express or implied.
* See the License for the specific language governing permissions and
* limitations under the License.
*******************************************************************************/

#include "c_types_map.hpp"
#include "cpu_pooling_pd.hpp"
#include "nstl.hpp"
#include "utils.hpp"

#include "jit_uni_pool_kernel.hpp"

namespace dnnl {
namespace impl {
namespace cpu {

using namespace Xbyak;
using namespace alg_kind;

#define GET_OFF(field) offsetof(jit_pool_call_s, field)

template <cpu_isa_t isa>
status_t jit_uni_pool_kernel<isa>::init_conf(jit_pool_conf_t &jpp,
        memory_tracking::registrar_t &scratchpad, const pooling_pd_t *ppd) {

    const auto &pd = *ppd->desc();
    const memory_desc_wrapper src_d(
            ppd->is_fwd() ? ppd->src_md() : ppd->diff_src_md());
    const memory_desc_wrapper dst_d(
            ppd->is_fwd() ? ppd->dst_md() : ppd->diff_dst_md());

    jpp.is_training = pd.prop_kind == prop_kind::forward_training;
    jpp.is_backward = pd.prop_kind == prop_kind::backward_data;

    const int ndims = src_d.ndims();
    using namespace format_tag;
    auto blocked_fmt_tag = utils::one_of(isa, avx512_common, avx512_core)
            ? utils::pick(ndims - 3, nCw16c, nChw16c, nCdhw16c)
            : utils::pick(ndims - 3, nCw8c, nChw8c, nCdhw8c);

    // src_d.data_type() is equal to dst_d.data_type(). This is checked in init
    auto ncsp_fmt_tag = (jpp.is_backward && isa == avx512_core && ndims < 5
                                && src_d.data_type() == data_type::bf16)
            ? utils::pick(ndims - 3, ncw, nchw)
            : format_tag::undef;

    auto nspc_fmt_tag = (ndims <= 5 && src_d.data_type() == data_type::bf16)
            ? utils::pick(ndims - 3, nwc, nhwc, ndhwc)
            : format_tag::undef;

    auto fmt_tag = src_d.matches_one_of_tag(
            blocked_fmt_tag, ncsp_fmt_tag, nspc_fmt_tag);
    if (!dst_d.matches_tag(fmt_tag)) return status::unimplemented;

    if (fmt_tag == ncsp_fmt_tag) {
        // plain layout allowed for BWD_D only now:
        // transform input to blocked f32, call f32 jit, transform result to
        // plain output
        jpp.is_bf16 = false;
        jpp.dt_size = types::data_type_size(data_type::f32);
        jpp.tag_kind = jptg_ncsp;
    } else {
        jpp.is_bf16 = (src_d.data_type() == data_type::bf16
                && dst_d.data_type() == data_type::bf16);
        jpp.dt_size = types::data_type_size(src_d.data_type());
        jpp.tag_kind = (fmt_tag == nspc_fmt_tag) ? jptg_nspc : jptg_blocked;
    }

    jpp.isa = (jpp.is_bf16 && mayiuse(avx512_core_bf16)) ? avx512_core_bf16
                                                         : isa;

    bool args_ok = true && mayiuse(isa) && (fmt_tag != format_tag::undef)
            && IMPLICATION(jpp.is_bf16, mayiuse(avx512_core))
            && utils::one_of(pd.alg_kind, pooling_max,
                    pooling_avg_include_padding, pooling_avg_exclude_padding);
    if (!args_ok) return status::unimplemented;

    bool is_avx512 = utils::one_of(isa, avx512_common, avx512_core);
    const int simd_w = is_avx512 ? 16 : 8;

    jpp.ndims = ndims;
    jpp.mb = src_d.dims()[0];
    jpp.c_without_padding = src_d.dims()[1];
    jpp.c = utils::rnd_up(jpp.c_without_padding, simd_w);
    if (fmt_tag != ncsp_fmt_tag && jpp.c > src_d.padded_dims()[1])
        return status::unimplemented;

    jpp.id = (ndims == 5) ? src_d.dims()[2] : 1;
    jpp.ih = (ndims == 3) ? 1 : src_d.dims()[ndims - 2];
    jpp.iw = src_d.dims()[ndims - 1];
    jpp.od = (ndims == 5) ? dst_d.dims()[2] : 1;
    jpp.oh = (ndims == 3) ? 1 : dst_d.dims()[ndims - 2];
    jpp.ow = dst_d.dims()[ndims - 1];

    jpp.stride_d = (ndims == 5) ? pd.strides[0] : 1;
    jpp.stride_h = (ndims == 3) ? 1 : pd.strides[ndims - 4];
    jpp.stride_w = pd.strides[ndims - 3];
    jpp.kd = (ndims == 5) ? pd.kernel[0] : 1;
    jpp.kh = (ndims == 3) ? 1 : pd.kernel[ndims - 4];
    jpp.kw = pd.kernel[ndims - 3];

    jpp.f_pad = (ndims == 5) ? pd.padding[0][0] : 0;
    jpp.t_pad = (ndims == 3) ? 0 : pd.padding[0][ndims - 4];
    jpp.l_pad = pd.padding[0][ndims - 3];

    int back_pad = calculate_end_padding(
            jpp.f_pad, jpp.od, jpp.id, jpp.stride_d, jpp.kd);
    int bottom_pad = calculate_end_padding(
            jpp.t_pad, jpp.oh, jpp.ih, jpp.stride_h, jpp.kh);
    int right_pad = calculate_end_padding(
            jpp.l_pad, jpp.ow, jpp.iw, jpp.stride_w, jpp.kw);

    if (jpp.f_pad >= jpp.kd || jpp.t_pad >= jpp.kh || jpp.l_pad >= jpp.kw
            || back_pad >= jpp.kd || bottom_pad >= jpp.kh
            || right_pad >= jpp.kw)
        return status::unimplemented;

    jpp.alg = pd.alg_kind;

    jpp.ind_dt = ppd->workspace_md() ? ppd->workspace_md()->data_type
                                     : data_type::undef;

    jpp.simple_alg = jpp.is_training
            || IMPLICATION(jpp.is_backward, jpp.kd <= jpp.stride_d);

    jpp.c_block = simd_w;

    jpp.nb_c = jpp.c / jpp.c_block;
    if (jpp.alg == pooling_max) {
        jpp.ur_w = is_avx512 ? 16 : 4;
        if (jpp.is_training)
            jpp.ur_w = is_avx512 ? 9 : 3;
        else if (jpp.is_backward)
            jpp.ur_w = is_avx512 ? 6 : 3;
    } else {
        if (jpp.is_backward)
            jpp.ur_w = is_avx512 ? 12 : 6;
        else
            jpp.ur_w = is_avx512 ? 24 : 12;
    }
    if (jpp.is_bf16) {
        jpp.ur_w = (!isa_has_bf16(jpp.isa))
                ? jpp.ur_w - 4 // Free registers for AVX512 emulation
                : jpp.ur_w - 1; // Free register for cvt from bf16 to f32
    }

    if (jpp.ow < jpp.ur_w) jpp.ur_w = jpp.ow;
    if (jpp.l_pad > jpp.ur_w) return status::unimplemented;
    jpp.ur_w_tail = jpp.ow % jpp.ur_w;

    // scratchpad for c_block slice of input and/or output
    using namespace memory_tracking::names;
    int nscr = nstl::min(dnnl_get_max_threads(), jpp.mb * jpp.nb_c);
    if (jpp.tag_kind == jptg_ncsp) {
        scratchpad.book(key_pool_src_plain2blocked_cvt,
                jpp.dt_size * jpp.c_block * jpp.id * jpp.ih * jpp.iw * nscr);
        scratchpad.book(key_pool_dst_plain2blocked_cvt,
                jpp.dt_size * jpp.c_block * jpp.od * jpp.oh * jpp.ow * nscr);
        scratchpad.book(key_pool_ind_plain2blocked_cvt,
                sizeof(uint32_t) * jpp.c_block * jpp.od * jpp.oh * jpp.ow
                        * nscr);
    }

    return status::success;
}

template <cpu_isa_t isa>
inline void jit_uni_pool_kernel<isa>::maybe_recalculate_divisor(
        int jj, int ur_w, int pad_l, int pad_r) {
    if (jpp.alg == pooling_avg_exclude_padding) {
        int kw = jpp.kw;
        int stride_w = jpp.stride_w;

        int non_zero_kw = kw;
        non_zero_kw -= nstl::max(0, pad_l - jj * stride_w);
        non_zero_kw -= nstl::max(0, pad_r - (ur_w - 1 - jj) * stride_w);

        if (non_zero_kw != prev_kw) {
            mov(tmp_gpr, float2int((float)non_zero_kw));
            movq(xmm_tmp, tmp_gpr);
            uni_vbroadcastss(vmm_tmp, xmm_tmp);
            uni_vmulps(vmm_tmp, vmm_tmp, vmm_ker_area_h);
            prev_kw = non_zero_kw;
        }
    }
}

template <cpu_isa_t isa>
inline void jit_uni_pool_kernel<isa>::avg_step(int ur_w, int pad_l, int pad_r) {

    int iw = jpp.iw;
    int kw = jpp.kw;
    int stride_w = jpp.stride_w;
    int c_block = jpp.c_block;
    const int c_off = (jpp.tag_kind == jptg_nspc) ? jpp.c : c_block;
    Label kd_label, kh_label;

    for (int jj = 0; jj < ur_w; jj++) {
        if (jpp.is_backward) {
            load(jj, reg_output, jpp.dt_size * jj * c_off);
            maybe_recalculate_divisor(jj, ur_w, pad_l, pad_r);
            uni_vdivps(vreg(jj), vreg(jj), vmm_tmp);
        } else {
            uni_vpxor(vreg(jj), vreg(jj), vreg(jj));
        }
    }

    if (jpp.simple_alg && jpp.ndims == 5) {
        push(reg_input);
        push(reg_output);
        mov(aux_reg_input_d, reg_input);
        mov(ki, ptr[reg_param + GET_OFF(kd_padding)]);
        L(kd_label);
        mov(aux_reg_input, aux_reg_input_d);
    } else {
        mov(aux_reg_input, reg_input);
    }

    xor_(kj, kj);
    L(kh_label);
    {
        for (int ki = 0; ki < kw; ki++) {
            int jj_start = nstl::max(0, utils::div_up(pad_l - ki, stride_w));
            int jj_end = ur_w
                    - utils::div_up(
                            nstl::max(0, ki + pad_r - (kw - 1)), stride_w);

            for (int jj = jj_start; jj < jj_end; jj++) {
                int aux_input_offset = (ki + jj * stride_w - pad_l) * c_off;
                if (aux_input_offset > iw * c_off) continue;
                int input_offset = jpp.dt_size * aux_input_offset;
                if (jpp.is_backward) {
                    load(ur_w + jj, aux_reg_input, input_offset);
                    uni_vaddps(vreg(ur_w + jj), vreg(ur_w + jj), vreg(jj));
                    if (jpp.is_bf16) {
                        if (!isa_has_bf16(jpp.isa))
                            bf16_emu_->vcvtneps2bf16(
                                    yreg(ur_w + jj), zreg(ur_w + jj));
                        else
                            vcvtneps2bf16(yreg(ur_w + jj), vreg(ur_w + jj));
                        vmovdqu16(ptr[aux_reg_input + input_offset],
                                yreg(ur_w + jj));
                    } else {
                        uni_vmovups(vmmword[aux_reg_input + input_offset],
                                vreg(ur_w + jj));
                    }
                } else {
                    if (jpp.is_bf16) {
                        vmovups(ymm_tmp_1, ptr[aux_reg_input + input_offset]);
                        vpermw(vmm_tmp_1 | k_mask_cvt | T_z, vmm_idx(),
                                vmm_tmp_1);

                        uni_vaddps(vreg(jj), vreg(jj), vmm_tmp_1);
                    } else {
                        uni_vaddps(vreg(jj), vreg(jj),
                                ptr[aux_reg_input + input_offset]);
                    }
                }
            }
        }
        add(aux_reg_input, jpp.dt_size * iw * c_off);
        inc(kj);
        cmp(kj, reg_kh);
        jl(kh_label, T_NEAR);
    }

    if (jpp.simple_alg && jpp.ndims == 5) {
        add(aux_reg_input_d, jpp.dt_size * jpp.ih * iw * c_off);
        dec(ki);
        cmp(ki, 0);
        jg(kd_label, T_NEAR);
        pop(reg_output);
        pop(reg_input);
    }

    if (!jpp.is_backward) {
        for (int jj = 0; jj < ur_w; jj++) {
            maybe_recalculate_divisor(jj, ur_w, pad_l, pad_r);
            uni_vdivps(vreg(jj), vreg(jj), vmm_tmp);
            if (jpp.is_bf16) {
                if (!isa_has_bf16(jpp.isa))
                    bf16_emu_->vcvtneps2bf16(yreg(jj), zreg(jj));
                else
                    vcvtneps2bf16(yreg(jj), vreg(jj));
                vmovdqu16(ptr[reg_output + jpp.dt_size * jj * c_off], yreg(jj));
            } else {
                uni_vmovups(vmmword[reg_output + jpp.dt_size * jj * c_off],
                        vreg(jj));
            }
        }
    }
}

template <cpu_isa_t isa>
inline void jit_uni_pool_kernel<isa>::max_step_fwd(
        int ur_w, int pad_l, int pad_r) {
    int iw = jpp.iw;
    int kw = jpp.kw;
    int stride_w = jpp.stride_w;
    int c_block = jpp.c_block;
    const int c_off = (jpp.tag_kind == jptg_nspc) ? jpp.c : c_block;
    Label kd_label, kh_label;

    mov(tmp_gpr, float2int(nstl::numeric_limits<float>::lowest()));
    movq(xmm_tmp, tmp_gpr);
    uni_vbroadcastss(vmm_tmp, xmm_tmp);

    for (int jj = 0; jj < ur_w; jj++) {
        uni_vmovups(vreg(jj), vmm_tmp);
        if (jpp.is_training)
            uni_vpxor(vreg(2 * ur_w + jj), vreg(2 * ur_w + jj),
                    vreg(2 * ur_w + jj));
    }
    if (jpp.is_training) {
        movq(xmm_tmp, reg_k_shift);
        uni_vpbroadcastd(vmm_k_offset, xmm_tmp);
    }
    if (jpp.ndims == 5) {
        push(reg_input);
        push(reg_output);
        mov(aux_reg_input_d, reg_input);
        mov(ki, ptr[reg_param + GET_OFF(kd_padding)]);
        L(kd_label);
        mov(aux_reg_input, aux_reg_input_d);
    } else {
        mov(aux_reg_input, reg_input);
    }
    xor_(kj, kj);
    L(kh_label);
    {
        for (int ki = 0; ki < kw; ki++) {
            int jj_start = nstl::max(0, utils::div_up(pad_l - ki, stride_w));
            int jj_end = ur_w
                    - utils::div_up(
                            nstl::max(0, ki + pad_r - (kw - 1)), stride_w);
            for (int jj = jj_start; jj < jj_end; jj++) {
                int aux_input_offset = (ki + jj * stride_w - pad_l) * c_off;
                if (aux_input_offset > iw * c_off) continue;
                int input_offset = jpp.dt_size * aux_input_offset;
                load(ur_w + jj, aux_reg_input, input_offset);
                if (isa == sse41) {
                    movups(vmm_mask, vreg(jj));
                    cmpps(vmm_mask, vreg(ur_w + jj), _cmp_lt_os);
                    blendvps(vreg(jj), vreg(ur_w + jj));
                    if (jpp.is_training)
                        blendvps(vreg(2 * ur_w + jj), vmm_k_offset);
                } else if (isa == avx) {
                    vcmpps(vreg(3 * ur_w + jj), vreg(jj), vreg(ur_w + jj),
                            _cmp_lt_os);
                    vblendvps(vreg(jj), vreg(jj), vreg(ur_w + jj),
                            vreg(3 * ur_w + jj));
                    if (jpp.is_training)
                        vblendvps(vreg(2 * ur_w + jj), vreg(2 * ur_w + jj),
                                vmm_k_offset, vreg(3 * ur_w + jj));
                } else {
                    vcmpps(k_store_mask, vreg(jj), vreg(ur_w + jj), _cmp_lt_os);
                    vblendmps(
                            vreg(jj) | k_store_mask, vreg(jj), vreg(ur_w + jj));
                    if (jpp.is_training)
                        vblendmps(vreg(2 * ur_w + jj) | k_store_mask,
                                vreg(2 * ur_w + jj), vmm_k_offset);
                }
            }
            if (jpp.is_training) {
                if (isa == avx && !mayiuse(avx2)) {
                    avx_vpadd1(vmm_k_offset, vmm_one, xmm_tmp);
                } else {
                    uni_vpaddd(vmm_k_offset, vmm_k_offset, vmm_one);
                }
            }
        }
        add(aux_reg_input, jpp.dt_size * iw * c_off);
        inc(kj);
        cmp(kj, reg_kh);
        jl(kh_label, T_NEAR);
    }

    if (jpp.ndims == 5) {
        add(aux_reg_input_d, jpp.dt_size * jpp.ih * iw * c_off);
        if (jpp.is_training) {
            mov(tmp_gpr, ptr[reg_param + GET_OFF(kd_padding_shift)]);
            movq(xmm_tmp, tmp_gpr);
            uni_vpbroadcastd(vmm_tmp, xmm_tmp);
            if (isa == avx && !mayiuse(avx2)) {
                Xmm t(vmm_mask.getIdx());
                avx_vpadd1(vmm_k_offset, xmm_tmp, t);
            } else {
                uni_vpaddd(vmm_k_offset, vmm_k_offset, vmm_tmp);
            }
        }

        dec(ki);
        cmp(ki, 0);
        jg(kd_label, T_NEAR);
        pop(reg_output);
        pop(reg_input);
    }

    for (int jj = 0; jj < ur_w; jj++) {
        if (jpp.is_bf16) {
            if (!isa_has_bf16(jpp.isa))
                bf16_emu_->vcvtneps2bf16(yreg(jj), zreg(jj));
            else
                vcvtneps2bf16(yreg(jj), vreg(jj));
            vmovups(ptr[reg_output + jpp.dt_size * jj * c_off], yreg(jj));
        } else {
            uni_vmovups(
                    vmmword[reg_output + jpp.dt_size * jj * c_off], vreg(jj));
        }
        if (jpp.is_training) {
            const size_t step_index
                    = jj * c_off * types::data_type_size(jpp.ind_dt);

            auto x = xreg(2 * ur_w + jj);
            if (jpp.ind_dt == data_type::u8) {
                if (isa == sse41) {
                    for (int i = 0; i < 4; ++i)
                        pextrb(ptr[reg_index + step_index + i], x, 4 * i);
                } else if (isa == avx) {
                    auto y = yreg(2 * ur_w + jj);
                    if (jj == 0) {
                        movd(xmm_tmp, reg_shuf_mask);
                        uni_vpbroadcastd(vmm_tmp, xmm_tmp);
                    }
                    if (mayiuse(avx2)) {
                        vpshufb(y, y, vmm_tmp);
                        movd(ptr[reg_index + step_index], x);
                        vperm2i128(y, y, y, 0x1u);
                        movd(ptr[reg_index + step_index + 4], x);
                    } else {
                        Xmm t(vmm_mask.getIdx());
                        vextractf128(t, y, 0);
                        vpshufb(t, t, xmm_tmp);
                        movd(ptr[reg_index + step_index], t);
                        vextractf128(t, y, 1);
                        vpshufb(t, t, xmm_tmp); // ymm_tmp[:128]==ymm_tmp[127:0]
                        movd(ptr[reg_index + step_index + 4], t);
                    }
                } else {
                    auto v = vreg(2 * ur_w + jj);
                    vpmovusdb(x, v);
                    vmovups(ptr[reg_index + step_index], v | k_index_mask);
                }
            } else {
                uni_vmovups(ptr[reg_index + step_index], vreg(2 * ur_w + jj));
            }
        }
    }
}

template <cpu_isa_t isa>
inline void jit_uni_pool_kernel<isa>::max_step_bwd(
        int ur_w, int pad_l, int pad_r) {

    int iw = jpp.iw;
    int kw = jpp.kw;
    int stride_w = jpp.stride_w;
    int c_block = jpp.c_block;
    const int c_off = (jpp.tag_kind == jptg_nspc) ? jpp.c : c_block;
    Label kd_label, kh_label;

    for (int jj = 0; jj < ur_w; jj++) {
        load(jj, reg_output, jpp.dt_size * jj * c_off);
        const size_t step_index
                = jj * c_off * types::data_type_size(jpp.ind_dt);
        if (jpp.ind_dt == data_type::u8) {
            if (isa == sse41) {
                movd(xreg(ur_w + jj), ptr[reg_index + step_index]);
                pmovzxbd(vreg(ur_w + jj), xreg(ur_w + jj));
            } else if (isa == avx) {
                movq(xreg(ur_w + jj), ptr[reg_index + step_index]);
                if (!mayiuse(avx2)) {
                    avx_pmovzxbd(vreg(ur_w + jj), xreg(ur_w + jj), xmm_tmp);
                } else {
                    vpmovzxbd(vreg(ur_w + jj), xreg(ur_w + jj));
                }
            } else {
                vmovups(vreg(ur_w + jj) | k_index_mask,
                        ptr[reg_index + step_index]);
                vpmovzxbd(vreg(ur_w + jj), xreg(ur_w + jj));
            }
        } else {
            uni_vmovups(vreg(ur_w + jj), ptr[reg_index + step_index]);
        }
    }
    movq(xmm_tmp, reg_k_shift);
    uni_vpbroadcastd(vmm_k_offset, xmm_tmp);

    if (jpp.simple_alg && jpp.ndims == 5) {
        push(reg_input);
        push(reg_output);
        if (isa == sse41) {
            // Save rdi since it is used in maskmovdqu
            assert(dst_ptr == rdi);
            push(dst_ptr);
        }
        mov(aux_reg_input_d, reg_input);
        mov(ki, ptr[reg_param + GET_OFF(kd_padding)]);
        mov(reg_kd_pad_shift, ptr[reg_param + GET_OFF(kd_padding_shift)]);
        L(kd_label);
        mov(aux_reg_input, aux_reg_input_d);
    } else {
        mov(aux_reg_input, reg_input);
    }

    xor_(kj, kj);
    L(kh_label);
    {
        for (int ki = 0; ki < kw; ki++) {
            int jj_start = nstl::max(0, utils::div_up(pad_l - ki, stride_w));
            int jj_end = ur_w
                    - utils::div_up(
                            nstl::max(0, ki + pad_r - (kw - 1)), stride_w);
            for (int jj = jj_start; jj < jj_end; jj++) {
                int aux_input_offset = (ki + jj * stride_w - pad_l) * c_off;
                if (aux_input_offset > iw * c_off) continue;
                int input_offset = jpp.dt_size * aux_input_offset;
                load(2 * ur_w + jj, aux_reg_input, input_offset);
                if (isa == sse41) {
                    mov(dst_ptr, aux_reg_input);
                    add(dst_ptr, input_offset);

                    movups(vreg(3 * ur_w + jj), vreg(ur_w + jj));
                    pcmpeqd(vreg(3 * ur_w + jj), vmm_k_offset);
                    addps(vreg(2 * ur_w + jj), vreg(jj));
                    maskmovdqu(vreg(2 * ur_w + jj), vreg(3 * ur_w + jj));
                } else if (isa == avx) {
                    if (mayiuse(avx2)) {
                        vpcmpeqd(vreg(3 * ur_w + jj), vreg(ur_w + jj),
                                vmm_k_offset);
                    } else {
                        avx_pcmpeqd(vreg(3 * ur_w + jj), vreg(ur_w + jj),
                                vmm_k_offset, xmm_tmp);
                    }
                    vaddps(vreg(2 * ur_w + jj), vreg(2 * ur_w + jj), vreg(jj));
                    vmaskmovps(vmmword[aux_reg_input + input_offset],
                            vreg(3 * ur_w + jj), vreg(2 * ur_w + jj));
                } else {
                    vpcmpeqd(k_store_mask, vreg(ur_w + jj), vmm_k_offset);
                    vblendmps(vmm_tmp | k_store_mask | T_z, vreg(jj), vreg(jj));
                    vaddps(vreg(2 * ur_w + jj), vreg(2 * ur_w + jj), vmm_tmp);
                    if (jpp.is_bf16) {
                        if (!isa_has_bf16(jpp.isa))
                            bf16_emu_->vcvtneps2bf16(
                                    yreg(2 * ur_w + jj), zreg(2 * ur_w + jj));
                        else
                            vcvtneps2bf16(
                                    yreg(2 * ur_w + jj), vreg(2 * ur_w + jj));
                        vmovdqu16(ptr[aux_reg_input
                                          + jpp.dt_size * aux_input_offset],
                                yreg(2 * ur_w + jj));
                    } else {
                        vmovups(vmmword[aux_reg_input
                                        + jpp.dt_size * aux_input_offset],
                                vreg(2 * ur_w + jj));
                    }
                }
            }
            if (isa == avx && !mayiuse(avx2)) {
                avx_vpadd1(vmm_k_offset, vmm_one, xmm_tmp);
            } else {
                uni_vpaddd(vmm_k_offset, vmm_k_offset, vmm_one);
            }
        }
        add(aux_reg_input, jpp.dt_size * iw * c_off);
        inc(kj);
        cmp(kj, reg_kh);
        jl(kh_label, T_NEAR);
    }
    if (jpp.simple_alg && jpp.ndims == 5) {
        add(aux_reg_input_d, jpp.dt_size * jpp.ih * iw * c_off);

        mov(tmp_gpr, reg_kd_pad_shift);
        movq(xmm_tmp, tmp_gpr);
        uni_vpbroadcastd(vmm_tmp, xmm_tmp);
        if (isa == avx && !mayiuse(avx2)) {
            Xmm t(vmm_mask.getIdx());
            avx_vpadd1(vmm_k_offset, vmm_tmp, t);
        } else {
            uni_vpaddd(vmm_k_offset, vmm_k_offset, vmm_tmp);
        }

        dec(ki);
        cmp(ki, 0);
        jg(kd_label, T_NEAR);
        if (isa == sse41) {
            // Save rdi since it is used in maskmovdqu
            assert(dst_ptr == rdi);
            pop(dst_ptr);
        }
        pop(reg_output);
        pop(reg_input);
    }
}

template <cpu_isa_t isa>
void jit_uni_pool_kernel<isa>::maybe_zero_diff_src() {
    const int c_off = (jpp.tag_kind == jptg_nspc) ? jpp.c : jpp.c_block;
    assert(c_off * sizeof(float) % cpu_isa_traits<isa>::vlen == 0);
    Label l_skip, l_zero;

    auto reg_oh = tmp_gpr;
    mov(reg_oh, ptr[reg_param + GET_OFF(oh)]);
    cmp(reg_oh, 0);
    jz(l_skip, T_NEAR);

    if (jpp.ndims == 5) {
        mov(zero_size, ptr[reg_param + GET_OFF(oh)]);
        mov(tmp_gpr, jpp.ih * jpp.iw * c_off * jpp.dt_size);
        imul(zero_size, tmp_gpr);
    }

    auto vzero = vmm_tmp;
    auto yzero = ymm_tmp;
    uni_vpxor(vzero, vzero, vzero);

    auto reg_off = tmp_gpr;
    xor_(reg_off, reg_off);

    L(l_zero);
    {
        const int dim = jpp.iw * c_off * jpp.dt_size;
<<<<<<< HEAD
        const int step = jpp.dt_size
                * ((jpp.tag_kind == jptg_nspc) ? jpp.c : jpp.c_block);
=======
        const int step = (jpp.tag_kind == jptg_nspc)
                ? jpp.dt_size * jpp.c
                : (jpp.is_bf16) ? cpu_isa_traits<isa>::vlen / 2
                                : cpu_isa_traits<isa>::vlen;
>>>>>>> eab9060c
        for (int i = 0; i < dim; i += step)
            if (jpp.is_bf16) {
                vmovdqu16(ptr[reg_input + reg_off + i], yzero);
            } else {
                uni_vmovups(ptr[reg_input + reg_off + i], vzero);
            }
        add(reg_off, dim);
        if (jpp.ndims == 5)
            cmp(reg_off, zero_size);
        else
            cmp(reg_off, jpp.ih * dim);
        jl(l_zero, T_NEAR);
    }

    L(l_skip);
}

template <cpu_isa_t isa>
void jit_uni_pool_kernel<isa>::generate() {

    this->preamble();

    Label idx_table;

    int ow = jpp.ow;
    int iw = jpp.iw;
    int kw = jpp.kw;
    int kh = jpp.kh;
    int ur_w = jpp.ur_w;
    int c_block = jpp.c_block;
    int stride_w = jpp.stride_w;
    int l_pad = jpp.l_pad;
    int ur_w_tail = jpp.ur_w_tail;
    const int c_off = (jpp.tag_kind == jptg_nspc) ? jpp.c : c_block;

    int n_oi = ow / ur_w;

    prev_kw = 0;

    int vlen = cpu_isa_traits<isa>::vlen;

#if defined(_WIN32)
    // Always mimic the Unix ABI (see the note about maskmovdqu in the header
    // file).
    xor_(rdi, rcx);
    xor_(rcx, rdi);
    xor_(rdi, rcx);
#endif
    if (!isa_has_bf16(jpp.isa) && jpp.is_bf16) bf16_emu_->init_vcvtneps2bf16();

    mov(reg_input, ptr[reg_param + GET_OFF(src)]);
    mov(reg_output, ptr[reg_param + GET_OFF(dst)]);
    if (jpp.alg == pooling_max && (jpp.is_training || jpp.is_backward))
        mov(reg_index, ptr[reg_param + GET_OFF(indices)]);
    mov(reg_kh, ptr[reg_param + GET_OFF(kh_padding)]);
    mov(reg_k_shift, ptr[reg_param + GET_OFF(kh_padding_shift)]);
    mov(reg_ker_area_h, ptr[reg_param + GET_OFF(ker_area_h)]);

    if (jpp.is_bf16) {
        mov(tmp_gpr.cvt32(), 0xAAAAAAAA);
        kmovd(k_mask_cvt, tmp_gpr.cvt32());

        mov(tmp_gpr, idx_table);
        vmovups(vmm_idx(), ptr[tmp_gpr]);
    }

    if (jpp.is_backward && jpp.simple_alg) maybe_zero_diff_src();

    if (jpp.alg == pooling_max && (jpp.is_training || jpp.is_backward)) {
        mov(tmp_gpr, 1);
        movq(xmm_one, tmp_gpr);
        uni_vpbroadcastd(vmm_one, xmm_one);

        if (isa == avx) {
            mov(reg_shuf_mask, 0x0c080400);
        } else if (isa >= avx512_common) {
            mov(tmp_gpr.cvt32(), 0x000f);
            kmovw(k_index_mask, tmp_gpr.cvt32());
        }
    }

    int r_pad = nstl::max(0, ((ow - 1) * stride_w) + kw - 1 - (iw + l_pad - 1));
    int r_pad1 = (ur_w * n_oi - 1) * stride_w + kw - 1 - (iw + l_pad - 1);
    if (r_pad1 > 0) n_oi--;

    if (jpp.alg == pooling_avg_exclude_padding) {
        movq(xmm_ker_area_h, reg_ker_area_h);
        uni_vpbroadcastd(vmm_ker_area_h, xmm_ker_area_h);
    }

    if (jpp.alg == pooling_avg_include_padding) {
        mov(tmp_gpr, float2int((float)(kw * kh * jpp.kd)));
        movq(xmm_tmp, tmp_gpr);
        uni_vpbroadcastd(vmm_tmp, xmm_tmp);
    }
    if (l_pad > 0) {
        n_oi--;
        if (n_oi < 0 && r_pad1 > 0) {
            step(ur_w, l_pad, r_pad1);
        } else {
            step(ur_w, l_pad, 0);
        }

        if (isa == sse41) {
            if (n_oi < 0 && r_pad1 > 0) {
                step_high_half(ur_w, l_pad, r_pad1);
            } else {
                step_high_half(ur_w, l_pad, 0);
            }
        }

        if (isa == sse41) {
            add(reg_input,
                    jpp.dt_size * (ur_w * stride_w - l_pad) * c_block - vlen);
            add(reg_output, jpp.dt_size * ur_w * c_block - vlen);
            if (jpp.alg == pooling_max && (jpp.is_training || jpp.is_backward))
                add(reg_index,
                        (2 * ur_w - 1) * c_block / 2
                                * types::data_type_size(jpp.ind_dt));
        } else {
            add(reg_input, jpp.dt_size * (ur_w * stride_w - l_pad) * c_off);
            add(reg_output, jpp.dt_size * ur_w * c_off);
            if (jpp.alg == pooling_max && (jpp.is_training || jpp.is_backward))
                add(reg_index,
                        ur_w * c_off * types::data_type_size(jpp.ind_dt));
        }
    }

    xor_(oi_iter, oi_iter);
    if (n_oi > 0) {
        Label ow_loop;
        L(ow_loop);
        {
            step(ur_w, 0, 0);

            if (isa == sse41) { step_high_half(ur_w, 0, 0); }

            if (isa == sse41) {
                add(reg_input, jpp.dt_size * ur_w * stride_w * c_block - vlen);
                add(reg_output, jpp.dt_size * ur_w * c_block - vlen);
                if (jpp.alg == pooling_max
                        && (jpp.is_training || jpp.is_backward))
                    add(reg_index,
                            (2 * ur_w - 1) * c_block / 2
                                    * types::data_type_size(jpp.ind_dt));
            } else {
                add(reg_input, jpp.dt_size * ur_w * stride_w * c_off);
                add(reg_output, jpp.dt_size * ur_w * c_off);
                if (jpp.alg == pooling_max
                        && (jpp.is_training || jpp.is_backward))
                    add(reg_index,
                            ur_w * c_off * types::data_type_size(jpp.ind_dt));
            }

            inc(oi_iter);
            cmp(oi_iter, n_oi);
            jl(ow_loop, T_NEAR);
        }
    }

    if (r_pad1 > 0 && n_oi >= 0) {
        step(ur_w, 0, r_pad1);

        if (isa == sse41) { step_high_half(ur_w, 0, r_pad1); }

        if (isa == sse41) {
            add(reg_input, jpp.dt_size * ur_w * stride_w * c_block - vlen);
            add(reg_output, jpp.dt_size * ur_w * c_block - vlen);
            if (jpp.alg == pooling_max && (jpp.is_training || jpp.is_backward))
                add(reg_index,
                        (2 * ur_w - 1) * c_block / 2
                                * types::data_type_size(jpp.ind_dt));
        } else {
            add(reg_input, jpp.dt_size * ur_w * stride_w * c_off);
            add(reg_output, jpp.dt_size * ur_w * c_off);
            if (jpp.alg == pooling_max && (jpp.is_training || jpp.is_backward))
                add(reg_index,
                        ur_w * c_off * types::data_type_size(jpp.ind_dt));
        }
    }

    if (ur_w_tail != 0) {
        step(ur_w_tail, 0, r_pad);

        if (isa == sse41) { step_high_half(ur_w_tail, 0, r_pad); }
    }

    this->postamble();

    if (jpp.is_bf16) {
        align(64);
        L(idx_table);
        const uint16_t _idx[] = {0, 0, 1, 1, 2, 2, 3, 3, 4, 4, 5, 5, 6, 6, 7, 7,
                8, 8, 9, 9, 10, 10, 11, 11, 12, 12, 13, 13, 14, 14, 15, 15};
        for (size_t i = 0; i < sizeof(_idx) / sizeof(_idx[0]); ++i)
            dw(_idx[i]);
    }
}

template struct jit_uni_pool_kernel<sse41>;
template struct jit_uni_pool_kernel<avx>; // implements both <avx> and <avx2>
template struct jit_uni_pool_kernel<avx512_common>;
template struct jit_uni_pool_kernel<avx512_core>;

} // namespace cpu
} // namespace impl
} // namespace dnnl

// vim: et ts=4 sw=4 cindent cino+=l0,\:4,N-s<|MERGE_RESOLUTION|>--- conflicted
+++ resolved
@@ -632,15 +632,10 @@
     L(l_zero);
     {
         const int dim = jpp.iw * c_off * jpp.dt_size;
-<<<<<<< HEAD
-        const int step = jpp.dt_size
-                * ((jpp.tag_kind == jptg_nspc) ? jpp.c : jpp.c_block);
-=======
         const int step = (jpp.tag_kind == jptg_nspc)
                 ? jpp.dt_size * jpp.c
                 : (jpp.is_bf16) ? cpu_isa_traits<isa>::vlen / 2
                                 : cpu_isa_traits<isa>::vlen;
->>>>>>> eab9060c
         for (int i = 0; i < dim; i += step)
             if (jpp.is_bf16) {
                 vmovdqu16(ptr[reg_input + reg_off + i], yzero);
