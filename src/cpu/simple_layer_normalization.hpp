/*******************************************************************************
* Copyright 2019 Intel Corporation
*
* Licensed under the Apache License, Version 2.0 (the "License");
* you may not use this file except in compliance with the License.
* You may obtain a copy of the License at
*
*     http://www.apache.org/licenses/LICENSE-2.0
*
* Unless required by applicable law or agreed to in writing, software
* distributed under the License is distributed on an "AS IS" BASIS,
* WITHOUT WARRANTIES OR CONDITIONS OF ANY KIND, either express or implied.
* See the License for the specific language governing permissions and
* limitations under the License.
*******************************************************************************/

#ifndef CPU_SIMPLE_LAYER_NORMALIZATION_HPP
#define CPU_SIMPLE_LAYER_NORMALIZATION_HPP

#include "cpu_layer_normalization_pd.hpp"
<<<<<<< HEAD
=======
#include "dnnl_thread.hpp"
>>>>>>> 98b0de90
#include "memory_tracking.hpp"
#include "reorder_pd.hpp"
#include "utils.hpp"

namespace dnnl {
namespace impl {
namespace cpu {
/* Stats and src here are compatible if
 * stat_strides[:] == data_strides[:] / last_data_dimension
 * i.e. abcd & abc, bacd & bac - compatible */
static status_t fill_compatible_stats_md(
        const memory_desc_t &src_md, memory_desc_t &stat_md) {
    stat_md = src_md;
    stat_md.ndims -= 1;
    return memory_desc_init_by_blocking_desc(
            stat_md, src_md.format_desc.blocking);
}

static status_t create_reorder_pd(engine_t *engine,
        const memory_desc_t *from_md, const memory_desc_t *to_md,
        const primitive_desc_t **reorder_pd) {

    const primitive_attr_t attr;
    primitive_desc_t *r_pd = nullptr;
    status_t status = dnnl_reorder_primitive_desc_create(
            &r_pd, from_md, engine, to_md, engine, &attr);
    *reorder_pd = r_pd;
    return status;
}

struct simple_layer_normalization_fwd_t : public primitive_impl_t {
    struct pd_t : public cpu_layer_normalization_fwd_pd_t {
        pd_t(engine_t *engine, const layer_normalization_desc_t *adesc,
                const primitive_attr_t *attr,
                const layer_normalization_fwd_pd_t *hint_fwd_pd)
            : cpu_layer_normalization_fwd_pd_t(engine, adesc, attr, hint_fwd_pd)
            , reorder_pd_(nullptr) {}

        pd_t(const pd_t &other) : cpu_layer_normalization_fwd_pd_t(other) {
            copy_from(other);
        }

        pd_t &operator=(const pd_t &other) {
<<<<<<< HEAD
            MKLDNN_SHORT_CIRCUIT_SELF_ASSIGN(other);
=======
            DNNL_SHORT_CIRCUIT_SELF_ASSIGN(other);
>>>>>>> 98b0de90
            cpu_layer_normalization_fwd_pd_t::operator=(other);
            clear();
            copy_from(other);
            return *this;
        }
        ~pd_t() { clear(); }

        DECLARE_COMMON_PD_T("simple_layer_normalization:any",
                simple_layer_normalization_fwd_t);

        status_t init() {
            using namespace data_type;
            const memory_desc_wrapper src_d(src_md());
            const memory_desc_wrapper stat_d(stat_md());

            bool ok = true && is_fwd() && !has_zero_dim_memory()
                    && utils::everyone_is(f32, src_md()->data_type,
                            stat_md()->data_type, dst_md()->data_type)
                    && IMPLICATION(
                            use_scaleshift(), weights_md()->data_type == f32)
                    && src_d.is_blocking_desc()
                    && src_d.blocking_desc().strides[ndims() - 1]
                            == 1 //plain format, last logical dim is last physical
                    && attr()->has_default_values();
            if (!ok) return status::unimplemented;

            CHECK(fill_compatible_stats_md(*src_md(), reordered_stat_md_));

            if (reordered_stat_md_ != *stat_md() && !stats_are_tmp()) {
                CHECK(create_reorder_pd(engine_,
                        stats_are_src() ? stat_md() : &reordered_stat_md_,
                        stats_are_src() ? &reordered_stat_md_ : stat_md(),
                        &reorder_pd_));
            }

            init_scratchpad();
            return status::success;
        }

        bool use_tmp_stats() const { return reorder_pd_ || stats_are_tmp(); }

        const primitive_desc_t *reorder_pd_;
        memory_desc_t reordered_stat_md_;

    private:
        void init_scratchpad() {
            using namespace memory_tracking::names;
            auto scratchpad = scratchpad_registry().registrar();
            if (use_tmp_stats()) {
                scratchpad.book(
                        key_lnorm_tmp_mean, sizeof(float) * across_axis());
                scratchpad.book(
                        key_lnorm_tmp_var, sizeof(float) * across_axis());
            }
        }

        void clear() { delete reorder_pd_; }

        void copy_from(const pd_t &other) {
            reordered_stat_md_ = other.reordered_stat_md_;
            reorder_pd_
                    = other.reorder_pd_ ? other.reorder_pd_->clone() : nullptr;
        }
    };

    simple_layer_normalization_fwd_t(const pd_t *apd)
        : primitive_impl_t(apd), reorder_(nullptr) {
        if (pd()->reorder_pd_) pd()->reorder_pd_->create_primitive(&reorder_);
    }

    ~simple_layer_normalization_fwd_t() { delete reorder_; }

    void reorder_stat(const exec_ctx_t &ctx, const memory_arg_t &in,
            const memory_arg_t &out) const {
        exec_args_t r_args;
        r_args[DNNL_ARG_SRC] = in;
        r_args[DNNL_ARG_DST] = out;
        exec_ctx_t r_ctx(ctx.stream(), std::move(r_args));
        reorder_->execute(r_ctx);
    }

    virtual status_t execute(const exec_ctx_t &ctx) const override {
        /* LN supports arbitraty layout for input/output statistics.
         * For best performance we compute LN with statistics in the same format
         * as data tensor (i.e. data in abcd, stats in abc) and user's
         * input/output statistics are reordered if necessary */
        using namespace memory_tracking::names;
        auto scratchpad = ctx.get_scratchpad_grantor();
        auto mean_handle = scratchpad.template get<void>(key_lnorm_tmp_mean);
        auto variance_handle = scratchpad.template get<void>(key_lnorm_tmp_var);
        memory_t mean(pd()->engine(), &(pd()->reordered_stat_md_),
                memory_flags_t::use_backend_ptr, mean_handle);
        memory_t variance(pd()->engine(), &(pd()->reordered_stat_md_),
                memory_flags_t::use_backend_ptr, variance_handle);

        // reorder input stats
        if (pd()->stats_are_src() && reorder_) {
            reorder_stat(ctx, ctx.args().at(DNNL_ARG_MEAN), {&mean, false});
            reorder_stat(
                    ctx, ctx.args().at(DNNL_ARG_VARIANCE), {&variance, false});
        }
        execute_forward(ctx);
        // reorder output stats
        if (!pd()->stats_are_src() && reorder_) {
            reorder_stat(ctx, {&mean, true}, ctx.args().at(DNNL_ARG_MEAN));
            reorder_stat(
                    ctx, {&variance, true}, ctx.args().at(DNNL_ARG_VARIANCE));
        }

        return status::success;
    }

private:
    void execute_forward(const exec_ctx_t &ctx) const;
    const pd_t *pd() const { return (const pd_t *)primitive_impl_t::pd(); }
    primitive_t *reorder_;
};

struct simple_layer_normalization_bwd_t : public primitive_impl_t {
    struct pd_t : public cpu_layer_normalization_bwd_pd_t {
        pd_t(engine_t *engine, const layer_normalization_desc_t *adesc,
                const primitive_attr_t *attr,
                const layer_normalization_fwd_pd_t *hint_fwd_pd)
            : cpu_layer_normalization_bwd_pd_t(engine, adesc, attr, hint_fwd_pd)
            , reorder_pd_(nullptr) {}

        pd_t(const pd_t &other) : cpu_layer_normalization_bwd_pd_t(other) {
            copy_from(other);
        }

        pd_t &operator=(const pd_t &other) {
<<<<<<< HEAD
            MKLDNN_SHORT_CIRCUIT_SELF_ASSIGN(other);
=======
            DNNL_SHORT_CIRCUIT_SELF_ASSIGN(other);
>>>>>>> 98b0de90
            cpu_layer_normalization_bwd_pd_t::operator=(other);
            clear();
            copy_from(other);
            return *this;
        }
        ~pd_t() { clear(); }

        DECLARE_COMMON_PD_T("simple_layer_normalization:any",
                simple_layer_normalization_bwd_t);

        status_t init() {
            using namespace data_type;
            const memory_desc_wrapper src_d(src_md());
            const memory_desc_wrapper stat_d(stat_md());

            bool ok = true && is_bwd() && !has_zero_dim_memory()
                    && utils::everyone_is(f32, src_md()->data_type,
                            diff_src_md()->data_type, stat_md()->data_type)
                    && IMPLICATION(use_scaleshift(),
                            utils::everyone_is(f32, weights_md()->data_type,
                                    diff_weights_md()->data_type))
                    && src_d.is_blocking_desc()
                    && src_d.blocking_desc().strides[ndims() - 1]
                            == 1 //plain format, last logical dim is last physical
                    && attr()->has_default_values();
            if (!ok) return status::unimplemented;

            CHECK(fill_compatible_stats_md(*src_md(), reordered_stat_md_));

            if (reordered_stat_md_ != *stat_md()) {
                CHECK(create_reorder_pd(
                        engine_, stat_md(), &reordered_stat_md_, &reorder_pd_));
            }

            init_scratchpad();
            return status::success;
        }

        bool use_tmp_stats() const { return reorder_pd_; }

        const primitive_desc_t *reorder_pd_;
        memory_desc_t reordered_stat_md_;

    private:
        void init_scratchpad() {
            using namespace memory_tracking::names;
            auto scratchpad = scratchpad_registry().registrar();
            if (use_tmp_stats()) {
                scratchpad.book(
                        key_lnorm_tmp_mean, sizeof(float) * across_axis());
                scratchpad.book(
                        key_lnorm_tmp_var, sizeof(float) * across_axis());
            }
            scratchpad.book(key_lnorm_reduction,
                    sizeof(float) * 2 * norm_axis() * dnnl_get_max_threads());
            scratchpad.book(
                    key_lnorm_tmp_diff_ss, sizeof(float) * 2 * norm_axis());
        }

        void clear() { delete reorder_pd_; }

        void copy_from(const pd_t &other) {
            reordered_stat_md_ = other.reordered_stat_md_;
            reorder_pd_
                    = other.reorder_pd_ ? other.reorder_pd_->clone() : nullptr;
        }
    };

    simple_layer_normalization_bwd_t(const pd_t *apd)
        : primitive_impl_t(apd), reorder_(nullptr) {
        if (pd()->reorder_pd_) pd()->reorder_pd_->create_primitive(&reorder_);
    }

    ~simple_layer_normalization_bwd_t() { delete reorder_; }

    void reorder_stat(const exec_ctx_t &ctx, const memory_arg_t &in,
            const memory_arg_t &out) const {
        exec_args_t r_args;
        r_args[DNNL_ARG_SRC] = in;
        r_args[DNNL_ARG_DST] = out;
        exec_ctx_t r_ctx(ctx.stream(), std::move(r_args));
        reorder_->execute(r_ctx);
    }

    virtual status_t execute(const exec_ctx_t &ctx) const override {
        using namespace memory_tracking::names;
        /* LN supports arbitraty layout for input/output statistics.
         * For best performance we compute LN with statistics in the same format
         * as data tensor (i.e. data in abcd, stats in abc) and user's
         * input/output statistics are reordered if necessary */

        if (reorder_) {
            auto scratchpad = ctx.get_scratchpad_grantor();
            auto mean_handle
                    = scratchpad.template get<void>(key_lnorm_tmp_mean);
            auto variance_handle
                    = scratchpad.template get<void>(key_lnorm_tmp_var);
            memory_t mean(pd()->engine(), &(pd()->reordered_stat_md_),
                    memory_flags_t::use_backend_ptr, mean_handle);
            memory_t variance(pd()->engine(), &(pd()->reordered_stat_md_),
                    memory_flags_t::use_backend_ptr, variance_handle);
            reorder_stat(ctx, ctx.args().at(DNNL_ARG_MEAN), {&mean, false});
            reorder_stat(
                    ctx, ctx.args().at(DNNL_ARG_VARIANCE), {&variance, false});
        }

        execute_backward(ctx);
        return status::success;
    }

private:
    void execute_backward(const exec_ctx_t &ctx) const;
    const pd_t *pd() const { return (const pd_t *)primitive_impl_t::pd(); }
    primitive_t *reorder_;
};

} // namespace cpu
} // namespace impl
} // namespace dnnl

#endif

// vim: et ts=4 sw=4 cindent cino^=l0,\:0,N-s<|MERGE_RESOLUTION|>--- conflicted
+++ resolved
@@ -18,10 +18,7 @@
 #define CPU_SIMPLE_LAYER_NORMALIZATION_HPP
 
 #include "cpu_layer_normalization_pd.hpp"
-<<<<<<< HEAD
-=======
 #include "dnnl_thread.hpp"
->>>>>>> 98b0de90
 #include "memory_tracking.hpp"
 #include "reorder_pd.hpp"
 #include "utils.hpp"
@@ -65,11 +62,7 @@
         }
 
         pd_t &operator=(const pd_t &other) {
-<<<<<<< HEAD
-            MKLDNN_SHORT_CIRCUIT_SELF_ASSIGN(other);
-=======
             DNNL_SHORT_CIRCUIT_SELF_ASSIGN(other);
->>>>>>> 98b0de90
             cpu_layer_normalization_fwd_pd_t::operator=(other);
             clear();
             copy_from(other);
@@ -201,11 +194,7 @@
         }
 
         pd_t &operator=(const pd_t &other) {
-<<<<<<< HEAD
-            MKLDNN_SHORT_CIRCUIT_SELF_ASSIGN(other);
-=======
             DNNL_SHORT_CIRCUIT_SELF_ASSIGN(other);
->>>>>>> 98b0de90
             cpu_layer_normalization_bwd_pd_t::operator=(other);
             clear();
             copy_from(other);
