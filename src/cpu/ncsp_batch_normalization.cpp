--- conflicted
+++ resolved
@@ -295,18 +295,6 @@
 template <data_type_t d_type>
 void ncsp_batch_normalization_bwd_t<d_type>::execute_backward(
         const exec_ctx_t &ctx) const {
-<<<<<<< HEAD
-    auto src = CTX_IN_MEM(const data_t *, MKLDNN_ARG_SRC);
-    auto mean = CTX_IN_MEM(const acc_data_t *, MKLDNN_ARG_MEAN);
-    auto variance = CTX_IN_MEM(const acc_data_t *, MKLDNN_ARG_VARIANCE);
-    auto diff_dst = CTX_IN_MEM(const data_t *, MKLDNN_ARG_DIFF_DST);
-    auto scaleshift = CTX_IN_MEM(const acc_data_t *, MKLDNN_ARG_SCALE_SHIFT);
-    auto ws = CTX_IN_MEM(const uint8_t *, MKLDNN_ARG_WORKSPACE);
-
-    auto diff_src = CTX_OUT_MEM(data_t *, MKLDNN_ARG_DIFF_SRC);
-    auto diff_scaleshift
-            = CTX_OUT_MEM(acc_data_t *, MKLDNN_ARG_DIFF_SCALE_SHIFT);
-=======
     auto src = CTX_IN_MEM(const data_t *, DNNL_ARG_SRC);
     auto mean = CTX_IN_MEM(const acc_data_t *, DNNL_ARG_MEAN);
     auto variance = CTX_IN_MEM(const acc_data_t *, DNNL_ARG_VARIANCE);
@@ -316,7 +304,6 @@
 
     auto diff_src = CTX_OUT_MEM(data_t *, DNNL_ARG_DIFF_SRC);
     auto diff_scaleshift = CTX_OUT_MEM(acc_data_t *, DNNL_ARG_DIFF_SCALE_SHIFT);
->>>>>>> 98b0de90
 
     auto scratchpad = ctx.get_scratchpad_grantor();
     auto *ws_reduce = scratchpad.template get<acc_data_t>(key_bnorm_reduction);
