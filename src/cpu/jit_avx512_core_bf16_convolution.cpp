--- conflicted
+++ resolved
@@ -672,15 +672,9 @@
     thread_info_t(const jit_avx512_core_bf16_convolution_bwd_weights_t *self,
             const exec_ctx_t &ctx, int ithr)
         : scratchpad(ctx.get_scratchpad_grantor()), ithr(ithr) {
-<<<<<<< HEAD
-        diff_dst = CTX_IN_MEM(const diff_dst_data_t *, MKLDNN_ARG_DIFF_DST);
-        src = CTX_IN_MEM(const src_data_t *, MKLDNN_ARG_SRC);
-        diff_weights = CTX_OUT_MEM(void *, MKLDNN_ARG_DIFF_WEIGHTS);
-=======
         diff_dst = CTX_IN_MEM(const diff_dst_data_t *, DNNL_ARG_DIFF_DST);
         src = CTX_IN_MEM(const src_data_t *, DNNL_ARG_SRC);
         diff_weights = CTX_OUT_MEM(void *, DNNL_ARG_DIFF_WEIGHTS);
->>>>>>> 98b0de90
         if (self->pd()->jcp_.bia_dt == data_type::bf16) {
             diff_bias = scratchpad.template get<float>(
                     key_conv_bias_bf16_convert_wsp);
