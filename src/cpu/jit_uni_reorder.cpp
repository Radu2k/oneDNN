--- conflicted
+++ resolved
@@ -790,37 +790,6 @@
 } // namespace tr
 
 static void prb_block_for_cache(tr::prb_t &prb) {
-<<<<<<< HEAD
-    const bool do_blocking = false
-            || (prb.nodes[0].is % 64 == 0 && prb.nodes[0].n > 16)
-            || (prb.ndims > 1 && prb.nodes[1].is % 64 == 0
-                    && prb.nodes[1].n > 16);
-
-    if (do_blocking) {
-        /** an attempt to use caches more efficient and
-         * address the 4K-aliasing issue */
-        /* TODO: improve the logic around here */
-        int j = 1;
-        for (; j < prb.ndims && prb.nodes[j].is != 1; ++j)
-            ;
-        if (j == prb.ndims) return;
-
-        /* it makes sense to re-prioritize sequential read over
-         * sequential write if the former would not trash the
-         * cache, i.e. is == 1 and os % 2^smth != 0. Smth is
-         * set to 2 at the moment */
-        const int move_to = prb.nodes[j].os % 4 != 0 ? 0 : 1;
-        if (j == move_to) return;
-
-        if (prb.nodes[j].n > 16 && prb.nodes[j].n % 16 == 0)
-            prb_node_split(prb, j, 16);
-
-        prb_node_move(prb, j, move_to);
-        DEBUG({
-            printf("cache: ");
-            prb_dump(prb);
-        });
-=======
     /* If strides for 0th and 1st nodes are cache friendly
      * then one can altogether do away with blocking ! */
     const bool cache_blocking_needed = false
@@ -870,7 +839,6 @@
             prb_node_split(prb, 0, 16);
             prb_node_move(prb, 1, 2);
         }
->>>>>>> c53a700b
     }
 }
 
@@ -970,20 +938,14 @@
                 printf("init : ");
                 prb_dump(prb);
             });
-<<<<<<< HEAD
-=======
             // Sort the prb array in increasing sizes of the output stride
->>>>>>> c53a700b
             prb_normalize(prb);
             DEBUG({
                 printf("norm : ");
                 prb_dump(prb);
             });
-<<<<<<< HEAD
-=======
             /* Combine the variables, which appear together on both
              * sides of the reorder */
->>>>>>> c53a700b
             prb_simplify(prb);
             DEBUG({
                 printf("smpl : ");
