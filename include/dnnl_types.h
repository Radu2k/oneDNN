/*******************************************************************************
* Copyright 2016-2020 Intel Corporation
*
* Licensed under the Apache License, Version 2.0 (the "License");
* you may not use this file except in compliance with the License.
* You may obtain a copy of the License at
*
*     http://www.apache.org/licenses/LICENSE-2.0
*
* Unless required by applicable law or agreed to in writing, software
* distributed under the License is distributed on an "AS IS" BASIS,
* WITHOUT WARRANTIES OR CONDITIONS OF ANY KIND, either express or implied.
* See the License for the specific language governing permissions and
* limitations under the License.
*******************************************************************************/

/// @file
/// C API types definitions

#ifndef DNNL_TYPES_H
#define DNNL_TYPES_H

#ifdef __cplusplus
extern "C" {
#endif

/// @cond DO_NOT_DOCUMENT_THIS
#include <stddef.h>
#include <stdint.h>
/// @endcond

/// @addtogroup dnnl_api
/// @{

/// @addtogroup dnnl_api_utils
/// @{

/// Status values returned by the library functions.
typedef enum {
    /// The operation was successful
    dnnl_success = 0,
    /// The operation failed due to an out-of-memory condition
    dnnl_out_of_memory = 1,
    /// The operation failed because of incorrect function arguments
    dnnl_invalid_arguments = 2,
    /// The operation failed because requested functionality is not implemented
    dnnl_unimplemented = 3,
    /// Primitive iterator passed over last primitive descriptor
    dnnl_iterator_ends = 4,
    /// Primitive or engine failed on execution
    dnnl_runtime_error = 5,
    /// Queried element is not required for given primitive
    dnnl_not_required = 6,
} dnnl_status_t;

/// @} dnnl_api_utils

/// @addtogroup dnnl_api_memory
/// @{

/// Data type specification
typedef enum {
    /// Undefined data type, used for empty memory descriptors.
    dnnl_data_type_undef = 0,
    /// 16-bit/half-precision floating point.
    dnnl_f16 = 1,
    /// non-standard 16-bit (bfloat16 w/ 7 bit mantissa) floating point.
    dnnl_bf16 = 2,
    /// 32-bit/single-precision floating point.
    dnnl_f32 = 3,
    /// 32-bit signed integer.
    dnnl_s32 = 4,
    /// 8-bit signed integer.
    dnnl_s8 = 5,
    /// 8-bit unsigned integer.
    dnnl_u8 = 6,
} dnnl_data_type_t;

/// Memory format kind
typedef enum {
    /// Undefined memory format kind, used for empty memory descriptors.
    dnnl_format_kind_undef = 0,
    /// Unspecified format kind.
    /// The primitive selects a format automatically.
    dnnl_format_kind_any,
    /// A tensor in a generic format described by the stride and blocking
    /// values in each dimension. See @ref dnnl_blocking_desc_t for more
    /// information.
    dnnl_blocked,
    /// Weights format used in 8bit Winograd convolution
    dnnl_format_kind_wino,
    /// Packed weights format used in RNN
    dnnl_format_kind_rnn_packed,
} dnnl_format_kind_t;

/// Memory format tag specification.
///
/// oneDNN formats describe physical data layout. The physical layout
/// is described as a sequence of the dimensions as they are laid out in the
/// memory (from the outer-most to the inner-most). Note that this order
/// doesn't affect the logical order of the dimensions that is kept in the
/// `dims` field of the dnnl_memory_desc_t structure. The logical order of the
/// dimensions is specified by the primitive that uses the tensor.
///
/// For example, CNN 5D tensor always has its logical dimensions in the order
/// `(batch, channels, depth, height, width)`, while the physical layout might be
/// `NCDHW` (corresponds to #dnnl_ncdhw format tag) or
/// `NDHWC` (corresponds to #dnnl_ndhwc format tag).
///
/// ~~~cpp
/// int batch = 2, channels = 16, depth = 13, height = 13, width = 13;
///
/// int ndims = 5; // 5D tensor
/// dnnl_dims_t dims = {batch, channels, depth, height, width};
/// dnnl_memory_desc_t data_in_ncdhw;
/// dnnl_memory_desc_init_by_tag(
///      &data_in_ncdhw, 5, dims, dnnl_f32, dnnl_ncdhw);
///
/// // note that in both cases dims passed are the same
/// dnnl_memory_desc_t data_in_ndhwc;
/// dnnl_memory_desc_init_by_tag(
///      &data_in_ndhwc, 5, dims, dnnl_f32, dnnl_ndhwc);
/// ~~~
///
/// Memory format tags can be further divided into two categories:
///  - Domain-agnostic names, i.e. names the do not depend on the tensor usage
///    in the specific primitive. These names use letters from `a` to `l` to
///    denote logical dimension from 1 to 12, and form the order in which the
///    dimensions are laid in memory. For instance, #dnnl_ab is used to denote
///    2D tensor where the second logical dimension (aka `b`) is the innermost,
///    i.e. has stride = 1, and the first logical dimension (`a`) laid out in
///    memory with stride equal to the size of second dimension. On the other
///    hand, #dnnl_ba is just transposed version of the same tensor: the
///    first dimension (`a`) becomes the innermost one.
///  - Domain-specific names, i.e. names that make sense only in the context of
///    a certain domain, such as CNN. This names are just aliases to the
///    corresponding domain-agnostic tags and used mostly for the convenience.
///    For example, #dnnl_nc is used to denote 2D CNN activations tensor
///    memory format, where channels are the innermost dimension and batch is an
///    outermost one. Moreover, #dnnl_nc is just an alias to #dnnl_ab,
///    since for oneDNN CNN primitives the logical dimensions of
///    activations tensors come in order: batch, channels, spatial.
///    In other words, batch corresponds to the first logical dimension (`a`),
///    channels correspond to the second one (`b`).
///
/// The following domain-specific notation applies to memory format tags:
///  - @c 'n' denotes the mini-batch dimension
///  - @c 'c' denotes a channels dimension
///  - When there are multiple channel dimensions (for example, in convolution
///    weights tensor), @c 'i' and @c 'o' denote dimensions of input and output
///    channels
///  - @c 'd', @c 'h', and @c 'w' denote spatial depth, height, and width
///    respectively
///
/// Upper-case letters indicate that the data is laid out in blocks for a
/// particular dimension. In such cases, the format name contains both upper-
/// and lower-case letters for that dimension with a lower-case letter preceded
/// by the block size. For example: #dnnl_nChw8c describes a format where the
/// outermost dimension is mini-batch, followed by the channel block number,
/// followed by the spatial height and width, and finally followed by 8-element
/// channel blocks.
///
/// @sa @ref dev_guide_understanding_memory_formats
typedef enum {
    /// Undefined memory format tag
    dnnl_format_tag_undef = 0,
    /// Undefined memory format tag.
    /// The primitive selects a format automatically.
    dnnl_format_tag_any,

    // Semantic agnostic section
    // The physical order of dimensions is defined by the permutation of the
    // characters, assuming that ab..z defines the natural order.

    // Plain formats

    dnnl_a, ///< plain 1D tensor
    dnnl_ab, ///< plain 2D tensor
    dnnl_abc, ///< plain 3D tensor
    dnnl_abcd, ///< plain 4D tensor
    dnnl_abcde, ///< plain 5D tensor
    dnnl_abcdef, ///< plain 6D tensor

    // Permuted plain formats

    dnnl_abdc, ///< permuted 4D tensor
    dnnl_abdec, ///< permuted 5D tensor
    dnnl_acb, ///< permuted 3D tensor
    dnnl_acbde, ///< permuted 5D tensor
    dnnl_acbdef, ///< permuted 6D tensor
    dnnl_acdb, ///< permuted 4D tensor
    dnnl_acdeb, ///< permuted 5D tensor
    dnnl_ba, ///< permuted 2D tensor
    dnnl_bac, ///< permuted 3D tensor
    dnnl_bacd, ///< permuted 4D tensor

    dnnl_bacde, ///< permuted 5D tensor
    dnnl_bca, ///< permuted 3D tensor
    dnnl_bcda, ///< permuted 4D tensor
    dnnl_bcdea, ///< permuted 5D tensor
    dnnl_cba, ///< permuted 3D tensor
    dnnl_cdba, ///< permuted 4D tensor
    dnnl_dcab, ///< permuted 4D tensor
    dnnl_cdeba, ///< permuted 5D tensor
    dnnl_decab, ///< permuted 5D tensor
    dnnl_defcab, ///< permuted 6D tensor

    // Opaque blocked formats

    dnnl_Abc16a,
    dnnl_ABc16a16b,
    dnnl_ABc32a16b,
    dnnl_ABc40a16b,
    dnnl_ABc32a32b,
    dnnl_ABc40a32b,
    dnnl_ABc4a4b,
    /// 3D tensor blocked by 2nd dimension with block size 16
    dnnl_aBc16b,
    dnnl_ABc16b16a,
    dnnl_Abc4a,

    /// 3D tensor blocked by 2nd dimension with block size 32
    dnnl_aBc32b,
    /// 3D tensor blocked by 2nd dimension with block size 4
    dnnl_aBc4b,
    dnnl_ABc4b16a4b,
    dnnl_ABc2b8a4b,
    dnnl_ABc16b16a4b,
    dnnl_ABc16b16a2b,
    dnnl_ABc4b4a,
    dnnl_ABc8a16b2a,
    dnnl_ABc8a8b,
    dnnl_ABc8a4b,
    /// 3D tensor blocked by 2nd dimension with block size 8
    dnnl_aBc8b,
    dnnl_ABc8b16a2b,
    dnnl_BAc8a16b2a,
    dnnl_ABc8b8a,
    dnnl_Abcd16a,
    dnnl_Abcd8a,
    dnnl_ABcd16a16b,
    dnnl_ABcd32a16b,
    dnnl_ABcd40a16b,
    dnnl_Abcd32a,
    dnnl_ABcd32a32b,
    dnnl_ABcd40a32b,
    /// 4D tensor blocked by 2nd dimension with block size 16
    dnnl_aBcd16b,
    dnnl_ABcd16b16a,
    dnnl_aBCd16b16c,
    dnnl_aBCd16c16b,
    dnnl_Abcd4a,

    /// 4D tensor blocked by 2nd dimension with block size 32
    dnnl_aBcd32b,
    /// 4D tensor blocked by 2nd dimension with block size 4
    dnnl_aBcd4b,
    dnnl_ABcd4b16a4b,
    dnnl_ABcd16b16a4b,
    dnnl_ABcd16b16a2b,
    dnnl_ABcd4b4a,
    dnnl_ABcd4a4b,
    dnnl_aBCd2c4b2c,
    dnnl_aBCd4b8c2b,
    dnnl_aBCd4c16b4c,
    dnnl_aBCd2c8b4c,
    dnnl_aBCd16c16b4c,
    dnnl_aBCd16c16b2c,
    dnnl_aBCd4c4b,
    dnnl_aBCd4b4c,
    dnnl_ABcd8a16b2a,
    dnnl_ABcd2b8a4b,
    dnnl_ABcd8a8b,
    dnnl_ABcd8a4b,
    /// 4D tensor blocked by 2nd dimension with block size 8
    dnnl_aBcd8b,
    dnnl_aBCd4c8b2c,
    dnnl_ABcd8b16a2b,
    dnnl_aBCd8b16c2b,
    dnnl_BAcd8a16b2a,
    /// 4D tensor blocked by 1st and 2nd dimension with block size 8
    dnnl_ABcd8b8a,
    dnnl_aBCd8b8c,
    dnnl_aBCd8b4c,
    dnnl_aBCd8c16b2c,
    dnnl_ABcde8a16b2a,
    dnnl_aCBd8b16c2b,
    dnnl_aBCd8c8b,
    dnnl_Abcde16a,
    dnnl_Abcde32a,
    dnnl_ABcde16a16b,
    dnnl_BAcde8a16b2a,
    /// 4D tensor blocked by 3rd dimension with block size 4
    dnnl_aBCd2b4c2b,
    /// 5D tensor blocked by 1st dimension with block size 16
    dnnl_ABcde4b16a4b,
    /// 5D tensor blocked by 1st dimension with block size 8
    dnnl_ABcde2b8a4b,
    /// 5D tensor blocked by 2nd dimension with block size 16
    dnnl_aBcde16b,
    dnnl_ABcde16b16a,
    dnnl_aBCde16b16c,
    dnnl_aBCde16c16b,
    dnnl_aBCde2c8b4c,
    dnnl_Abcde4a,

    /// 5D tensor blocked by 2nd dimension with block size 32
    dnnl_aBcde32b,
    /// 5D tensor blocked by 2nd dimension with block size 4
    dnnl_aBcde4b,
    dnnl_ABcde4b4a,
    dnnl_ABcde4a4b,
    dnnl_aBCde4b4c,
    dnnl_aBCde2c4b2c,
    dnnl_aBCde4b8c2b,
    dnnl_aBCde4c16b4c,
    dnnl_aBCde16c16b4c,
    dnnl_aBCde16c16b2c,
    dnnl_aBCde4c4b,
    dnnl_Abcde8a,
    dnnl_ABcde8a8b,
    dnnl_ABcde8a4b,
    dnnl_BAcde16b16a,
    /// 5D tensor blocked by 2nd dimension with block size 8
    dnnl_aBcde8b,
    dnnl_ABcde8b16a2b,
    dnnl_aBCde8b16c2b,
    dnnl_aBCde4c8b2c,
    dnnl_aCBde8b16c2b,
    dnnl_ABcde8b8a,
    dnnl_ABcde32a16b,
    dnnl_ABcde40a16b,
    dnnl_ABcde32a32b,
    dnnl_ABcde40a32b,
    dnnl_aBCde8b8c,
    dnnl_aBCde8b4c,
    dnnl_ABc4a8b8a4b,
    dnnl_ABcd4a8b8a4b,
    dnnl_ABcde4a8b8a4b,
    dnnl_BAc4b8a8b4a,
    dnnl_BAcd4b8a8b4a,
    dnnl_BAcde4b8a8b4a,
    dnnl_ABcd2a8b8a2b,
    dnnl_ABcde4a8b8a2b,
    dnnl_ABcd4a8b8a2b,
    dnnl_ABc4a8b8a2b,
    dnnl_aBCdef4b8c8b2c,
    dnnl_aBCde4b8c8b2c,
    dnnl_aBCd4b8c8b2c,
    dnnl_BAcde4b8a8b2a,
    dnnl_BAcd4b8a8b2a,
    dnnl_BAc4b8a8b2a,
    dnnl_aCBdef4c8b8c2b,
    dnnl_aCBde4c8b8c2b,
    dnnl_aCBd4c8b8c2b,
    dnnl_aBCd4b8c8b4c,
    dnnl_aBCde4b8c8b4c,
    dnnl_aBCde2b8c8b2c,
    dnnl_aBCde8c16b2c,
    dnnl_aBCde8c8b,
    /// 5D tensor blocked by 3rd dimension with block size 4
    dnnl_aBCde2b4c2b,
    /// 6D tensor blocked by 2nd dimension with block size 16
    dnnl_aBcdef16b,
    dnnl_aBCdef16b16c,
    dnnl_aBCdef16c16b,
    dnnl_aBCdef4c16b4c,
    /// 6D tensor blocked by 2nd dimension with block size 8
    dnnl_aBCdef2c8b4c,
    dnnl_aBCdef4c8b2c,
    /// 6D tensor blocked by 3rd dimension with block size 4
    dnnl_aBCdef2b4c2b,
    /// 6D tensor blocked by 2nd dimension with block size 4
    dnnl_aBcdef4b,
    dnnl_aBCdef4c4b,
    dnnl_aBCdef4b4c,
    dnnl_aBCdef2c4b2c,
    dnnl_aBCdef4b8c2b,
    dnnl_aBCdef8b8c,
    dnnl_aBCdef8b4c,
    dnnl_aBCdef8c16b2c,
    dnnl_aBCdef4b8c8b4c,
    dnnl_aBCdef8b16c2b,
    dnnl_aCBdef8b16c2b,
    dnnl_aBCdef8c8b,
    dnnl_aBdc16b,
    dnnl_aBdC16b2c,
    dnnl_aBdC16b4c,
    dnnl_aBdc4b,
    dnnl_aBdc8b,
    dnnl_aBdec16b,
    dnnl_aBdeC16b2c,
    dnnl_aBdeC16b4c,
    dnnl_aBdec32b,
    dnnl_aBdec4b,
    dnnl_aBdec8b,
    dnnl_aBdefc16b,
    dnnl_aBdefC16b2c,
    dnnl_aCBdef16c16b,
    dnnl_aBdefc4b,
    dnnl_aBdefc8b,
    dnnl_Abcdef16a,
    dnnl_Abcdef32a,
    dnnl_aBedc16b,
    dnnl_Acb16a,
    dnnl_AcB16a2b,
    dnnl_AcB16a4b,
    dnnl_Acb4a,
    dnnl_Acb8a,
    dnnl_aCBd16b16c,
    dnnl_aCBd16c16b,
    dnnl_aCBde16b16c,
    dnnl_aCBde16c16b,
    dnnl_Acdb16a,
    dnnl_AcdB16a2b,
    dnnl_AcdB16a4b,
    dnnl_Acdb32a,
    dnnl_Acdb4a,
    dnnl_Acdb8a,
    dnnl_Acdeb16a,
    dnnl_AcdeB16a2b,
    dnnl_Acdeb4a,
    dnnl_Acdeb8a,
    dnnl_Adcb16a,
    dnnl_BAc16a16b,
    dnnl_BAc16b16a,
    dnnl_BAcd16a16b,
    dnnl_BAcd16b16a,
    dnnl_aCBd4c8b8c4b,
    dnnl_aCBde4c8b8c4b,
    dnnl_aCBdef4c8b8c4b,
    dnnl_BAcde16a16b,
    dnnl_aCBdef16b16c,

    /// Just a sentinel, not real memory format tag. Must be changed after new
    /// format tag is added.
    dnnl_format_tag_last,

    // Aliases

    /// 1D tensor, an alias to #dnnl_a
    dnnl_x = dnnl_a,
    /// 2D CNN activations tensor, an alias to #dnnl_ab
    dnnl_nc = dnnl_ab,
    /// 2D CNN activations tensor, an alias to #dnnl_ba
    dnnl_cn = dnnl_ba,
    /// 2D RNN statistics tensor, an alias to #dnnl_ab
    dnnl_tn = dnnl_ab,
    /// 2D RNN statistics tensor, an alias to #dnnl_ba
    dnnl_nt = dnnl_ba,
    /// 3D CNN activations tensor, an alias to #dnnl_abc
    dnnl_ncw = dnnl_abc,
    /// 3D CNN activations tensor, an alias to #dnnl_acb
    dnnl_nwc = dnnl_acb,
    /// 4D CNN activations tensor, an alias to #dnnl_abcd
    dnnl_nchw = dnnl_abcd,
    /// 4D CNN activations tensor, an alias to #dnnl_acdb
    dnnl_nhwc = dnnl_acdb,
    /// 4D CNN activations tensor, an alias to #dnnl_bcda
    dnnl_chwn = dnnl_bcda,
    /// 5D CNN activations tensor, an alias to #dnnl_abcde
    dnnl_ncdhw = dnnl_abcde,
    /// 5D CNN activations tensor, an alias to #dnnl_acdeb
    dnnl_ndhwc = dnnl_acdeb,

    /// 2D CNN weights tensor, an alias to #dnnl_ab
    dnnl_oi = dnnl_ab,
    /// 2D CNN weights tensor, an alias to #dnnl_ba
    dnnl_io = dnnl_ba,
    /// 3D CNN weights tensor, an alias to #dnnl_abc
    dnnl_oiw = dnnl_abc,
    /// 3D CNN weights tensor, an alias to #dnnl_acb
    dnnl_owi = dnnl_acb,
    /// 3D CNN weights tensor, an alias to #dnnl_cba
    dnnl_wio = dnnl_cba,
    /// 3D CNN weights tensor, an alias to #dnnl_bca
    dnnl_iwo = dnnl_bca,
    /// 4D CNN weights tensor, an alias to #dnnl_abcd
    dnnl_oihw = dnnl_abcd,
    /// 4D CNN weights tensor, an alias to #dnnl_cdba
    dnnl_hwio = dnnl_cdba,
    /// 4D CNN weights tensor, an alias to #dnnl_acdb
    dnnl_ohwi = dnnl_acdb,
    /// 4D CNN weights tensor, an alias to #dnnl_bcda
    dnnl_ihwo = dnnl_bcda,
    /// 4D CNN weights tensor, an alias to #dnnl_bacd
    dnnl_iohw = dnnl_bacd,
    /// 5D CNN weights tensor, an alias to #dnnl_abcde
    dnnl_oidhw = dnnl_abcde,

    /// 5D CNN weights tensor, an alias to #dnnl_bacde
    dnnl_iodhw = dnnl_bacde,
    /// 5D CNN weights tensor, an alias to #dnnl_cdeba
    dnnl_dhwio = dnnl_cdeba,
    /// 5D CNN weights tensor, an alias to #dnnl_acdeb
    dnnl_odhwi = dnnl_acdeb,
    /// 5D CNN weights tensor, an alias to #dnnl_bcdea
    dnnl_idhwo = dnnl_bcdea,

    /// 4D CNN weights tensor (incl. groups), an alias to #dnnl_abcd
    dnnl_goiw = dnnl_abcd,
    /// 4D CNN weights tensor (incl. groups), an alias to #dnnl_dcab
    dnnl_wigo = dnnl_dcab,
    /// 5D CNN weights tensor (incl. groups), an alias to #dnnl_abcde
    dnnl_goihw = dnnl_abcde,
    /// 5D CNN weights tensor (incl. groups), an alias to #dnnl_decab
    dnnl_hwigo = dnnl_decab,
    /// 5D CNN weights tensor (incl. groups), an alias to #dnnl_acbde
    dnnl_giohw = dnnl_acbde,
    /// 6D CNN weights tensor (incl. groups), an alias to #dnnl_abcdef
    dnnl_goidhw = dnnl_abcdef,
    /// 6D CNN weights tensor (incl. groups), an alias to #dnnl_acbdef
    dnnl_giodhw = dnnl_acbdef,
    /// 6D CNN weights tensor (incl. groups), an alias to #dnnl_defcab
    dnnl_dhwigo = dnnl_defcab,

    /// 3D RNN data tensor in the format (seq_length, batch, input channels).
    dnnl_tnc = dnnl_abc,
    /// 3D RNN data tensor in the format (batch, seq_length, input channels).
    dnnl_ntc = dnnl_bac,
    /// 4D RNN states tensor in the format (num_layers, num_directions,
    /// batch, state channels).
    dnnl_ldnc = dnnl_abcd,
    /// 5D RNN weights tensor in the format (num_layers, num_directions,
    ///  input_channels, num_gates, output_channels).
    ///
    ///  - For LSTM cells, the gates order is input, forget, candidate
    ///    and output gate.
    ///  - For GRU cells, the gates order is update, reset and output gate.
    dnnl_ldigo = dnnl_abcde,
    /// 5D RNN weights tensor in the format (num_layers, num_directions,
    /// num_gates, output_channels, input_channels).
    ///
    ///  - For LSTM cells, the gates order is input, forget, candidate
    ///    and output gate.
    ///  - For GRU cells, the gates order is update, reset and output gate.
    dnnl_ldgoi = dnnl_abdec,
    /// 4D LSTM projection tensor in the format (num_layers, num_directions,
    /// num_channels_in_hidden_state, num_channels_in_recurrent_projection).
    dnnl_ldio = dnnl_abcd,
    /// 4D LSTM projection tensor in the format (num_layers, num_directions,
    /// num_channels_in_recurrent_projection, num_channels_in_hidden_state).
    dnnl_ldoi = dnnl_abdc,
    /// 4D RNN bias tensor in the format (num_layers, num_directions,
    /// num_gates, output_channels).
    ///
    ///  - For LSTM cells, the gates order is input, forget, candidate
    ///    and output gate.
    ///  - For GRU cells, the gates order is update, reset and output gate.
    dnnl_ldgo = dnnl_abcd,

    // Opaque data types, are not to be used explicitly

    // data
    /// 5D CNN activations tensor blocked by channels with block size 32,
    /// an alias to #dnnl_aBcde32b
    dnnl_nCdhw32c = dnnl_aBcde32b,
    /// 5D CNN activations tensor blocked by channels with block size 16,
    /// an alias to #dnnl_aBcde16b
    dnnl_nCdhw16c = dnnl_aBcde16b,
    /// 5D CNN activations tensor blocked by channels with block size 4,
    /// an alias to #dnnl_aBcde4b
    dnnl_nCdhw4c = dnnl_aBcde4b,
    /// 5D CNN activations tensor blocked by channels with block size 8,
    /// an alias to #dnnl_aBcde8b
    dnnl_nCdhw8c = dnnl_aBcde8b,
    /// 4D CNN activations tensor blocked by channels with block size 32,
    /// an alias to #dnnl_aBcd32b
    dnnl_nChw32c = dnnl_aBcd32b,
    /// 4D CNN activations tensor blocked by channels with block size 16,
    /// an alias to #dnnl_aBcd16b
    dnnl_nChw16c = dnnl_aBcd16b,
    /// 4D CNN activations tensor blocked by channels with block size 4,
    /// an alias to #dnnl_aBcd4b
    dnnl_nChw4c = dnnl_aBcd4b,
    /// 4D CNN activations tensor blocked by channels with block size 8,
    /// an alias to #dnnl_aBcd8b
    dnnl_nChw8c = dnnl_aBcd8b,
    /// 3D CNN activations tensor blocked by channels with block size 32,
    /// an alias to #dnnl_aBc32b
    dnnl_nCw32c = dnnl_aBc32b,
    /// 3D CNN activations tensor blocked by channels with block size 16,
    /// an alias to #dnnl_aBc16b
    dnnl_nCw16c = dnnl_aBc16b,
    /// 3D CNN activations tensor blocked by channels with block size 4,
    /// an alias to #dnnl_aBc4b
    dnnl_nCw4c = dnnl_aBc4b,
    /// 3D CNN activations tensor blocked by channels with block size 8,
    /// an alias to #dnnl_aBc8b
    dnnl_nCw8c = dnnl_aBc8b,
    dnnl_NCw16n16c = dnnl_ABc16a16b,
    dnnl_NCdhw16n16c = dnnl_ABcde16a16b,
    dnnl_NChw16n16c = dnnl_ABcd16a16b,
    dnnl_NCw32n16c = dnnl_ABc32a16b,
    dnnl_NChw32n16c = dnnl_ABcd32a16b,
    dnnl_NCdhw32n16c = dnnl_ABcde32a16b,
    dnnl_NCw40n16c = dnnl_ABc40a16b,
    dnnl_NChw40n16c = dnnl_ABcd40a16b,
    dnnl_NCdhw40n16c = dnnl_ABcde40a16b,
    dnnl_NCw32n32c = dnnl_ABc32a32b,
    dnnl_NChw32n32c = dnnl_ABcd32a32b,
    dnnl_NCdhw32n32c = dnnl_ABcde32a32b,
    dnnl_NCw40n32c = dnnl_ABc40a32b,
    dnnl_NChw40n32c = dnnl_ABcd40a32b,
    dnnl_NCdhw40n32c = dnnl_ABcde40a32b,

    // weights, 3D
    dnnl_IOw16o16i = dnnl_BAc16a16b,
    dnnl_IOw16i16o = dnnl_BAc16b16a,
    dnnl_OIw16i16o = dnnl_ABc16b16a,
    dnnl_OIw16o16i = dnnl_ABc16a16b,
    dnnl_Oiw16o = dnnl_Abc16a,
    dnnl_OIw4i16o4i = dnnl_ABc4b16a4b,
    dnnl_OIw2i8o4i = dnnl_ABc2b8a4b,
    dnnl_OIw16i16o4i = dnnl_ABc16b16a4b,
    dnnl_OIw16i16o2i = dnnl_ABc16b16a2b,
    dnnl_OIw4i4o = dnnl_ABc4b4a,
    dnnl_OIw4o4i = dnnl_ABc4a4b,
    dnnl_Oiw4o = dnnl_Abc4a,
    dnnl_OIw8i16o2i = dnnl_ABc8b16a2b,
    dnnl_OIw8i8o = dnnl_ABc8b8a,
    dnnl_OIw8o16i2o = dnnl_ABc8a16b2a,
    dnnl_IOw8o16i2o = dnnl_BAc8a16b2a,
    dnnl_OIw8o8i = dnnl_ABc8a8b,
    dnnl_OIw8o4i = dnnl_ABc8a4b,
    dnnl_Owi16o = dnnl_Acb16a,
    dnnl_OwI16o2i = dnnl_AcB16a2b,
    dnnl_OwI16o4i = dnnl_AcB16a4b,
    dnnl_Owi4o = dnnl_Acb4a,
    dnnl_Owi8o = dnnl_Acb8a,

    // weights, 4D
    dnnl_IOhw16i16o = dnnl_BAcd16b16a,
    dnnl_IOhw16o16i = dnnl_BAcd16a16b,
    dnnl_Ohwi16o = dnnl_Acdb16a,
    dnnl_OhwI16o2i = dnnl_AcdB16a2b,
    dnnl_OhwI16o4i = dnnl_AcdB16a4b,
    dnnl_Ohwi32o = dnnl_Acdb32a,
    dnnl_Ohwi4o = dnnl_Acdb4a,
    dnnl_Ohwi8o = dnnl_Acdb8a,
    dnnl_OIhw16i16o = dnnl_ABcd16b16a,
    dnnl_OIhw16o16i = dnnl_ABcd16a16b,
    dnnl_Oihw16o = dnnl_Abcd16a,
    dnnl_OIhw4i16o4i = dnnl_ABcd4b16a4b,
    dnnl_OIhw16i16o4i = dnnl_ABcd16b16a4b,
    dnnl_OIhw16i16o2i = dnnl_ABcd16b16a2b,
    dnnl_OIhw4i4o = dnnl_ABcd4b4a,
    dnnl_OIhw4o4i = dnnl_ABcd4a4b,
    dnnl_Oihw4o = dnnl_Abcd4a,
    dnnl_OIhw8i16o2i = dnnl_ABcd8b16a2b,
    dnnl_OIhw8i8o = dnnl_ABcd8b8a,
    dnnl_OIhw8o16i2o = dnnl_ABcd8a16b2a,
    dnnl_OIhw2i8o4i = dnnl_ABcd2b8a4b,
    dnnl_IOhw8o16i2o = dnnl_BAcd8a16b2a,
    dnnl_OIhw8o8i = dnnl_ABcd8a8b,
    dnnl_OIhw8o4i = dnnl_ABcd8a4b,
    dnnl_Owhi16o = dnnl_Adcb16a,

    // weights, 5D
    dnnl_Odhwi16o = dnnl_Acdeb16a,
    dnnl_OdhwI16o2i = dnnl_AcdeB16a2b,
    dnnl_Odhwi4o = dnnl_Acdeb4a,
    dnnl_Odhwi8o = dnnl_Acdeb8a,
    dnnl_OIdhw16i16o = dnnl_ABcde16b16a,
    dnnl_OIdhw16o16i = dnnl_ABcde16a16b,
    dnnl_Oidhw16o = dnnl_Abcde16a,
    dnnl_OIdhw4i4o = dnnl_ABcde4b4a,
    dnnl_OIdhw4o4i = dnnl_ABcde4a4b,
    dnnl_Oidhw4o = dnnl_Abcde4a,
    dnnl_OIdhw8i16o2i = dnnl_ABcde8b16a2b,
    dnnl_OIdhw8i8o = dnnl_ABcde8b8a,
    dnnl_OIdhw8o16i2o = dnnl_ABcde8a16b2a,
    dnnl_IOdhw8o16i2o = dnnl_BAcde8a16b2a,
    dnnl_OIdhw4i16o4i = dnnl_ABcde4b16a4b,
    dnnl_OIdhw2i8o4i = dnnl_ABcde2b8a4b,
    dnnl_OIdhw8o8i = dnnl_ABcde8a8b,
    dnnl_OIdhw8o4i = dnnl_ABcde8a4b,
    dnnl_IOdhw16i16o = dnnl_BAcde16b16a,
    dnnl_OIdhw4o8i8o4i = dnnl_ABcde4a8b8a4b,
    dnnl_IOdhw16o16i = dnnl_BAcde16a16b,

    // weights w/ groups, 3D
    dnnl_Goiw16g = dnnl_Abcd16a,
    dnnl_Goiw8g = dnnl_Abcd8a,
    dnnl_gIOw16o16i = dnnl_aCBd16b16c,
    dnnl_gIOw16i16o = dnnl_aCBd16c16b,
    dnnl_gOIw16i16o = dnnl_aBCd16c16b,
    dnnl_gOIw16o16i = dnnl_aBCd16b16c,
    dnnl_gOiw16o = dnnl_aBcd16b,
    dnnl_gOIw4i16o4i = dnnl_aBCd4c16b4c,
    dnnl_gOIw2i8o4i = dnnl_aBCd2c8b4c,
    dnnl_gOIw16i16o4i = dnnl_aBCd16c16b4c,
    dnnl_gOIw16i16o2i = dnnl_aBCd16c16b2c,
    dnnl_gOIw4i4o = dnnl_aBCd4c4b,
    dnnl_gOIw4o4i = dnnl_aBCd4b4c,
    dnnl_gOiw4o = dnnl_aBcd4b,
    dnnl_gOIw8i16o2i = dnnl_aBCd8c16b2c,
    dnnl_gOIw8i8o = dnnl_aBCd8c8b,
    dnnl_gOIw8o16i2o = dnnl_aBCd8b16c2b,
    dnnl_gIOw8o16i2o = dnnl_aCBd8b16c2b,
    dnnl_gOIw8o8i = dnnl_aBCd8b8c,
    dnnl_gOIw8o4i = dnnl_aBCd8b4c,
    dnnl_gOwi16o = dnnl_aBdc16b,
    dnnl_gOwI16o2i = dnnl_aBdC16b2c,
    dnnl_gOwI16o4i = dnnl_aBdC16b4c,
    dnnl_gOwi4o = dnnl_aBdc4b,
    dnnl_gOwi8o = dnnl_aBdc8b,
    dnnl_Goiw32g = dnnl_Abcd32a,
    dnnl_gOIw2i4o2i = dnnl_aBCd2c4b2c,
    dnnl_gOIw2o4i2o = dnnl_aBCd2b4c2b,
    dnnl_gOIw4i8o2i = dnnl_aBCd4c8b2c,
    dnnl_gOIw4o8i2o = dnnl_aBCd4b8c2b,

    // weights w/ groups, 4D
    dnnl_gIOhw16i16o = dnnl_aCBde16c16b,
    dnnl_gIOhw16o16i = dnnl_aCBde16b16c,
    dnnl_gOhwi16o = dnnl_aBdec16b,
    dnnl_gOhwI16o2i = dnnl_aBdeC16b2c,
    dnnl_gOhwI16o4i = dnnl_aBdeC16b4c,
    dnnl_gOhwi32o = dnnl_aBdec32b,
    dnnl_gOhwi4o = dnnl_aBdec4b,
    dnnl_gOhwi8o = dnnl_aBdec8b,
    dnnl_Goihw16g = dnnl_Abcde16a,
    dnnl_gOIhw16i16o = dnnl_aBCde16c16b,
    dnnl_gOIhw16o16i = dnnl_aBCde16b16c,
    dnnl_gOihw16o = dnnl_aBcde16b,
    dnnl_gOIhw2i8o4i = dnnl_aBCde2c8b4c,
    dnnl_gOIhw4i16o4i = dnnl_aBCde4c16b4c,
    dnnl_gOIhw16i16o4i = dnnl_aBCde16c16b4c,
    dnnl_gOIhw16i16o2i = dnnl_aBCde16c16b2c,
    dnnl_gOIhw4i4o = dnnl_aBCde4c4b,
    dnnl_gOIhw4o4i = dnnl_aBCde4b4c,
    dnnl_gOihw4o = dnnl_aBcde4b,
    dnnl_Goihw8g = dnnl_Abcde8a,
    dnnl_gOIhw8i16o2i = dnnl_aBCde8c16b2c,
    dnnl_gOIhw8i8o = dnnl_aBCde8c8b,
    dnnl_gOIhw8o16i2o = dnnl_aBCde8b16c2b,
    dnnl_gIOhw8o16i2o = dnnl_aCBde8b16c2b,
    dnnl_gOIhw8o8i = dnnl_aBCde8b8c,
    dnnl_gOIhw8o4i = dnnl_aBCde8b4c,
    dnnl_Goihw32g = dnnl_Abcde32a,
    dnnl_gOwhi16o = dnnl_aBedc16b,

    dnnl_OIw4o8i8o4i = dnnl_ABc4a8b8a4b,
    dnnl_OIhw4o8i8o4i = dnnl_ABcd4a8b8a4b,
    dnnl_IOw4i8o8i4o = dnnl_BAc4b8a8b4a,
    dnnl_IOhw4i8o8i4o = dnnl_BAcd4b8a8b4a,
    dnnl_IOdhw4i8o8i4o = dnnl_BAcde4b8a8b4a,

    dnnl_OIhw2o8i8o2i = dnnl_ABcd2a8b8a2b,
    dnnl_gOIw4o8i8o4i = dnnl_aBCd4b8c8b4c,
    dnnl_gOIhw4o8i8o4i = dnnl_aBCde4b8c8b4c,
    dnnl_gOIdhw4o8i8o4i = dnnl_aBCdef4b8c8b4c,
    dnnl_gIOw4i8o8i4o = dnnl_aCBd4c8b8c4b,
    dnnl_gIOhw4i8o8i4o = dnnl_aCBde4c8b8c4b,
    dnnl_gIOdhw4i8o8i4o = dnnl_aCBdef4c8b8c4b,
    dnnl_gOIhw2o8i8o2i = dnnl_aBCde2b8c8b2c,
    dnnl_OIdhw4o8i8o2i = dnnl_ABcde4a8b8a2b,
    dnnl_OIhw4o8i8o2i = dnnl_ABcd4a8b8a2b,
    dnnl_OIw4o8i8o2i = dnnl_ABc4a8b8a2b,
    dnnl_gOIdhw4o8i8o2i = dnnl_aBCdef4b8c8b2c,
    dnnl_gOIhw4o8i8o2i = dnnl_aBCde4b8c8b2c,
    dnnl_gOIw4o8i8o2i = dnnl_aBCd4b8c8b2c,
    dnnl_IOdhw4i8o8i2o = dnnl_BAcde4b8a8b2a,
    dnnl_IOhw4i8o8i2o = dnnl_BAcd4b8a8b2a,
    dnnl_IOw4i8o8i2o = dnnl_BAc4b8a8b2a,
    dnnl_gIOdhw4i8o8i2o = dnnl_aCBdef4c8b8c2b,
    dnnl_gIOhw4i8o8i2o = dnnl_aCBde4c8b8c2b,
    dnnl_gIOw4i8o8i2o = dnnl_aCBd4c8b8c2b,
    dnnl_gOIhw2i4o2i = dnnl_aBCde2c4b2c,
    dnnl_gOIhw2o4i2o = dnnl_aBCde2b4c2b,
    dnnl_gOIhw4i8o2i = dnnl_aBCde4c8b2c,
    dnnl_gOIhw4o8i2o = dnnl_aBCde4b8c2b,

    // weights w/ groups, 6D
    dnnl_gIOdhw16i16o = dnnl_aCBdef16c16b,
    dnnl_gIOdhw16o16i = dnnl_aCBdef16b16c,
    dnnl_gOdhwi16o = dnnl_aBdefc16b,
    dnnl_gOdhwI16o2i = dnnl_aBdefC16b2c,
    dnnl_gOdhwi4o = dnnl_aBdefc4b,
    dnnl_gOdhwi8o = dnnl_aBdefc8b,
    dnnl_gOIdhw16i16o = dnnl_aBCdef16c16b,
    dnnl_gOIdhw4i16o4i = dnnl_aBCdef4c16b4c,
    dnnl_gOIdhw2i8o4i = dnnl_aBCdef2c8b4c,
    dnnl_gOIdhw16o16i = dnnl_aBCdef16b16c,
    dnnl_gOidhw16o = dnnl_aBcdef16b,
    dnnl_gOIdhw4i4o = dnnl_aBCdef4c4b,
    dnnl_gOIdhw4o4i = dnnl_aBCdef4b4c,
    dnnl_gOidhw4o = dnnl_aBcdef4b,
    dnnl_gOIdhw8i16o2i = dnnl_aBCdef8c16b2c,
    dnnl_gOIdhw8i8o = dnnl_aBCdef8c8b,
    dnnl_gOIdhw8o16i2o = dnnl_aBCdef8b16c2b,
    dnnl_gIOdhw8o16i2o = dnnl_aCBdef8b16c2b,
    dnnl_gOIdhw8o8i = dnnl_aBCdef8b8c,
    dnnl_gOIdhw8o4i = dnnl_aBCdef8b4c,
    dnnl_Goidhw16g = dnnl_Abcdef16a,
    dnnl_Goidhw32g = dnnl_Abcdef32a,
    dnnl_gOIdhw2i4o2i = dnnl_aBCdef2c4b2c,
    dnnl_gOIdhw4i8o2i = dnnl_aBCdef4c8b2c,
    dnnl_gOIdhw2o4i2o = dnnl_aBCdef2b4c2b,
    dnnl_gOIdhw4o8i2o = dnnl_aBCdef4b8c2b,
} dnnl_format_tag_t;

/// @} dnnl_api_memory

/// @addtogroup dnnl_api_primitives
/// @{
/// @addtogroup dnnl_api_primitives_common
/// @{

/// Kinds of propagation.
typedef enum {
    // TODO: suggest renames
    /// Undefined propagation type.
    dnnl_prop_kind_undef = 0,
    /// Forward data propagation (training mode). In this mode primitives
    /// perform computations necessary for subsequent backward propagation.
    dnnl_forward_training = 64,
    /// Forward data propagation (inference mode). In this mode primitives
    /// perform only computations that are necessary for inference and omit
    /// computations that are necessary only for backward propagation.
    dnnl_forward_inference = 96,
    /// Forward data propagation (alias for @c dnnl_forward_inference).
    dnnl_forward_scoring = dnnl_forward_inference,
    /// Forward data propagation (alias for @c dnnl_forward_training).
    dnnl_forward = dnnl_forward_training,
    /// Backward propagation (with respect to all parameters).
    dnnl_backward = 128,
    /// Backward data propagation.
    dnnl_backward_data = 160,
    /// Backward weights propagation.
    dnnl_backward_weights = 192,
    /// Backward bias propagation.
    dnnl_backward_bias = 193,
} dnnl_prop_kind_t;

/// Kinds of primitives. Used to implement a way to extend the library with new
/// primitives without changing the ABI.
typedef enum {
    /// Undefined primitive
    dnnl_undefined_primitive,
    /// A reorder primitive.
    dnnl_reorder,
    /// A shuffle primitive.
    dnnl_shuffle,
    /// A (out-of-place) concat primitive.
    dnnl_concat,
    /// A sum primitive.
    dnnl_sum,
    /// A convolution primitive.
    dnnl_convolution,
    /// A deconvolution primitive.
    dnnl_deconvolution,
    /// An element-wise primitive.
    dnnl_eltwise,
    /// A softmax primitive.
    dnnl_softmax,
    /// A pooling primitive.
    dnnl_pooling,
    /// An LRN primitive.
    dnnl_lrn,
    /// A batch normalization primitive.
    dnnl_batch_normalization,
    /// A layer normalization primitive.
    dnnl_layer_normalization,
    /// An inner product primitive.
    dnnl_inner_product,
    /// A rnn primitive.
    dnnl_rnn,
    /// A matrix multiplication primitive (internal).
    dnnl_gemm,
    /// A binary primitive.
    dnnl_binary,
    /// A logsoftmax primitive.
    dnnl_logsoftmax,
    /// A matrix multiplication primitive.
    dnnl_matmul,
    /// A resampling primitive.
    dnnl_resampling,

    /// Parameter to allow internal only primitives without undefined behavior.
    /// This parameter is chosen to be valid for so long as sizeof(int) >= 2.
    dnnl_primitive_kind_max = 0x7fff,
} dnnl_primitive_kind_t;

/// Kinds of algorithms.
typedef enum {
    dnnl_alg_kind_undef,
    /// Direct convolution
    dnnl_convolution_direct = 0x1,
    /// Winograd convolution
    dnnl_convolution_winograd = 0x2,
    /// Convolution algorithm(either direct or Winograd) is chosen just in time
    dnnl_convolution_auto = 0x3,
    /// Direct deconvolution
    dnnl_deconvolution_direct = 0xa,
    /// Winograd deconvolution
    dnnl_deconvolution_winograd = 0xb,
    /// Eltwise: ReLU
    dnnl_eltwise_relu = 0x1f,
    /// Eltwise: hyperbolic tangent non-linearity (tanh)
    dnnl_eltwise_tanh = 0x2f,
    /// Eltwise: exponential linear unit (elu)
    dnnl_eltwise_elu = 0x3f,
    /// Eltwise: square
    dnnl_eltwise_square = 0x4f,
    /// Eltwise: abs
    dnnl_eltwise_abs = 0x5f,
    /// Eltwise: square root
    dnnl_eltwise_sqrt = 0x6f,
    /// Eltwise: linear
    dnnl_eltwise_linear = 0x7f,
    /// Eltwise: bounded_relu
    dnnl_eltwise_bounded_relu = 0x8f,
    /// Eltwise: soft_relu
    dnnl_eltwise_soft_relu = 0x9f,
    /// Eltwise: logistic
    dnnl_eltwise_logistic = 0xaf,
    /// Eltwise: exponent
    dnnl_eltwise_exp = 0xbf,
    /// Eltwise: gelu
    ///
    /// @note Tanh approximation formula is used to approximate
    /// the cumulative distribution function of a Gaussian here
    dnnl_eltwise_gelu_tanh = 0xcf,
    /// Eltwise: tanh-based gelu (alias for dnnl_eltwise_gelu_tanh)
    dnnl_eltwise_gelu = dnnl_eltwise_gelu_tanh,
    /// Eltwise: swish
    dnnl_eltwise_swish = 0xdf,
    /// Eltwise: natural logarithm
    dnnl_eltwise_log = 0xef,
    /// Eltwise: clip
    dnnl_eltwise_clip = 0xff,
    /// Eltwise: pow
    dnnl_eltwise_pow = 0x20,
    /// Eltwise: erf-based gelu
    dnnl_eltwise_gelu_erf = 0x30,
    /// Eltwise: round
    dnnl_eltwise_round = 0x40,
    /// Eltwise: ReLU (dst for backward)
    dnnl_eltwise_relu_use_dst_for_bwd = 0x100,
    /// Eltwise: hyperbolic tangent non-linearity (tanh) (dst for backward)
    dnnl_eltwise_tanh_use_dst_for_bwd = 0x101,
    /// Eltwise: exponential linear unit (elu) (dst for backward)
    dnnl_eltwise_elu_use_dst_for_bwd = 0x102,
    /// Eltwise: square root (dst for backward)
    dnnl_eltwise_sqrt_use_dst_for_bwd = 0x103,
    /// Eltwise: logistic (dst for backward)
    dnnl_eltwise_logistic_use_dst_for_bwd = 0x104,
    /// Eltwise: exp (dst for backward)
    dnnl_eltwise_exp_use_dst_for_bwd = 0x105,
    /// Max pooling
    dnnl_pooling_max = 0x1ff,
    /// Average pooling include padding
    dnnl_pooling_avg_include_padding = 0x2ff,
    /// Average pooling exclude padding
    dnnl_pooling_avg_exclude_padding = 0x3ff,
    /// Average pooling (alias for #dnnl_pooling_avg_exclude_padding)
    dnnl_pooling_avg = dnnl_pooling_avg_exclude_padding,
    /// Local response normalization (LRN) across multiple channels
    dnnl_lrn_across_channels = 0xaff,
    /// LRN within a single channel
    dnnl_lrn_within_channel = 0xbff,
    /// RNN cell
    dnnl_vanilla_rnn = 0x1fff,
    /// LSTM cell
    dnnl_vanilla_lstm = 0x2fff,
    /// GRU cell
    dnnl_vanilla_gru = 0x3fff,
    /// GRU cell with linear before reset
    ///
    /// Modification of original GRU cell. Differs from #dnnl_vanilla_gru
    /// in how the new memory gate is calculated:
    /// \f[ c_t = tanh(W_c*x_t + b_{c_x} + r_t*(U_c*h_{t-1}+b_{c_h})) \f]
    /// Primitive expects 4 biases on input:
    /// \f$[b_{u}, b_{r}, b_{c_x}, b_{c_h}]\f$
    dnnl_lbr_gru = 0x4fff,
    /// Binary add
    dnnl_binary_add = 0x1fff0,
    /// Binary mul
    dnnl_binary_mul = 0x1fff1,
    /// Binary max
    dnnl_binary_max = 0x1fff2,
    /// Binary min
    dnnl_binary_min = 0x1fff3,
    /// Nearest Neighbor Resampling Method
    dnnl_resampling_nearest = 0x2fff0,
    /// Linear Resampling Method
    dnnl_resampling_linear = 0x2fff1,
} dnnl_alg_kind_t;

/// Flags for normalization primitives.
typedef enum {
    /// Use no normalization flags
    ///
    /// If specified
    ///  - on forward training propagation mean and variance are computed and
    ///    stored as output
    ///  - on backward propagation compute full derivative wrt data
    ///  - on backward propagation prop_kind == #dnnl_backward_data has the same
    ///    behavior as prop_kind == #dnnl_backward
    dnnl_normalization_flags_none = 0x0U,

    /// Use global statistics
    ///
    /// If specified
    ///  - on forward propagation use mean and variance provided by user (input)
    ///  - on backward propagation reduces the amount of computations, since
    ///    mean and variance are considered as constants
    ///
    ///  If not specified:
    ///   - on forward propagation mean and variance are computed and stored as
    ///     output
    ///   - on backward propagation compute full derivative wrt data
    dnnl_use_global_stats = 0x1U,

    /// Use scale and shift parameters
    ///
    /// If specified:
    ///  - on forward propagation use scale and shift (aka scale and bias) for
    ///    the batch normalization results
    ///  - on backward propagation (for prop_kind == #dnnl_backward) compute
    ///    diff wrt scale and shift (hence one extra output used)
    ///
    /// If no specified:
    ///  - on backward propagation prop_kind == #dnnl_backward_data has the
    ///    same behavior as prop_kind == #dnnl_backward
    dnnl_use_scaleshift = 0x2U,

    /// Fuse with ReLU
    ///
    /// The flag implies negative slope being 0. On training this is the only
    /// configuration supported. For inference, to use non-zero negative slope
    /// consider using @ref dev_guide_attributes_post_ops.
    ///
    /// If specified:
    ///  - on inference this option behaves the same as if the primitive were
    ///    fused with ReLU using post ops API with zero negative slope.
    ///  - on training primitive requires workspace (required to be able to
    ///    perform backward pass)
    dnnl_fuse_norm_relu = 0x4U,
} dnnl_normalization_flags_t;

/// @} dnnl_api_primitives_common
/// @} dnnl_api_primitives

/// @addtogroup dnnl_api_memory
/// @{

/// Maximum number of dimensions a tensor can have. Only restricts the amount
/// of space used for the tensor description. Individual computational
/// primitives may support only tensors of certain dimensions.
#define DNNL_MAX_NDIMS 12

/// A wildcard value for dimensions that are unknown at a primitive creation
/// time.
#define DNNL_RUNTIME_DIM_VAL INT64_MIN

/// A `size_t` counterpart of the DNNL_RUNTIME_DIM_VAL.
/// For instance, this value is returned by dnnl_memory_desc_get_size() if
/// either of the dimensions or strides equal to #DNNL_RUNTIME_DIM_VAL.
#define DNNL_RUNTIME_SIZE_VAL ((size_t)DNNL_RUNTIME_DIM_VAL)

/// @cond DO_NOT_DOCUMENT_THIS
/// Hex representation for a **special** quiet NAN (!= NAN from math.h)
static const union {
    unsigned u;
    float f;
} DNNL_RUNTIME_F32_VAL_REP = {0x7fc000d0};
/// @endcond

/// A wildcard value for floating point values that are unknown at a primitive
/// creation time.
#define DNNL_RUNTIME_F32_VAL (DNNL_RUNTIME_F32_VAL_REP.f)

/// @cond DO_NOT_DOCUMENT_THIS
static const int DNNL_RUNTIME_S32_VAL_REP = INT32_MIN;
/// @endcond

/// A wildcard value for int32_t values that are unknown at a primitive creation
/// time.
#define DNNL_RUNTIME_S32_VAL DNNL_RUNTIME_S32_VAL_REP

/// A type to describe tensor dimension.
typedef int64_t dnnl_dim_t;

/// A type to describe tensor dimensions.
typedef dnnl_dim_t dnnl_dims_t[DNNL_MAX_NDIMS];

/// Generic description of blocked data layout for most memory formats.
///
/// @sa @ref dev_guide_understanding_memory_formats
typedef struct {
    /// The strides between the outermost blocks.
    /// In case of plain (non-blocked) formats the strides between dimensions.
    dnnl_dims_t strides;
    // Innermost section
    // ASSUMPTION: the innermost blocks are always dense
    /// The number of innermost blocks, e.g. 3 in case of `OIhw_4i16o4i_`
    int inner_nblks;
    /// The size of the blocks, e.g. `{4, 16, 4}` in case of `OIhw_4i16o4i`
    dnnl_dims_t inner_blks;
    /// The logical indices of the blocks, e.g. `{1, 0, 1}` in case of
    /// `4i16o4i`, because `i` is the 1st dim and `o` is the 0st dim
    dnnl_dims_t inner_idxs;
} dnnl_blocking_desc_t;

/// Winograd-specific formats
typedef enum {
    /// Undefined memory format, used for empty memory descriptors.
    dnnl_wino_undef = 0,
    // Tensors of weights for 2x3 winograd convolutions.
    dnnl_wino_wei_aaOIoi, ///< Internal weights format for 2x3 Winograd
    dnnl_wino_wei_aaOio, ///< Internal weights format for 2x3 Winograd
    dnnl_wino_wei_aaOBiOo, ///< Internal weights format for 2x3 Winograd
    // Tensor of weights for 4x3 convolution.
    dnnl_wino_wei_OBaaIBOIio ///< Internal weights format for 4x3 Winograd
} dnnl_wino_memory_format_t;

/// Description of tensor of weights for winograd 2x3 convolution.
typedef struct {
    dnnl_wino_memory_format_t wino_format;
    int r;
    int alpha;
    int ic;
    int oc;
    int ic_block;
    int oc_block;
    int ic2_block;
    int oc2_block;
    float adj_scale;
    size_t size;
} dnnl_wino_desc_t;

typedef enum {
    dnnl_packed_format_undef = 0,
    dnnl_ldigo_p,
    dnnl_ldgoi_p
} dnnl_rnn_packed_memory_format_t;

/// Maximum number of parts of RNN weights tensor that require separate
/// computation.
#define DNNL_RNN_MAX_N_PARTS 4

/// Description of tensor of packed weights for rnn.
typedef struct {
    dnnl_rnn_packed_memory_format_t format;
    int n_parts;
    int n;
    int ldb;
    int parts[DNNL_RNN_MAX_N_PARTS];
    size_t part_pack_size[DNNL_RNN_MAX_N_PARTS];
    unsigned pack_part[DNNL_RNN_MAX_N_PARTS];
    size_t offset_compensation;
    size_t size;
    char reserved[200];
} dnnl_rnn_packed_desc_t;

/// Flags for memory special features
typedef enum {
    dnnl_memory_extra_flag_none = 0x0U,
    /// Indicates the weights have an additional buffer, that depends on the
    /// @p compensation_mask.
    ///
    /// For instance, in 4D case with the compensation mask equals (1 << 0)
    /// the additional buffer would consist of OC values:
    /// O[oc : 0,OC] =
    ///  -128 * SUM(ic : 0,IC; kh : 0,KH; kw : 0,KW){ weights(oc, ic, kh, kw) }
    dnnl_memory_extra_flag_compensation_conv_s8s8 = 0x1U,
    dnnl_memory_extra_flag_scale_adjust = 0x2U,
    dnnl_memory_extra_flag_gpu_rnn_u8s8_compensation = 0x4U,
} dnnl_memory_extra_flags_t;

/// Description of extra information stored in memory
typedef struct {
    /// The flags contain arbitrary extra information, such as compensation.
    /// @sa dnnl_memory_extra_flags_t
    uint64_t flags;
    /// Compensation mask
    int compensation_mask;
    /// Scale applied to the data
    float scale_adjust;
    /// For future backwards compatibility
    char reserved[64];
} dnnl_memory_extra_desc_t;

/// Memory descriptor. The description is based on a number of dimensions,
/// dimensions themselves, plus information about elements type and memory
/// format. Additionally, contains format-specific descriptions of the data
/// layout.
typedef struct {
    /// Number of dimensions
    int ndims;
    /// Dimensions in the following order:
    /// - CNN data tensors: mini-batch, channel, spatial
    ///   (<code>{N, C, [[D,] H,] W}</code>)
    /// - CNN weight tensors: group (optional), output channel, input channel,
    ///   spatial (<code>{[G,] O, I, [[D,] H,] W}</code>)
    /// - RNN data tensors: time, mini-batch, channels (<code>{T, N, C}</code>)
    ///   or layers, directions, states, mini-batch, channels (<code>{L, D, S, N, C}</code>)
    /// - RNN weight tensor: layers, directions, input channel, gates, output channels
    ///   (<code>{L, D, I, G, O}</code>).
    ///
    /// @note
    ///    The order of dimensions does not depend on the memory format, so
    ///    whether the data is laid out in #dnnl_nchw or #dnnl_nhwc
    ///    the dims for 4D CN data tensor would be <code>{N, C, H, W}</code>.
    dnnl_dims_t dims;

    /// Data type of the tensor elements.
    dnnl_data_type_t data_type;

    /// Size of the data including padding in each dimension.
    dnnl_dims_t padded_dims;

    /// Per-dimension offset from the padding to actual data, the top-level
    /// tensor with offsets applied must lie within the padding area.
    dnnl_dims_t padded_offsets;

    /// Offset from memory origin to the current block, non-zero only in
    /// a description of a memory sub-block.
    dnnl_dim_t offset0;

    /// Memory format kind.
    dnnl_format_kind_t format_kind;
    union {
        /// Description of the data layout for memory formats that use
        /// blocking.
        dnnl_blocking_desc_t blocking;
        /// Tensor of weights for integer 8bit winograd convolution.
        dnnl_wino_desc_t wino_desc;
        /// Tensor of packed weights for RNN.
        dnnl_rnn_packed_desc_t rnn_packed_desc;
        // ... other descriptions possible
    } format_desc;

    dnnl_memory_extra_desc_t extra;
} dnnl_memory_desc_t;

/// @struct dnnl_memory
/// An opaque structure to describe a memory.
struct dnnl_memory;

/// A memory handle.
typedef struct dnnl_memory *dnnl_memory_t;

/// A constant memory handle.
typedef const struct dnnl_memory *const_dnnl_memory_t;

/// Special pointer value that indicates that a memory object should not have
/// an underlying buffer.
#define DNNL_MEMORY_NONE (NULL)

/// Special pointer value that indicates that the library needs to allocate an
/// underlying buffer for a memory object.
#define DNNL_MEMORY_ALLOCATE ((void *)(size_t)-1)

/// @} dnnl_api_memory

/// @addtogroup dnnl_api_primitives
/// @{
/// @addtogroup dnnl_api_primitives_common
/// @{

/// A pointer to any of the operation descriptors.
typedef void *dnnl_op_desc_t;
/// A pointer to any of the operation descriptors (constant variant).
typedef const void *const_dnnl_op_desc_t;

/// @} dnnl_api_primitives_common
/// @} dnnl_api_primitives

/// @addtogroup dnnl_api_primitives
/// @{

/// @addtogroup dnnl_api_convolution
/// @{

/// A descriptor of a convolution operation.
typedef struct {
    /// The kind of primitive. Used for self-identifying the primitive
    /// descriptor. Must be #dnnl_convolution.
    dnnl_primitive_kind_t primitive_kind;
    /// The kind of propagation. Possible values: #dnnl_forward_training,
    /// #dnnl_forward_inference, #dnnl_backward_data,
    /// #dnnl_backward_weights, and #dnnl_backward_bias.
    dnnl_prop_kind_t prop_kind;
    /// The kind of the convolution algorithm. Possible values:
    /// #dnnl_convolution_direct.
    dnnl_alg_kind_t alg_kind;
    /// Source memory descriptor.
    dnnl_memory_desc_t src_desc;
    /// Source gradient memory descriptor.
    dnnl_memory_desc_t diff_src_desc;
    /// Weights memory descriptor.
    dnnl_memory_desc_t weights_desc;
    /// Weights gradient memory descriptor.
    dnnl_memory_desc_t diff_weights_desc;
    /// Bias memory descriptor.
    dnnl_memory_desc_t bias_desc;
    /// Bias gradient memory descriptor.
    dnnl_memory_desc_t diff_bias_desc;
    /// Destination memory descriptor.
    dnnl_memory_desc_t dst_desc;
    /// Destination gradient memory descriptor.
    dnnl_memory_desc_t diff_dst_desc;
    /// Convolution strides in each spatial dimension.
    dnnl_dims_t strides;
    /// Convolution dilates in each spatial dimension.
    dnnl_dims_t dilates;
    /// Padding in each spatial dimension. padding[0] is a padding in the
    /// beginning (@p padding_l), padding[1] is a padding in the end (@p
    /// padding_r).
    dnnl_dims_t padding[2];
    /// The accumulator data type. Initialized automatically.
    dnnl_data_type_t accum_data_type;
} dnnl_convolution_desc_t;

/// @} dnnl_api_convolution

/// @addtogroup dnnl_api_deconvolution
/// @{

/// A descriptor of a deconvolution operation.
typedef dnnl_convolution_desc_t dnnl_deconvolution_desc_t;

/// @} dnnl_api_deconvolution

/// @addtogroup dnnl_api_shuffle
/// @{

/// A descriptor of a shuffle operation.
typedef struct {
    /// The kind of primitive. Used for self-identifying the primitive
    /// descriptor. Must be #dnnl_shuffle.
    dnnl_primitive_kind_t primitive_kind;
    /// The kind of propagation. Possible values: #dnnl_forward_training,
    /// #dnnl_forward_inference, and #dnnl_backward_data.
    dnnl_prop_kind_t prop_kind;
    /// Source and destination memory descriptor,
    /// and source and destination gradient memory descriptor.
    dnnl_memory_desc_t data_desc;
    /// Axis for shuffling.
    int axis;
    /// Number of groups.
    dnnl_dim_t group_size;
} dnnl_shuffle_desc_t;

/// @} dnnl_api_shuffle

/// @addtogroup dnnl_api_eltwise
/// @{

/// A descriptor of a element-wise operation.
typedef struct {
    /// The kind of primitive. Used for self-identifying the primitive
    /// descriptor. Must be #dnnl_eltwise.
    dnnl_primitive_kind_t primitive_kind;
    /// The kind of propagation. Possible values: #dnnl_forward_training,
    /// #dnnl_forward_inference, #dnnl_backward, and #dnnl_backward_data.
    dnnl_prop_kind_t prop_kind;
    /// The kind of eltwise algorithm. Possible values: #dnnl_eltwise_relu,
    /// #dnnl_eltwise_tanh, #dnnl_eltwise_elu, #dnnl_eltwise_square,
    /// #dnnl_eltwise_abs, #dnnl_eltwise_sqrt, #dnnl_eltwise_linear,
    /// #dnnl_eltwise_bounded_relu, #dnnl_eltwise_soft_relu,
    /// #dnnl_eltwise_logistic, #dnnl_eltwise_exp, #dnnl_eltwise_gelu_tanh,
    /// #dnnl_eltwise_swish, #dnnl_eltwise_log, #dnnl_eltwise_clip,
    /// #dnnl_eltwise_pow, #dnnl_eltwise_gelu_erf, #dnnl_eltwise_round.
    /// Possible values for passing destination memory on backward:
    /// #dnnl_eltwise_relu_use_dst_for_bwd, #dnnl_eltwise_tanh_use_dst_for_bwd,
    /// #dnnl_eltwise_elu_use_dst_for_bwd, #dnnl_eltwise_sqrt_use_dst_for_bwd,
    /// #dnnl_eltwise_logistic_use_dst_for_bwd,
    /// #dnnl_eltwise_exp_use_dst_for_bwd.
    dnnl_alg_kind_t alg_kind;
    /// Source and destination memory descriptor.
    dnnl_memory_desc_t data_desc;
    /// Source and destination gradient memory descriptor.
    dnnl_memory_desc_t diff_data_desc;
    /// Algorithm specific parameter.
    /// Accordance table:
    ///  - #dnnl_eltwise_relu: @p alpha -- negative slope, @p beta ignored
    ///  - #dnnl_eltwise_tanh: @p alpha and @p beta ignored
    ///  - #dnnl_eltwise_elu: @p alpha -- negative slope, @p beta ignored
    ///  - #dnnl_eltwise_square: @p alpha and @p beta ignored
    ///  - #dnnl_eltwise_abs: @p alpha and @p beta ignored
    ///  - #dnnl_eltwise_sqrt: @p alpha and @p beta ignored
    ///  - #dnnl_eltwise_linear: @p alpha -- scale, @p beta -- shift
    ///  - #dnnl_eltwise_bounded_relu: @p alpha -- upper bound, @p beta ignored
    ///  - #dnnl_eltwise_soft_relu: @p alpha and @p beta ignored
    ///  - #dnnl_eltwise_logistic: @p alpha and @p beta ignored
    ///  - #dnnl_eltwise_exp: @p alpha and @p beta ignored
    ///  - #dnnl_eltwise_gelu_tanh: @p alpha and @p beta ignored
    ///  - #dnnl_eltwise_swish: @p alpha -- sigmoid arg scaling, @p beta ignored
    ///  - #dnnl_eltwise_log: @p alpha and @p beta ignored
    ///  - #dnnl_eltwise_clip: @p alpha -- lower bound, @p beta -- upper bound
    ///  - #dnnl_eltwise_pow: @p alpha -- scale, @p beta -- exponent
    ///  - #dnnl_eltwise_gelu_erf: @p alpha and @p beta ignored
    ///  - #dnnl_eltwise_round: @p alpha and @p beta ignored
    float alpha, beta;
} dnnl_eltwise_desc_t;

/// @} dnnl_api_eltwise

/// @addtogroup dnnl_api_softmax
/// @{

/// A descriptor of a Softmax operation.
typedef struct {
    /// The kind of primitive. Used for self-identifying the primitive
    /// descriptor. Must be #dnnl_softmax.
    dnnl_primitive_kind_t primitive_kind;
    /// The kind of propagation. Possible values: #dnnl_forward_training and
    /// #dnnl_forward_inference.
    dnnl_prop_kind_t prop_kind;
    /// Source and destination memory descriptor.
    dnnl_memory_desc_t data_desc;
    /// Source and Destination of gradient memory descriptor.
    dnnl_memory_desc_t diff_desc;
    /// The axis along which to perform the softmax.
    int softmax_axis;
} dnnl_softmax_desc_t;

/// @} dnnl_api_softmax

/// @addtogroup dnnl_api_logsoftmax
/// @{

/// A descriptor of a LogSoftmax operation. An alias of Softmax structure, but
/// primitive_kind must be #dnnl_logsoftmax.
typedef dnnl_softmax_desc_t dnnl_logsoftmax_desc_t;

/// @} dnnl_api_logsoftmax

/// @addtogroup dnnl_api_pooling
/// @{

/// A descriptor of a pooling operation.
typedef struct {
    /// The kind of primitive. Used for self-identifying the primitive
    /// descriptor. Must be #dnnl_pooling.
    dnnl_primitive_kind_t primitive_kind;
    /// The kind of propagation. Possible values: #dnnl_forward_training,
    /// #dnnl_forward_inference, #dnnl_backward, and #dnnl_backward_data.
    dnnl_prop_kind_t prop_kind;
    /// The kind of pooling algorithm.
    /// Possible values: #dnnl_pooling_max,
    /// #dnnl_pooling_avg_include_padding, and
    /// #dnnl_pooling_avg_exclude_padding.
    dnnl_alg_kind_t alg_kind;
    /// Source memory descriptor.
    dnnl_memory_desc_t src_desc;
    /// Source gradient memory descriptor.
    dnnl_memory_desc_t diff_src_desc;
    /// Destination memory descriptor.
    dnnl_memory_desc_t dst_desc;
    /// Destination gradient memory descriptor.
    dnnl_memory_desc_t diff_dst_desc;
    /// Pooling kernel strides for spatial dimensions.
    dnnl_dims_t strides;
    /// Pooling kernel spatial dimensions.
    dnnl_dims_t kernel;
    /// Padding in each spatial dimension. padding[0] is a padding in the
    /// beginning (@p padding_l), padding[1] is a padding in the end (@p
    /// padding_r).
    dnnl_dims_t padding[2];
    /// The accumulator data type. Initialized automatically.
    dnnl_data_type_t accum_data_type;
} dnnl_pooling_desc_t;

/// @} dnnl_api_pooling

/// @addtogroup dnnl_api_lrn
/// @{

/// A descriptor of a Local Response Normalization (LRN) operation.
typedef struct {
    /// The kind of primitive. Used for self-identifying the primitive
    /// descriptor. Must be #dnnl_lrn.
    dnnl_primitive_kind_t primitive_kind;
    /// The kind of propagation. Possible values: #dnnl_forward_training,
    /// #dnnl_forward_inference, #dnnl_backward, and #dnnl_backward_data.
    dnnl_prop_kind_t prop_kind;
    /// LRN algorithm. Possible values: #dnnl_lrn_within_channel and
    /// #dnnl_lrn_across_channels.
    dnnl_alg_kind_t alg_kind;
    /// Source and destination memory descriptor.
    dnnl_memory_desc_t data_desc;
    /// Source and destination gradient memory descriptor.
    dnnl_memory_desc_t diff_data_desc;
    /// The number of channels to sum over (for cross-channel LRN) or the side
    /// length of the square region to sum over (for within-channel LRN).
    dnnl_dim_t local_size;
    /// LRN alpha parameter.
    float lrn_alpha;
    /// LRN beta parameter.
    float lrn_beta;
    /// LRN k parameter.
    float lrn_k;
} dnnl_lrn_desc_t;

/// @} dnnl_api_lrn

/// @addtogroup dnnl_api_batch_normalization
/// @{

/// A descriptor of a Batch Normalization operation.
typedef struct {
    /// The kind of primitive. Used for self-identifying the primitive
    /// descriptor. Must be #dnnl_batch_normalization.
    dnnl_primitive_kind_t primitive_kind;
    /// The kind of propagation. Possible values: #dnnl_forward_training,
    /// #dnnl_forward_inference, #dnnl_backward, and #dnnl_backward_data.
    dnnl_prop_kind_t prop_kind;
    /// Source and destination memory descriptor.
    dnnl_memory_desc_t data_desc;
    /// Source and destination gradient memory descriptor.
    dnnl_memory_desc_t diff_data_desc;
    /// Scale and shift data and gradient memory descriptors.
    ///
    /// Scaleshift memory descriptor uses 2D #dnnl_nc format[2,Channels]. 1-st
    /// dimension contains gamma parameter, 2-nd dimension contains beta
    /// parameter.
    dnnl_memory_desc_t data_scaleshift_desc;
    dnnl_memory_desc_t diff_data_scaleshift_desc;
    /// Statistics memory descriptor.
    ///
    /// Statistics (mean or variance) descriptor use 1D #dnnl_x format[Channels].
    dnnl_memory_desc_t stat_desc;
    /// Batch normalization epsilon parameter.
    float batch_norm_epsilon;
    unsigned flags;
} dnnl_batch_normalization_desc_t;

/// @} dnnl_api_batch_normalization

/// @addtogroup dnnl_api_layer_normalization
/// @{

/// A descriptor of a Layer Normalization operation.
typedef struct {
    /// The kind of primitive. Used for self-identifying the primitive
    /// descriptor. Must be #dnnl_layer_normalization.
    dnnl_primitive_kind_t primitive_kind;
    /// The kind of propagation. Possible values: #dnnl_forward_training,
    /// #dnnl_forward_inference, #dnnl_backward, and #dnnl_backward_data.
    dnnl_prop_kind_t prop_kind;
    /// Source and destination memory descriptor.
    dnnl_memory_desc_t data_desc;
    /// Source and destination gradient memory descriptor.
    dnnl_memory_desc_t diff_data_desc;
    /// Scale and shift data and gradient memory descriptors.
    ///
    /// Scaleshift memory descriptor uses 2D #dnnl_ab
    /// format[2, normalized_dim] where 1-st dimension contains gamma parameter,
    /// 2-nd dimension contains beta parameter. Normalized_dim is equal to the
    /// last logical dimension of the data tensor across which normalization is
    /// performed.
    dnnl_memory_desc_t data_scaleshift_desc;
    dnnl_memory_desc_t diff_data_scaleshift_desc;
    /// Mean and variance data memory descriptors.
    ///
    /// Statistics (mean and variance) memory descriptor is the k-dimensional tensor
    /// where k is equal to data_tensor_ndims - 1 and may have any plain
    /// (stride[last_dim] == 1) user-provided format.
    dnnl_memory_desc_t stat_desc;
    /// Layer normalization epsilon parameter.
    float layer_norm_epsilon;
    unsigned flags;
} dnnl_layer_normalization_desc_t;

/// @} dnnl_api_layer_normalization

/// @addtogroup dnnl_api_inner_product
/// @{

/// A descriptor of an inner product operation.
typedef struct {
    /// The kind of primitive. Used for self-identifying the primitive
    /// descriptor. Must be #dnnl_inner_product.
    dnnl_primitive_kind_t primitive_kind;
    /// The kind of propagation. Possible values: #dnnl_forward_training,
    /// #dnnl_forward_inference, #dnnl_backward_data,
    /// #dnnl_backward_weights, and #dnnl_backward_bias.
    dnnl_prop_kind_t prop_kind;
    /// Source memory descriptor.
    dnnl_memory_desc_t src_desc;
    /// Source gradient memory descriptor.
    dnnl_memory_desc_t diff_src_desc;
    /// Weights memory descriptor.
    dnnl_memory_desc_t weights_desc;
    /// Weights gradient memory descriptor.
    dnnl_memory_desc_t diff_weights_desc;
    /// Bias memory descriptor.
    dnnl_memory_desc_t bias_desc;
    /// Bias gradient memory descriptor.
    dnnl_memory_desc_t diff_bias_desc;
    /// Destination memory descriptor.
    dnnl_memory_desc_t dst_desc;
    /// Destination gradient memory descriptor.
    dnnl_memory_desc_t diff_dst_desc;
    /// The accumulator data type. Initialized automatically.
    dnnl_data_type_t accum_data_type;
} dnnl_inner_product_desc_t;

/// @} dnnl_api_inner_product

/// @addtogroup dnnl_api_rnn
/// @{

/// Flags for RNN cell.
typedef enum {
    /// Undefined RNN flags
    dnnl_rnn_flags_undef = 0x0
} dnnl_rnn_flags_t;

/// A direction of RNN primitive execution.
typedef enum {
    /// Unidirectional execution of RNN primitive from left to right.
    dnnl_unidirectional_left2right,
    /// Unidirectional execution of RNN primitive from right to left.
    dnnl_unidirectional_right2left,
    /// Bidirectional execution of RNN primitive with concatenation of the
    /// results.
    dnnl_bidirectional_concat,
    /// Bidirectional execution of RNN primitive with summation of the
    /// results.
    dnnl_bidirectional_sum,
    /// Alias for #dnnl_unidirectional_left2right.
    dnnl_unidirectional = dnnl_unidirectional_left2right,
} dnnl_rnn_direction_t;

/// A descriptor for an RNN operation.
typedef struct {
    /// The kind of primitive. Used for self-identifying the primitive
    /// descriptor. Must be #dnnl_rnn.
    dnnl_primitive_kind_t primitive_kind;
    /// The kind of propagation. Possible values: #dnnl_forward_training,
    /// #dnnl_forward_inference, and #dnnl_backward.
    dnnl_prop_kind_t prop_kind;
    /// RNN cell kind. Must be one of #dnnl_vanilla_rnn,
    /// #dnnl_vanilla_lstm, #dnnl_vanilla_gru, or #dnnl_lbr_gru.
    dnnl_alg_kind_t cell_kind;
    /// The direction of RNN primitive execution.
    dnnl_rnn_direction_t direction;
    /// Source layer memory descriptor.
    dnnl_memory_desc_t src_layer_desc;
    /// Source iteration memory descriptor for hidden state.
    dnnl_memory_desc_t src_iter_desc;
    /// Source iteration memory descriptor for cell state.
    dnnl_memory_desc_t src_iter_c_desc;
    /// Weights layer memory descriptor.
    dnnl_memory_desc_t weights_layer_desc;
    /// Weights iteration memory descriptor.
    dnnl_memory_desc_t weights_iter_desc;
    /// Bias memory descriptor.
    dnnl_memory_desc_t bias_desc;
    /// Destination layer memory descriptor.
    dnnl_memory_desc_t dst_layer_desc;
    /// Destination iter memory descriptor for hidden state.
    dnnl_memory_desc_t dst_iter_desc;
    /// Destination iter memory descriptor for cell state.
    dnnl_memory_desc_t dst_iter_c_desc;
    /// Weights peephole memory descriptor.
    /// This memory descriptor is equal to zero memory descriptor in case of
    /// non-peephole LSTMs and other non-LSTM RNNs.
    dnnl_memory_desc_t weights_peephole_desc;
    /// Weights projection memory descriptor.
    /// This memory descriptor is equal to zero memory descriptor in case of
    /// non-projection LSTMs and other non-LSTM RNNs.
    dnnl_memory_desc_t weights_projection_desc;

    /// Source gradient layer memory descriptor.
    dnnl_memory_desc_t diff_src_layer_desc;
    /// Source gradient iter memory descriptor for hidden state.
    dnnl_memory_desc_t diff_src_iter_desc;
    /// Source gradient iter memory descriptor for cell state.
    dnnl_memory_desc_t diff_src_iter_c_desc;
    /// Weights gradient layer memory descriptor.
    dnnl_memory_desc_t diff_weights_layer_desc;
    /// Weights gradient iter memory descriptor.
    dnnl_memory_desc_t diff_weights_iter_desc;
    /// Bias gradient memory descriptor.
    dnnl_memory_desc_t diff_bias_desc;
    /// Destination gradient layer memory descriptor.
    dnnl_memory_desc_t diff_dst_layer_desc;
    /// Destination gradient iteration memory descriptor for hidden state.
    dnnl_memory_desc_t diff_dst_iter_desc;
    /// Destination gradient iteration memory descriptor for cell state.
    dnnl_memory_desc_t diff_dst_iter_c_desc;
    /// Weights gradient peephole memory descriptor.
    /// This memory descriptor is equal to zero memory descriptor in case of
    /// non-peephole LSTMs and other non-LSTM RNNs.
    dnnl_memory_desc_t diff_weights_peephole_desc;
    /// Weights gradient projection memory descriptor.
    /// This memory descriptor is equal to zero memory descriptor in case of
    /// non-projection LSTMs and other non-LSTM RNNs.
    dnnl_memory_desc_t diff_weights_projection_desc;

    /// RNN cell flags
    unsigned int flags;
    /// Activation function used for vanilla_rnn cell kind.
    /// Must be either #dnnl_eltwise_relu or #dnnl_eltwise_tanh.
    dnnl_alg_kind_t activation_kind;
    float alpha;
    float beta;

} dnnl_rnn_desc_t;

/// @} dnnl_api_rnn

/// @addtogroup dnnl_api_binary
/// @{

/// A descriptor of a binary operation.
typedef struct {
    /// The kind of primitive. Used for self-identifying the primitive
    /// descriptor. Must be #dnnl_binary.
    dnnl_primitive_kind_t primitive_kind;
    /// The kind of the binary algorithm. Possible values:
    /// #dnnl_binary_add, #dnnl_binary_mul, #dnnl_binary_max and
    /// #dnnl_binary_min.
    dnnl_alg_kind_t alg_kind;
    /// Source memory descriptors.
    dnnl_memory_desc_t src_desc[2];
    /// Destination memory descriptor.
    dnnl_memory_desc_t dst_desc;
} dnnl_binary_desc_t;

/// @} dnnl_api_binary

/// @addtogroup dnnl_api_matmul
/// @{

/// A descriptor of a matrix multiplication operation.
///
/// 2D case:
///     dst[m, n] = src[m, k] * weights[k, n] + bias[m, n]
///
/// 3D case:
///     dst[mb, m, n] = src[mb, m, k] * weights[mb, k, n] + bias[mb, m, n]
typedef struct {
    /// The kind of primitive. Used for self-identifying the primitive
    /// descriptor. Must be #dnnl_matmul.
    dnnl_primitive_kind_t primitive_kind;
    /// Source memory descriptor.
    dnnl_memory_desc_t src_desc;
    /// Weights memory descriptor.
    dnnl_memory_desc_t weights_desc;
    /// Bias memory descriptor.
    dnnl_memory_desc_t bias_desc;
    /// Destination memory descriptor.
    dnnl_memory_desc_t dst_desc;
    /// The accumulator data type. Initialized automatically.
    dnnl_data_type_t accum_data_type;
} dnnl_matmul_desc_t;

/// @} dnnl_api_matmul

/// @addtogroup dnnl_api_resampling
/// @{

/// A descriptor of resampling operation.
typedef struct {
    /// The kind of primitive. Used for self-identifying the primitive
    /// descriptor. Must be #dnnl_resampling.
    dnnl_primitive_kind_t primitive_kind;
    /// The kind of propagation. Possible values: #dnnl_forward_training,
    /// #dnnl_forward_inference, #dnnl_backward_data,
    dnnl_prop_kind_t prop_kind;
    /// The kind of the resampling algorithm. Possible values:
    /// #dnnl_resampling_nearest, #dnnl_resampling_linear.
    dnnl_alg_kind_t alg_kind;
    /// Source memory descriptor.
    dnnl_memory_desc_t src_desc;
    /// Source gradient memory descriptor.
    dnnl_memory_desc_t diff_src_desc;
    /// Destination memory descriptor.
    dnnl_memory_desc_t dst_desc;
    /// Destination gradient memory descriptor.
    dnnl_memory_desc_t diff_dst_desc;
    /// Resampling factor in each spatial dimension.
    float factors[DNNL_MAX_NDIMS];
} dnnl_resampling_desc_t;

/// @} dnnl_api_resampling

/// @} dnnl_api_primitives

/// @addtogroup dnnl_api_engine
/// @{

/// @brief Kinds of engines.
typedef enum {
    /// An unspecified engine.
    dnnl_any_engine,
    /// CPU engine.
    dnnl_cpu,
    /// GPU engine.
    dnnl_gpu,
} dnnl_engine_kind_t;

/// @struct dnnl_engine
/// @brief An opaque structure to describe an engine.
struct dnnl_engine;
/// @brief An engine handle.
typedef struct dnnl_engine *dnnl_engine_t;
#if 0
// FIXME: looks like this never happens
/// @brief A constant engine handle.
typedef const struct dnnl_engine *const_dnnl_engine_t;
#endif

/// @} dnnl_api_engine

/// @addtogroup dnnl_api_primitives
/// @{
/// @addtogroup dnnl_api_primitives_common
/// @{

/// @struct dnnl_primitive_desc_iterator
/// @brief An opaque structure to describe a primitive descriptor iterator.
struct dnnl_primitive_desc_iterator;

/// @brief A primitive descriptor iterator handle.
typedef struct dnnl_primitive_desc_iterator *dnnl_primitive_desc_iterator_t;

/// @brief A constant primitive descriptor iterator handle.
typedef const struct dnnl_primitive_desc_iterator
        *const_dnnl_primitive_desc_iterator_t;

/// @struct dnnl_primitive_desc
/// @brief An opaque structure to describe a primitive descriptor.
struct dnnl_primitive_desc;

/// @brief A primitive descriptor handle.
typedef struct dnnl_primitive_desc *dnnl_primitive_desc_t;

/// @brief A constant primitive descriptor handle.
typedef const struct dnnl_primitive_desc *const_dnnl_primitive_desc_t;

/// @} dnnl_api_primitives_common

/// @addtogroup dnnl_api_attributes
/// @{

/// Scratchpad mode
typedef enum {
    /// The library manages the scratchpad allocation according to the policy
    /// specified by the `DNNL_ENABLE_CONCURRENT_EXEC`
    /// [build option](@ref dev_guide_build_options) (default).
    ///
    /// When `DNNL_ENABLE_CONCURRENT_EXEC=OFF` (default), the library
    /// scratchpad is common to all primitives to reduce the memory footprint.
    /// This configuration comes with limited thread-safety properties, namely
    /// primitives can be created and executed in parallel but cannot migrate
    /// between threads (in other words, each primitive should be executed in
    /// the same thread it was created in).
    ///
    /// When `DNNL_ENABLE_CONCURRENT_EXEC=ON`, the library scratchpad is
    /// private to each primitive. The memory footprint is larger than when
    /// using `DNNL_ENABLE_CONCURRENT_EXEC=OFF` but different primitives can be
    /// created and run concurrently (the same primitive cannot be run
    /// concurrently from two different threads though).
    dnnl_scratchpad_mode_library,
    /// The user manages the scratchpad allocation by querying and providing
    /// the scratchpad memory to primitives. This mode is thread-safe as long
    /// as the scratchpad buffers are not used concurrently by two primitive
    /// executions.
    dnnl_scratchpad_mode_user,
} dnnl_scratchpad_mode_t;

/// @struct dnnl_primitive_attr
/// @brief An opaque structure for primitive descriptor attributes.
///
/// Attributes may contain:
///  - output scales (to scale the result prior to storing it to the memory)
struct dnnl_primitive_attr;

/// @brief A primitive descriptor attributes handle that controls primitive
/// behavior.
typedef struct dnnl_primitive_attr *dnnl_primitive_attr_t;

/// @brief A constant primitive descriptor attributes handle.
typedef const struct dnnl_primitive_attr *const_dnnl_primitive_attr_t;

/// @struct dnnl_post_ops
/// @brief An opaque structure for a chain of post operations.
///
/// dnnl_post_ops can be used to perform some (trivial) operations like
/// accumulation or eltwise after certain primitives like convolution.
///
/// Post operations might be combined together, making a chain of post
/// operations. For instance one can configure convolution followed by
/// accumulation followed by eltwise. This might be especially beneficial
/// for residual learning blocks.
///
/// @warning
///      Of course not all combinations are supported, so the user should handle
///      errors accordingly.
///
/// Supported post operations:
///  - accumulation (base primitive: convolution)
///  - eltwise (base primitive: convolution)
struct dnnl_post_ops;

/// @brief A post operation chain handle.
typedef struct dnnl_post_ops *dnnl_post_ops_t;

/// @brief A constant post operation chain handle.
typedef const struct dnnl_post_ops *const_dnnl_post_ops_t;

/// @} dnnl_api_attributes

/// @addtogroup dnnl_api_primitives_common
/// @{

/// @struct dnnl_primitive
/// An opaque structure to describe a primitive.
struct dnnl_primitive;
/// A primitive handle.
typedef struct dnnl_primitive *dnnl_primitive_t;
/// A constant primitive handle.
typedef const struct dnnl_primitive *const_dnnl_primitive_t;

/// Source argument #0.
#define DNNL_ARG_SRC_0 1
/// A special mnemonic for source argument for primitives that have a
/// single source. An alias for #DNNL_ARG_SRC_0.
#define DNNL_ARG_SRC DNNL_ARG_SRC_0
/// A special mnemonic for RNN input vector. An alias for
/// #DNNL_ARG_SRC_0.
#define DNNL_ARG_SRC_LAYER DNNL_ARG_SRC_0
/// A special mnemonic for reorder source argument. An alias for
/// #DNNL_ARG_SRC_0.
#define DNNL_ARG_FROM DNNL_ARG_SRC_0

/// Source argument #1.
#define DNNL_ARG_SRC_1 2
/// A special mnemonic for RNN input recurrent hidden state vector. An alias
/// for #DNNL_ARG_SRC_1.
#define DNNL_ARG_SRC_ITER DNNL_ARG_SRC_1

/// Source argument #2.
#define DNNL_ARG_SRC_2 3
/// A special mnemonic for RNN input recurrent cell state vector. An alias for
/// #DNNL_ARG_SRC_2.
#define DNNL_ARG_SRC_ITER_C DNNL_ARG_SRC_2

/// Destination argument #0.
#define DNNL_ARG_DST_0 17
/// A special mnemonic for destination argument for primitives that have a
/// single destination. An alias for #DNNL_ARG_DST_0.
#define DNNL_ARG_DST DNNL_ARG_DST_0
/// A special mnemonic for reorder destination argument. An alias for
/// #DNNL_ARG_DST_0.
#define DNNL_ARG_TO DNNL_ARG_DST_0
/// A special mnemonic for RNN output vector. An alias for #DNNL_ARG_DST_0.
#define DNNL_ARG_DST_LAYER DNNL_ARG_DST_0

/// Destination argument #1.
#define DNNL_ARG_DST_1 18
/// A special mnemonic for RNN input recurrent hidden state vector. An
/// alias for #DNNL_ARG_DST_1.
#define DNNL_ARG_DST_ITER DNNL_ARG_DST_1

/// Destination argument #2.
#define DNNL_ARG_DST_2 19
/// A special mnemonic for LSTM output recurrent cell state vector. An
/// alias for #DNNL_ARG_DST_2.
#define DNNL_ARG_DST_ITER_C DNNL_ARG_DST_2

/// Weights argument #0.
#define DNNL_ARG_WEIGHTS_0 33
/// A special mnemonic for primitives that have a single weights
/// argument. Alias for #DNNL_ARG_WEIGHTS_0.
#define DNNL_ARG_WEIGHTS DNNL_ARG_WEIGHTS_0
/// A special mnemonic for scale and shift argument of normalization
/// primitives. Alias for #DNNL_ARG_WEIGHTS_0.
#define DNNL_ARG_SCALE_SHIFT DNNL_ARG_WEIGHTS_0
/// A special mnemonic for RNN weights applied to the layer input. An
/// alias for #DNNL_ARG_WEIGHTS_0.
#define DNNL_ARG_WEIGHTS_LAYER DNNL_ARG_WEIGHTS_0

/// Weights argument #1.
#define DNNL_ARG_WEIGHTS_1 34
/// A special mnemonic for RNN weights applied to the recurrent input.
/// An alias for #DNNL_ARG_WEIGHTS_1.
#define DNNL_ARG_WEIGHTS_ITER DNNL_ARG_WEIGHTS_1

/// Weights argument #2.
#define DNNL_ARG_WEIGHTS_2 35
/// A special mnemonic for RNN weights applied to the peephole weights.
/// An alias for #DNNL_ARG_WEIGHTS_2.
#define DNNL_ARG_WEIGHTS_PEEPHOLE DNNL_ARG_WEIGHTS_2

/// Weights argument #3.
#define DNNL_ARG_WEIGHTS_3 36
/// A special mnemonic for RNN weights applied to the projection weights.
/// An alias for #DNNL_ARG_WEIGHTS_3.
#define DNNL_ARG_WEIGHTS_PROJECTION DNNL_ARG_WEIGHTS_3

/// Bias tensor argument.
#define DNNL_ARG_BIAS 41

/// Mean values tensor argument.
#define DNNL_ARG_MEAN 49
/// Variance values tensor argument.
#define DNNL_ARG_VARIANCE 50

/// Workspace tensor argument. Workspace is used to pass information
/// from forward propagation to backward propagation computations.
#define DNNL_ARG_WORKSPACE 64
/// Scratchpad (temporary storage) tensor argument.
#define DNNL_ARG_SCRATCHPAD 80

/// Gradient (diff) of the source argument #0.
#define DNNL_ARG_DIFF_SRC_0 129
/// A special mnemonic for primitives that have a single diff source argument.
/// An alias for #DNNL_ARG_DIFF_SRC_0.
#define DNNL_ARG_DIFF_SRC DNNL_ARG_DIFF_SRC_0
/// A special mnemonic for gradient (diff) of RNN input vector. An alias for
/// #DNNL_ARG_DIFF_SRC_0.
#define DNNL_ARG_DIFF_SRC_LAYER DNNL_ARG_DIFF_SRC_0

/// Gradient (diff) of the source argument #1.
#define DNNL_ARG_DIFF_SRC_1 130
/// A special mnemonic for gradient (diff) of RNN input recurrent hidden state
/// vector. An alias for #DNNL_ARG_DIFF_SRC_1.
#define DNNL_ARG_DIFF_SRC_ITER DNNL_ARG_DIFF_SRC_1

/// Gradient (diff) of the source argument #2.
#define DNNL_ARG_DIFF_SRC_2 131
/// A special mnemonic for gradient (diff) of RNN input recurrent cell state
/// vector. An alias for #DNNL_ARG_DIFF_SRC_1.
#define DNNL_ARG_DIFF_SRC_ITER_C DNNL_ARG_DIFF_SRC_2

/// Gradient (diff) of the destination argument #0.
#define DNNL_ARG_DIFF_DST_0 145
/// A special mnemonic for primitives that have a single diff destination
/// argument. An alias for #DNNL_ARG_DIFF_DST_0.
#define DNNL_ARG_DIFF_DST DNNL_ARG_DIFF_DST_0
/// A special mnemonic for gradient (diff) of RNN output vector. An alias for
/// #DNNL_ARG_DIFF_DST_0.
#define DNNL_ARG_DIFF_DST_LAYER DNNL_ARG_DIFF_DST_0

/// Gradient (diff) of the destination argument #1.
#define DNNL_ARG_DIFF_DST_1 146
/// A special mnemonic for gradient (diff) of RNN input recurrent hidden state
/// vector. An alias for #DNNL_ARG_DIFF_DST_1.
#define DNNL_ARG_DIFF_DST_ITER DNNL_ARG_DIFF_DST_1

/// Gradient (diff) of the destination argument #2.
#define DNNL_ARG_DIFF_DST_2 147
/// A special mnemonic for gradient (diff) of RNN input recurrent cell state
/// vector. An alias for #DNNL_ARG_DIFF_DST_2.
#define DNNL_ARG_DIFF_DST_ITER_C DNNL_ARG_DIFF_DST_2

/// Gradient (diff) of the weights argument #0.
#define DNNL_ARG_DIFF_WEIGHTS_0 161
/// A special mnemonic for primitives that have a single diff weights
/// argument. Alias for #DNNL_ARG_DIFF_WEIGHTS_0.
#define DNNL_ARG_DIFF_WEIGHTS DNNL_ARG_DIFF_WEIGHTS_0
/// A special mnemonic for diff of scale and shift argument of normalization
/// primitives. Alias for #DNNL_ARG_DIFF_WEIGHTS_0.
#define DNNL_ARG_DIFF_SCALE_SHIFT DNNL_ARG_DIFF_WEIGHTS_0
/// A special mnemonic for diff of RNN weights applied to the layer input. An
/// alias for #DNNL_ARG_DIFF_WEIGHTS_0.
#define DNNL_ARG_DIFF_WEIGHTS_LAYER DNNL_ARG_DIFF_WEIGHTS_0

/// Gradient (diff) of the weights argument #1.
#define DNNL_ARG_DIFF_WEIGHTS_1 162
/// A special mnemonic for diff of RNN weights applied to the recurrent input.
/// An alias for #DNNL_ARG_DIFF_WEIGHTS_1.
#define DNNL_ARG_DIFF_WEIGHTS_ITER DNNL_ARG_DIFF_WEIGHTS_1

/// Gradient (diff) of the weights argument #2.
#define DNNL_ARG_DIFF_WEIGHTS_2 163
/// A special mnemonic for diff of RNN weights applied to the peephole weights.
/// An alias for #DNNL_ARG_DIFF_WEIGHTS_2.
#define DNNL_ARG_DIFF_WEIGHTS_PEEPHOLE DNNL_ARG_DIFF_WEIGHTS_2

/// Gradient (diff) of the weights argument #3.
#define DNNL_ARG_DIFF_WEIGHTS_3 164
/// A special mnemonic for diff of RNN weights applied to the projection
/// weights. An alias for #DNNL_ARG_DIFF_WEIGHTS_3.
#define DNNL_ARG_DIFF_WEIGHTS_PROJECTION DNNL_ARG_DIFF_WEIGHTS_3

/// Gradient (diff) of the bias tensor argument.
#define DNNL_ARG_DIFF_BIAS 169

/// Output scaling factors provided at execution time.
#define DNNL_ARG_ATTR_OUTPUT_SCALES 513

/// Future support: per argument scaling factors provided at execution time.
#define DNNL_ARG_ATTR_ARG_SCALES 545

/// Starting index for source arguments for primitives that take a variable
/// number of source arguments.
#define DNNL_ARG_MULTIPLE_SRC 1024
/// Starting index for destination arguments for primitives that produce a
/// variable number of destination arguments.
#define DNNL_ARG_MULTIPLE_DST 2048

/// Zero points provided at execution time.
#define DNNL_ARG_ATTR_ZERO_POINTS 4096

/// Arguments for fused depthwise convolution.
/// See @ref dev_guide_attributes_post_ops_depthwise_fusion
#define DNNL_ARG_ATTR_POST_OP_DW 8192

<<<<<<< HEAD
/// Arguments for binary post operation.
#define DNNL_ARG_ATTR_POST_OP_0 16384
=======
/// Starting point for a binary post operation.
#define DNNL_ARG_ATTR_MULTIPLE_POST_OP_BASE 16384

/// Arguments for a binary post operation. Up to 32 arguments are supported.
/// See @ref dev_guide_attributes_post_ops_binary_fusion
#define DNNL_ARG_ATTR_MULTIPLE_POST_OP(idx) \
    (DNNL_ARG_ATTR_MULTIPLE_POST_OP_BASE * ((idx) + 1))

// XXX: next define should have a (1 << 20) = 1048576 value to preserve 5 bits
// for DNNL_ARG_ATTR_MULTIPLE_POST_OP argument.
>>>>>>> be499680

/// A structure that contains an index and a memory object, and is used to pass
/// arguments to dnnl_primitive_execute().
typedef struct {
    int arg; ///< An argument index, e.g. DNNL_ARG_SRC
    dnnl_memory_t memory; ///< Input/output memory
} dnnl_exec_arg_t;

/// @} dnnl_api_primitives_common

/// @addtogroup dnnl_api_primitives_common
/// @{

/// Primitive descriptor query specification
///
/// For generic function dnnl_primitive_desc_query(), the type of result must
/// agree with the queried argument. The correspondence table:
///
/// Query kind                      | Type of query result
/// --------------------------------|-----------------------------
/// #dnnl_query_engine              | #dnnl_engine_t *
/// #dnnl_query_scratchpad_engine   | #dnnl_engine_t *
/// #dnnl_query_primitive_kind      | #dnnl_primitive_kind_t *
/// dnnl_query_*_s32                | int *
/// dnnl_query_*_s64                | #dnnl_dim_t * (same as int64_t *)
/// dnnl_query_*_f64                | double *
/// dnnl_query_*_str                | const char **
/// #dnnl_query_op_d                | #const_dnnl_op_desc_t *
/// dnnl_query_*_md                 | const #dnnl_memory_desc_t **
/// dnnl_query_*_\<op\>_d           | const dnnl_\<op\>_desc_t **
/// dnnl_query_*_pd                 | #const_dnnl_primitive_desc_t *
///
/// @note
///     Rule of thumb: all opaque types and structures are returned by
///     reference. All numbers are returned by value.
///
/// @warning
///     All returned references point to constant objects and are valid only
///     during the lifetime of the queried primitive descriptor. Returned objects
///     must not be destroyed by the user. If you need to keep the object longer
///     than the lifetime of the queried primitive descriptor, use
///     dnnl_primitive_desc_clone() to make a copy.
typedef enum {
    dnnl_query_undef = 0, ///< no query

    dnnl_query_engine, ///< execution engine
    dnnl_query_primitive_kind, ///< primitive kind

    dnnl_query_num_of_inputs_s32, ///< number of inputs expected
    dnnl_query_num_of_outputs_s32, ///< number of outputs expected

    dnnl_query_time_estimate_f64, ///< runtime estimation (seconds)
    dnnl_query_memory_consumption_s64, ///< memory consumption -- extra
    ///  (scratch) memory, additional to
    ///  all inputs and outputs memory
    ///  (bytes)

    dnnl_query_scratchpad_engine, ///< scratchpad engine -- engine to be used
    ///  for creating scratchpad memory

    dnnl_query_impl_info_str, ///< implementation name

    dnnl_query_reorder_src_engine, ///< source engine
    dnnl_query_reorder_dst_engine, ///< destination engine

    dnnl_query_prop_kind, ///< propagation kind

    // memory and op descriptor section
    dnnl_query_some_d = 64, ///< stub
    dnnl_query_op_d, ///< op descriptor
    dnnl_query_convolution_d, ///< convolution descriptor
    dnnl_query_deconvolution_d, ///< deconvolution descriptor
    dnnl_query_shuffle_d, ///< shuffle descriptor
    dnnl_query_eltwise_d, ///< eltwise descriptor
    dnnl_query_softmax_d, ///< softmax descriptor
    dnnl_query_pooling_d, ///< pooling descriptor
    dnnl_query_lrn_d, ///< lrn descriptor
    dnnl_query_batch_normalization_d, ///< batch normalization descriptor
    dnnl_query_layer_normalization_d, ///< layer normalization descriptor
    dnnl_query_inner_product_d, ///< inner product descriptor
    dnnl_query_rnn_d, ///< rnn descriptor
    dnnl_query_gemm_d, ///< GEMM descriptor (internal)
    dnnl_query_binary_d, ///< binary descriptor
    dnnl_query_logsoftmax_d, ///< logsoftmax descriptor
    dnnl_query_matmul_d, ///< matrix multiplication (matmul) descriptor
    dnnl_query_resampling_d, ///< resampling descriptor

    // memory descriptor section
    dnnl_query_some_md = 128, ///< stub
    dnnl_query_src_md, ///< source memory desc
    dnnl_query_diff_src_md, ///< source gradient memory desc
    dnnl_query_weights_md, ///< weights memory descriptor desc
    dnnl_query_diff_weights_md, ///< weights grad. memory desc
    dnnl_query_dst_md, ///< destination memory desc
    dnnl_query_diff_dst_md, ///< destination grad. memory desc
    dnnl_query_workspace_md, ///< workspace memory desc
    dnnl_query_scratchpad_md, ///< scratchpad memory desc
    dnnl_query_exec_arg_md = 255, ///< memory desc of an execute argument

    // Max value to prevent UB for internal use only dnnl_query_t
    dnnl_query_max = 0x7fff,
} dnnl_query_t;

/// @} dnnl_api_primitives_common

/// @} dnnl_api_primitives

/// @addtogroup dnnl_api_stream
/// @{

/// @brief Stream flags.
typedef enum {
    /// Default order execution. Either in-order or out-of-order depending on
    /// the runtime.
    dnnl_stream_default_order = 0x1U,
    /// In-order execution.
    dnnl_stream_in_order = 0x2U,
    /// Out-of-order execution.
    dnnl_stream_out_of_order = 0x4U,
    /// Default stream configuration.
    dnnl_stream_default_flags = dnnl_stream_default_order,
} dnnl_stream_flags_t;

/// @struct dnnl_stream
/// An opaque structure to describe an execution stream.
struct dnnl_stream;
/// An execution stream handle.
typedef struct dnnl_stream *dnnl_stream_t;
/// A constant execution stream handle.
typedef const struct dnnl_stream *const_dnnl_stream_t;

/// An opaque structure to describe execution stream attrbutes.
struct dnnl_stream_attr;
/// An execution stream attributes handle.
typedef struct dnnl_stream_attr *dnnl_stream_attr_t;
/// A constant execution stream attributes handle.
typedef const struct dnnl_stream_attr *const_dnnl_stream_attr_t;

/// @} dnnl_api_stream

/// @addtogroup dnnl_api_service
/// @{

/// No runtime (disabled)
#define DNNL_RUNTIME_NONE 0u

/// Sequential runtime (CPU only)
#define DNNL_RUNTIME_SEQ 1u

/// OpenMP runtime (CPU only)
#define DNNL_RUNTIME_OMP 2u

/// TBB runtime (CPU only)
#define DNNL_RUNTIME_TBB 4u

/// Threadpool runtime (CPU only)
#define DNNL_RUNTIME_THREADPOOL 8u

/// OpenCL runtime
#define DNNL_RUNTIME_OCL 256u

/// SYCL runtime
#define DNNL_RUNTIME_SYCL 512u

/// DPC++ runtime
#define DNNL_RUNTIME_DPCPP DNNL_RUNTIME_SYCL

/// Structure containing version information as per [Semantic
/// Versioning](https://semver.org)
typedef struct {
    int major; ///< Major version
    int minor; ///< Minor version
    int patch; ///< Patch version
    const char *hash; ///< Git hash of the sources (may be absent)
    unsigned cpu_runtime; ///< CPU runtime
    unsigned gpu_runtime; ///< GPU runtime
} dnnl_version_t;

/// Disable profiling completely
#define DNNL_JIT_PROFILE_NONE 0u

/// Enable VTune Amplifier integration
#define DNNL_JIT_PROFILE_VTUNE 1u

/// Enable Linux perf integration via perfmap files
#define DNNL_JIT_PROFILE_LINUX_PERFMAP 2u

/// Enable Linux perf integration via jitdump files
#define DNNL_JIT_PROFILE_LINUX_JITDUMP 4u

/// Instruct Linux perf integration via jitdump files to use TSC. @ref
/// DNNL_JIT_PROFILE_LINUX_JITDUMP must be set too for this to take effect.
#define DNNL_JIT_PROFILE_LINUX_JITDUMP_USE_TSC 8u

/// Enable Linux perf integration (both jitdump and perfmap)
#define DNNL_JIT_PROFILE_LINUX_PERF \
    (DNNL_JIT_PROFILE_LINUX_JITDUMP | DNNL_JIT_PROFILE_LINUX_PERFMAP)

/// CPU instruction set flags
typedef enum {
    /// Any ISA (excepting those listed as initial support)
    dnnl_cpu_isa_all = 0x0,

    /// Intel Streaming SIMD Extensions 4.1 (Intel SSE4.1)
    dnnl_cpu_isa_sse41 = 0x1,

    /// Intel Advanced Vector Extensions (Intel AVX)
    dnnl_cpu_isa_avx = 0x3,

    /// Intel Advanced Vector Extensions 2 (Intel AVX2)
    dnnl_cpu_isa_avx2 = 0x7,

    /// Intel Advanced Vector Extensions 512 (Intel AVX-512) subset
    /// for Intel Xeon Phi processors x200 Series.
    dnnl_cpu_isa_avx512_mic = 0xf,

    /// Intel AVX-512 subset
    /// for Intel Xeon Phi processors 7235, 7285, 7295 Series.
    dnnl_cpu_isa_avx512_mic_4ops = 0x1f,

    /// Intel AVX-512 subset for Intel Xeon Scalable processor family
    /// and Intel Core processor family.
    dnnl_cpu_isa_avx512_core = 0x27,

    /// Intel AVX-512 and Intel Deep Learning Boost (Intel DL Boost) support
    /// for Intel Xeon Scalable processor family
    /// and Intel Core processor family.
    dnnl_cpu_isa_avx512_core_vnni = 0x67,

    /// Intel AVX-512, Intel DL Boost and bfloat16 support
    /// for Intel Xeon Scalable processor family
    /// and Intel Core processor family.
    dnnl_cpu_isa_avx512_core_bf16 = 0xe7,

    /// Intel AVX-512, Intel DL Boost and bfloat16 support and
    /// Intel AMX with 8-bit integer and bfloat16 support
    /// (initial support)
    dnnl_cpu_isa_avx512_core_amx = 0x3e7,
} dnnl_cpu_isa_t;

/// @} dnnl_api_service

/// @} dnnl_api

#ifdef __cplusplus
}
#endif

#endif<|MERGE_RESOLUTION|>--- conflicted
+++ resolved
@@ -2108,10 +2108,6 @@
 /// See @ref dev_guide_attributes_post_ops_depthwise_fusion
 #define DNNL_ARG_ATTR_POST_OP_DW 8192
 
-<<<<<<< HEAD
-/// Arguments for binary post operation.
-#define DNNL_ARG_ATTR_POST_OP_0 16384
-=======
 /// Starting point for a binary post operation.
 #define DNNL_ARG_ATTR_MULTIPLE_POST_OP_BASE 16384
 
@@ -2122,7 +2118,6 @@
 
 // XXX: next define should have a (1 << 20) = 1048576 value to preserve 5 bits
 // for DNNL_ARG_ATTR_MULTIPLE_POST_OP argument.
->>>>>>> be499680
 
 /// A structure that contains an index and a memory object, and is used to pass
 /// arguments to dnnl_primitive_execute().
