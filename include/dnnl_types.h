--- conflicted
+++ resolved
@@ -208,20 +208,14 @@
 
     dnnl_Abc16a,
     dnnl_ABc16a16b,
-<<<<<<< HEAD
     dnnl_ABc32a16b,
-=======
->>>>>>> bf4ef067
     dnnl_ABc32a32b,
     dnnl_ABc4a4b,
     /// 3D tensor blocked by 2nd dimension with block size 16
     dnnl_aBc16b,
     dnnl_ABc16b16a,
     dnnl_Abc4a,
-<<<<<<< HEAD
-=======
     /// 3D tensor blocked by 2nd dimension with block size 32
->>>>>>> bf4ef067
     dnnl_aBc32b,
     /// 3D tensor blocked by 2nd dimension with block size 4
     dnnl_aBc4b,
@@ -239,10 +233,7 @@
     dnnl_Abcd16a,
     dnnl_Abcd8a,
     dnnl_ABcd16a16b,
-<<<<<<< HEAD
     dnnl_ABcd32a16b,
-=======
->>>>>>> bf4ef067
     dnnl_Abcd32a,
     dnnl_ABcd32a32b,
     /// 4D tensor blocked by 2nd dimension with block size 16
@@ -251,10 +242,7 @@
     dnnl_aBCd16b16c,
     dnnl_aBCd16c16b,
     dnnl_Abcd4a,
-<<<<<<< HEAD
-=======
     /// 4D tensor blocked by 2nd dimension with block size 32
->>>>>>> bf4ef067
     dnnl_aBcd32b,
     /// 4D tensor blocked by 2nd dimension with block size 4
     dnnl_aBcd4b,
@@ -302,10 +290,7 @@
     dnnl_aBCde16c16b,
     dnnl_aBCde2c8b4c,
     dnnl_Abcde4a,
-<<<<<<< HEAD
-=======
     /// 5D tensor blocked by 2nd dimension with block size 32
->>>>>>> bf4ef067
     dnnl_aBcde32b,
     /// 5D tensor blocked by 2nd dimension with block size 4
     dnnl_aBcde4b,
@@ -327,10 +312,7 @@
     dnnl_aBCde4c8b2c,
     dnnl_aCBde8b16c2b,
     dnnl_ABcde8b8a,
-<<<<<<< HEAD
     dnnl_ABcde32a16b,
-=======
->>>>>>> bf4ef067
     dnnl_ABcde32a32b,
     dnnl_aBCde8b8c,
     dnnl_aBCde8b4c,
@@ -341,7 +323,6 @@
     dnnl_BAcd4b8a8b4a,
     dnnl_BAcde4b8a8b4a,
     dnnl_ABcd2a8b8a2b,
-<<<<<<< HEAD
     dnnl_ABcde4a8b8a2b,
     dnnl_ABcd4a8b8a2b,
     dnnl_ABc4a8b8a2b,
@@ -354,8 +335,6 @@
     dnnl_aCBdef4c8b8c2b,
     dnnl_aCBde4c8b8c2b,
     dnnl_aCBd4c8b8c2b,
-=======
->>>>>>> bf4ef067
     dnnl_aBCd4b8c8b4c,
     dnnl_aBCde4b8c8b4c,
     dnnl_aBCde2b8c8b2c,
@@ -587,12 +566,9 @@
     dnnl_NCw16n16c = dnnl_ABc16a16b,
     dnnl_NCdhw16n16c = dnnl_ABcde16a16b,
     dnnl_NChw16n16c = dnnl_ABcd16a16b,
-<<<<<<< HEAD
     dnnl_NCw32n16c = dnnl_ABc32a16b,
     dnnl_NChw32n16c = dnnl_ABcd32a16b,
     dnnl_NCdhw32n16c = dnnl_ABcde32a16b,
-=======
->>>>>>> bf4ef067
     dnnl_NCw32n32c = dnnl_ABc32a32b,
     dnnl_NChw32n32c = dnnl_ABcd32a32b,
     dnnl_NCdhw32n32c = dnnl_ABcde32a32b,
