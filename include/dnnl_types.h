--- conflicted
+++ resolved
@@ -17,2412 +17,6 @@
 #ifndef DNNL_TYPES_H
 #define DNNL_TYPES_H
 
-<<<<<<< HEAD
-#ifdef __cplusplus
-extern "C" {
-#endif
-
-/// @cond DO_NOT_DOCUMENT_THIS
-#include <stddef.h>
-#include <stdint.h>
-/// @endcond
-
-/// @addtogroup dnnl_api
-/// @{
-
-/// @addtogroup dnnl_api_utils
-/// @{
-
-/// Status values returned by the library functions.
-typedef enum {
-    /// The operation was successful
-    dnnl_success = 0,
-    /// The operation failed due to an out-of-memory condition
-    dnnl_out_of_memory = 1,
-    /// The operation failed because of incorrect function arguments
-    dnnl_invalid_arguments = 2,
-    /// The operation failed because requested functionality is not implemented
-    dnnl_unimplemented = 3,
-    /// Primitive iterator passed over last primitive descriptor
-    dnnl_iterator_ends = 4,
-    /// Primitive or engine failed on execution
-    dnnl_runtime_error = 5,
-    /// Queried element is not required for given primitive
-    dnnl_not_required = 6,
-} dnnl_status_t;
-
-/// @} dnnl_api_utils
-
-/// @addtogroup dnnl_api_memory
-/// @{
-
-/// Data type specification
-typedef enum {
-    /// Undefined data type, used for empty memory descriptors.
-    dnnl_data_type_undef = 0,
-    /// 16-bit/half-precision floating point.
-    dnnl_f16 = 1,
-    /// non-standard 16-bit (bfloat16 w/ 7 bit mantissa) floating point.
-    dnnl_bf16 = 2,
-    /// 32-bit/single-precision floating point.
-    dnnl_f32 = 3,
-    /// 32-bit signed integer.
-    dnnl_s32 = 4,
-    /// 8-bit signed integer.
-    dnnl_s8 = 5,
-    /// 8-bit unsigned integer.
-    dnnl_u8 = 6,
-} dnnl_data_type_t;
-
-/// Memory format kind
-typedef enum {
-    /// Undefined memory format kind, used for empty memory descriptors.
-    dnnl_format_kind_undef = 0,
-    /// Unspecified format kind.
-    /// The primitive selects a format automatically.
-    dnnl_format_kind_any,
-    /// A tensor in a generic format described by the stride and blocking
-    /// values in each dimension. See @ref dnnl_blocking_desc_t for more
-    /// information.
-    dnnl_blocked,
-    /// Weights format used in 8bit Winograd convolution
-    dnnl_format_kind_wino,
-    /// Packed weights format used in RNN
-    dnnl_format_kind_rnn_packed,
-} dnnl_format_kind_t;
-
-/// Memory format tag specification.
-///
-/// oneDNN formats describe physical data layout. The physical layout
-/// is described as a sequence of the dimensions as they are laid out in the
-/// memory (from the outer-most to the inner-most). Note that this order
-/// doesn't affect the logical order of the dimensions that is kept in the
-/// `dims` field of the dnnl_memory_desc_t structure. The logical order of the
-/// dimensions is specified by the primitive that uses the tensor.
-///
-/// For example, CNN 5D tensor always has its logical dimensions in the order
-/// `(batch, channels, depth, height, width)`, while the physical layout might be
-/// `NCDHW` (corresponds to #dnnl_ncdhw format tag) or
-/// `NDHWC` (corresponds to #dnnl_ndhwc format tag).
-///
-/// ~~~cpp
-/// int batch = 2, channels = 16, depth = 13, height = 13, width = 13;
-///
-/// int ndims = 5; // 5D tensor
-/// dnnl_dims_t dims = {batch, channels, depth, height, width};
-/// dnnl_memory_desc_t data_in_ncdhw;
-/// dnnl_memory_desc_init_by_tag(
-///      &data_in_ncdhw, 5, dims, dnnl_f32, dnnl_ncdhw);
-///
-/// // note that in both cases dims passed are the same
-/// dnnl_memory_desc_t data_in_ndhwc;
-/// dnnl_memory_desc_init_by_tag(
-///      &data_in_ndhwc, 5, dims, dnnl_f32, dnnl_ndhwc);
-/// ~~~
-///
-/// Memory format tags can be further divided into two categories:
-///  - Domain-agnostic names, i.e. names the do not depend on the tensor usage
-///    in the specific primitive. These names use letters from `a` to `l` to
-///    denote logical dimension from 1 to 12, and form the order in which the
-///    dimensions are laid in memory. For instance, #dnnl_ab is used to denote
-///    2D tensor where the second logical dimension (aka `b`) is the innermost,
-///    i.e. has stride = 1, and the first logical dimension (`a`) laid out in
-///    memory with stride equal to the size of second dimension. On the other
-///    hand, #dnnl_ba is just transposed version of the same tensor: the
-///    first dimension (`a`) becomes the innermost one.
-///  - Domain-specific names, i.e. names that make sense only in the context of
-///    a certain domain, such as CNN. This names are just aliases to the
-///    corresponding domain-agnostic tags and used mostly for the convenience.
-///    For example, #dnnl_nc is used to denote 2D CNN activations tensor
-///    memory format, where channels are the innermost dimension and batch is an
-///    outermost one. Moreover, #dnnl_nc is just an alias to #dnnl_ab,
-///    since for oneDNN CNN primitives the logical dimensions of
-///    activations tensors come in order: batch, channels, spatial.
-///    In other words, batch corresponds to the first logical dimension (`a`),
-///    channels correspond to the second one (`b`).
-///
-/// The following domain-specific notation applies to memory format tags:
-///  - @c 'n' denotes the mini-batch dimension
-///  - @c 'c' denotes a channels dimension
-///  - When there are multiple channel dimensions (for example, in convolution
-///    weights tensor), @c 'i' and @c 'o' denote dimensions of input and output
-///    channels
-///  - @c 'd', @c 'h', and @c 'w' denote spatial depth, height, and width
-///    respectively
-///
-/// Upper-case letters indicate that the data is laid out in blocks for a
-/// particular dimension. In such cases, the format name contains both upper-
-/// and lower-case letters for that dimension with a lower-case letter preceded
-/// by the block size. For example: #dnnl_nChw8c describes a format where the
-/// outermost dimension is mini-batch, followed by the channel block number,
-/// followed by the spatial height and width, and finally followed by 8-element
-/// channel blocks.
-///
-/// @sa @ref dev_guide_understanding_memory_formats
-typedef enum {
-    /// Undefined memory format tag
-    dnnl_format_tag_undef = 0,
-    /// Undefined memory format tag.
-    /// The primitive selects a format automatically.
-    dnnl_format_tag_any,
-
-    // Semantic agnostic section
-    // The physical order of dimensions is defined by the permutation of the
-    // characters, assuming that ab..z defines the natural order.
-
-    // Plain formats
-
-    dnnl_a, ///< plain 1D tensor
-    dnnl_ab, ///< plain 2D tensor
-    dnnl_abc, ///< plain 3D tensor
-    dnnl_abcd, ///< plain 4D tensor
-    dnnl_acbd, ///< plain 4D tensor
-    dnnl_abcde, ///< plain 5D tensor
-    dnnl_abcdef, ///< plain 6D tensor
-
-    // Permuted plain formats
-
-    dnnl_abdc, ///< permuted 4D tensor
-    dnnl_abdec, ///< permuted 5D tensor
-    dnnl_abdfce, ///< permuted 6D tensor
-    dnnl_acb, ///< permuted 3D tensor
-    dnnl_acbde, ///< permuted 5D tensor
-    dnnl_acbdef, ///< permuted 6D tensor
-    dnnl_acdb, ///< permuted 4D tensor
-    dnnl_acdeb, ///< permuted 5D tensor
-    dnnl_ba, ///< permuted 2D tensor
-    dnnl_bac, ///< permuted 3D tensor
-    dnnl_bacd, ///< permuted 4D tensor
-
-    dnnl_bacde, ///< permuted 5D tensor
-    dnnl_bca, ///< permuted 3D tensor
-    dnnl_bcda, ///< permuted 4D tensor
-    dnnl_bcdea, ///< permuted 5D tensor
-    dnnl_cba, ///< permuted 3D tensor
-    dnnl_cdba, ///< permuted 4D tensor
-    dnnl_dcab, ///< permuted 4D tensor
-    dnnl_cdeba, ///< permuted 5D tensor
-    dnnl_decab, ///< permuted 5D tensor
-    dnnl_defcab, ///< permuted 6D tensor
-
-    // Opaque blocked formats
-
-    dnnl_AB48a16b,
-    dnnl_AB48a32b,
-    dnnl_BA4b8a8b2a,
-    dnnl_BA4b8a8b4a,
-    dnnl_Abc16a,
-    dnnl_ABc16a16b,
-    dnnl_ABc32a16b,
-    dnnl_ABc40a16b,
-    dnnl_ABc32a32b,
-    dnnl_ABc40a32b,
-    dnnl_ABc4a2b,
-    dnnl_ABc4a4b,
-    /// 3D tensor blocked by 2nd dimension with block size 16
-    dnnl_aBc16b,
-    dnnl_ABc16b16a,
-    dnnl_Abc4a,
-
-    /// 3D tensor blocked by 2nd dimension with block size 32
-    dnnl_aBc32b,
-    /// 3D tensor blocked by 2nd dimension with block size 4
-    dnnl_aBc4b,
-    dnnl_ABc4b16a4b,
-    dnnl_ABc2b8a4b,
-    dnnl_ABc16b16a4b,
-    dnnl_ABc16b16a2b,
-    dnnl_ABc4b4a,
-    dnnl_ABc8a16b2a,
-    dnnl_ABc8a8b,
-    dnnl_ABc8a2b,
-    dnnl_ABc8a4b,
-    /// 3D tensor blocked by 2nd dimension with block size 8
-    dnnl_aBc8b,
-    dnnl_ABc8b16a2b,
-    dnnl_BAc8a16b2a,
-    dnnl_ABc8b8a,
-    dnnl_Abcd16a,
-    dnnl_Abcd8a,
-    dnnl_ABcd16a16b,
-    dnnl_ABcd32a16b,
-    dnnl_ABcd40a16b,
-    dnnl_Abcd32a,
-    dnnl_ABcd32a32b,
-    dnnl_ABcd40a32b,
-    /// 4D tensor blocked by 2nd dimension with block size 16
-    dnnl_aBcd16b,
-    dnnl_ABcd16b16a,
-    dnnl_aBCd16b16c,
-    dnnl_aBCd16c16b,
-    dnnl_Abcd4a,
-
-    /// 4D tensor blocked by 2nd dimension with block size 32
-    dnnl_aBcd32b,
-    /// 4D tensor blocked by 2nd dimension with block size 4
-    dnnl_aBcd4b,
-    dnnl_ABcd4b16a4b,
-    dnnl_ABcd16b16a4b,
-    dnnl_ABcd16b16a2b,
-    dnnl_ABcd4b4a,
-    dnnl_ABcd4a2b,
-    dnnl_ABcd4a4b,
-    dnnl_aBCd2c4b2c,
-    dnnl_aBCd4b8c2b,
-    dnnl_aBCd4c16b4c,
-    dnnl_aBCd2c8b4c,
-    dnnl_aBCd16c16b4c,
-    dnnl_aBCd16c16b2c,
-    dnnl_aBCd4c4b,
-    dnnl_aBCd4b4c,
-    dnnl_ABcd8a16b2a,
-    dnnl_ABcd2b8a4b,
-    dnnl_ABcd8a8b,
-    dnnl_ABcd8a2b,
-    dnnl_ABcd8a4b,
-    /// 4D tensor blocked by 2nd dimension with block size 8
-    dnnl_aBcd8b,
-    dnnl_aBCd4c8b2c,
-    dnnl_ABcd8b16a2b,
-    dnnl_aBCd8b16c2b,
-    dnnl_BAcd8a16b2a,
-    /// 4D tensor blocked by 1st and 2nd dimension with block size 8
-    dnnl_ABcd8b8a,
-    dnnl_aBCd8b8c,
-    dnnl_aBCd8b2c,
-    dnnl_aBCd8b4c,
-    dnnl_aBCd8c16b2c,
-    dnnl_ABcde8a16b2a,
-    dnnl_aCBd8b16c2b,
-    dnnl_aBCd8c8b,
-    dnnl_Abcde16a,
-    dnnl_Abcde32a,
-    dnnl_ABcde16a16b,
-    dnnl_BAcde8a16b2a,
-    /// 4D tensor blocked by 3rd dimension with block size 4
-    dnnl_aBCd2b4c2b,
-    /// 5D tensor blocked by 1st dimension with block size 16
-    dnnl_ABcde4b16a4b,
-    /// 5D tensor blocked by 1st dimension with block size 8
-    dnnl_ABcde2b8a4b,
-    /// 5D tensor blocked by 2nd dimension with block size 16
-    dnnl_aBcde16b,
-    dnnl_ABcde16b16a,
-    dnnl_aBCde16b16c,
-    dnnl_aBCde16c16b,
-    dnnl_aBCde2c8b4c,
-    dnnl_Abcde4a,
-
-    /// 5D tensor blocked by 2nd dimension with block size 32
-    dnnl_aBcde32b,
-    /// 5D tensor blocked by 2nd dimension with block size 4
-    dnnl_aBcde4b,
-    dnnl_ABcde4b4a,
-    dnnl_ABcde4a2b,
-    dnnl_ABcde4a4b,
-    dnnl_aBCde4b4c,
-    dnnl_aBCde2c4b2c,
-    dnnl_aBCde4b8c2b,
-    dnnl_aBCde4c16b4c,
-    dnnl_aBCde16c16b4c,
-    dnnl_aBCde16c16b2c,
-    dnnl_aBCde4c4b,
-    dnnl_Abcde8a,
-    dnnl_ABcde8a8b,
-    dnnl_ABcde8a2b,
-    dnnl_ABcde8a4b,
-    dnnl_BAcde16b16a,
-    /// 5D tensor blocked by 2nd dimension with block size 8
-    dnnl_aBcde8b,
-    dnnl_ABcde8b16a2b,
-    dnnl_aBCde8b16c2b,
-    dnnl_aBCde4c8b2c,
-    dnnl_aCBde8b16c2b,
-    dnnl_ABcde8b8a,
-    dnnl_ABcde32a16b,
-    dnnl_ABcde40a16b,
-    dnnl_ABcde32a32b,
-    dnnl_ABcde40a32b,
-    dnnl_aBCde8b8c,
-    dnnl_aBCde8b2c,
-    dnnl_aBCde8b4c,
-    dnnl_ABc4a8b8a4b,
-    dnnl_ABcd4a8b8a4b,
-    dnnl_ABcde4a8b8a4b,
-    dnnl_BAc4b8a8b4a,
-    dnnl_BAcd4b8a8b4a,
-    dnnl_BAcde4b8a8b4a,
-    dnnl_ABcd2a8b8a2b,
-    dnnl_ABcde4a8b8a2b,
-    dnnl_ABcd4a8b8a2b,
-    dnnl_ABc4a8b8a2b,
-    dnnl_aBCdef4b8c8b2c,
-    dnnl_aBCde4b8c8b2c,
-    dnnl_aBCd4b8c8b2c,
-    dnnl_BAcde4b8a8b2a,
-    dnnl_BAcd4b8a8b2a,
-    dnnl_BAc4b8a8b2a,
-    dnnl_aCBdef4c8b8c2b,
-    dnnl_aCBde4c8b8c2b,
-    dnnl_aCBd4c8b8c2b,
-    dnnl_aBCd4b8c8b4c,
-    dnnl_aBCde4b8c8b4c,
-    dnnl_aBCde2b8c8b2c,
-    dnnl_aBCde8c16b2c,
-    dnnl_aBCde8c8b,
-    /// 5D tensor blocked by 3rd dimension with block size 4
-    dnnl_aBCde2b4c2b,
-    /// 6D tensor blocked by 2nd dimension with block size 16
-    dnnl_aBcdef16b,
-    dnnl_aBCdef16b16c,
-    dnnl_aBCdef16c16b,
-    dnnl_aBCdef4c16b4c,
-    /// 6D tensor blocked by 2nd dimension with block size 8
-    dnnl_aBCdef2c8b4c,
-    dnnl_aBCdef4c8b2c,
-    /// 6D tensor blocked by 3rd dimension with block size 4
-    dnnl_aBCdef2b4c2b,
-    /// 6D tensor blocked by 2nd dimension with block size 4
-    dnnl_aBcdef4b,
-    dnnl_aBCdef4c4b,
-    dnnl_aBCdef4b4c,
-    dnnl_aBCdef2c4b2c,
-    dnnl_aBCdef4b8c2b,
-    dnnl_aBCdef8b8c,
-    dnnl_aBCdef8b2c,
-    dnnl_aBCdef8b4c,
-    dnnl_aBCdef8c16b2c,
-    dnnl_aBCdef4b8c8b4c,
-    dnnl_aBCdef8b16c2b,
-    dnnl_aCBdef8b16c2b,
-    dnnl_aBCdef8c8b,
-    dnnl_aBdc16b,
-    dnnl_aBdC16b2c,
-    dnnl_aBdC16b4c,
-    dnnl_aBdc4b,
-    dnnl_aBdc8b,
-    dnnl_aBdec16b,
-    dnnl_aBdeC16b2c,
-    dnnl_aBdeC16b4c,
-    dnnl_aBdec32b,
-    dnnl_aBdec4b,
-    dnnl_aBdec8b,
-    dnnl_aBdefc16b,
-    dnnl_aBdefC16b2c,
-    dnnl_aCBdef16c16b,
-    dnnl_aBdefc4b,
-    dnnl_aBdefc8b,
-    dnnl_Abcdef16a,
-    dnnl_Abcdef32a,
-    dnnl_aBedc16b,
-    dnnl_Acb16a,
-    dnnl_AcB16a2b,
-    dnnl_AcB16a4b,
-    dnnl_Acb4a,
-    dnnl_Acb8a,
-    dnnl_aCBd16b16c,
-    dnnl_aCBd16c16b,
-    dnnl_aCBde16b16c,
-    dnnl_aCBde16c16b,
-    dnnl_Acdb16a,
-    dnnl_AcdB16a2b,
-    dnnl_AcdB16a4b,
-    dnnl_Acdb32a,
-    dnnl_Acdb4a,
-    dnnl_Acdb8a,
-    dnnl_Acdeb16a,
-    dnnl_AcdeB16a2b,
-    dnnl_Acdeb4a,
-    dnnl_Acdeb8a,
-    dnnl_Adcb16a,
-    dnnl_BAc16a16b,
-    dnnl_BAc16b16a,
-    dnnl_BAcd16a16b,
-    dnnl_BAcd16b16a,
-    dnnl_aCBd4c8b8c4b,
-    dnnl_aCBde4c8b8c4b,
-    dnnl_aCBdef4c8b8c4b,
-    dnnl_BAcde16a16b,
-    dnnl_aCBdef16b16c,
-
-    /// Just a sentinel, not real memory format tag. Must be changed after new
-    /// format tag is added.
-    dnnl_format_tag_last,
-
-    // Aliases
-
-    /// 1D tensor, an alias to #dnnl_a
-    dnnl_x = dnnl_a,
-    /// 2D CNN activations tensor, an alias to #dnnl_ab
-    dnnl_nc = dnnl_ab,
-    /// 2D CNN activations tensor, an alias to #dnnl_ba
-    dnnl_cn = dnnl_ba,
-    /// 2D RNN statistics tensor, an alias to #dnnl_ab
-    dnnl_tn = dnnl_ab,
-    /// 2D RNN statistics tensor, an alias to #dnnl_ba
-    dnnl_nt = dnnl_ba,
-    /// 3D CNN activations tensor, an alias to #dnnl_abc
-    dnnl_ncw = dnnl_abc,
-    /// 3D CNN activations tensor, an alias to #dnnl_acb
-    dnnl_nwc = dnnl_acb,
-    /// 4D CNN activations tensor, an alias to #dnnl_abcd
-    dnnl_nchw = dnnl_abcd,
-    /// 4D CNN activations tensor, an alias to #dnnl_acdb
-    dnnl_nhwc = dnnl_acdb,
-    /// 4D CNN activations tensor, an alias to #dnnl_bcda
-    dnnl_chwn = dnnl_bcda,
-    /// 5D CNN activations tensor, an alias to #dnnl_abcde
-    dnnl_ncdhw = dnnl_abcde,
-    /// 5D CNN activations tensor, an alias to #dnnl_acdeb
-    dnnl_ndhwc = dnnl_acdeb,
-
-    /// 2D CNN weights tensor, an alias to #dnnl_ab
-    dnnl_oi = dnnl_ab,
-    /// 2D CNN weights tensor, an alias to #dnnl_ba
-    dnnl_io = dnnl_ba,
-    /// 3D CNN weights tensor, an alias to #dnnl_abc
-    dnnl_oiw = dnnl_abc,
-    /// 3D CNN weights tensor, an alias to #dnnl_acb
-    dnnl_owi = dnnl_acb,
-    /// 3D CNN weights tensor, an alias to #dnnl_cba
-    dnnl_wio = dnnl_cba,
-    /// 3D CNN weights tensor, an alias to #dnnl_bca
-    dnnl_iwo = dnnl_bca,
-    /// 4D CNN weights tensor, an alias to #dnnl_abcd
-    dnnl_oihw = dnnl_abcd,
-    /// 4D CNN weights tensor, an alias to #dnnl_cdba
-    dnnl_hwio = dnnl_cdba,
-    /// 4D CNN weights tensor, an alias to #dnnl_acdb
-    dnnl_ohwi = dnnl_acdb,
-    /// 4D CNN weights tensor, an alias to #dnnl_bcda
-    dnnl_ihwo = dnnl_bcda,
-    /// 4D CNN weights tensor, an alias to #dnnl_bacd
-    dnnl_iohw = dnnl_bacd,
-    /// 5D CNN weights tensor, an alias to #dnnl_abcde
-    dnnl_oidhw = dnnl_abcde,
-
-    /// 5D CNN weights tensor, an alias to #dnnl_bacde
-    dnnl_iodhw = dnnl_bacde,
-    /// 5D CNN weights tensor, an alias to #dnnl_cdeba
-    dnnl_dhwio = dnnl_cdeba,
-    /// 5D CNN weights tensor, an alias to #dnnl_acdeb
-    dnnl_odhwi = dnnl_acdeb,
-    /// 5D CNN weights tensor, an alias to #dnnl_bcdea
-    dnnl_idhwo = dnnl_bcdea,
-
-    /// 4D CNN weights tensor (incl. groups), an alias to #dnnl_abcd
-    dnnl_goiw = dnnl_abcd,
-    /// 4D CNN weights tensor (incl. groups), an alias to #dnnl_dcab
-    dnnl_wigo = dnnl_dcab,
-    /// 5D CNN weights tensor (incl. groups), an alias to #dnnl_abcde
-    dnnl_goihw = dnnl_abcde,
-    /// 5D CNN weights tensor (incl. groups), an alias to #dnnl_decab
-    dnnl_hwigo = dnnl_decab,
-    /// 5D CNN weights tensor (incl. groups), an alias to #dnnl_acbde
-    dnnl_giohw = dnnl_acbde,
-    /// 6D CNN weights tensor (incl. groups), an alias to #dnnl_abcdef
-    dnnl_goidhw = dnnl_abcdef,
-    /// 6D CNN weights tensor (incl. groups), an alias to #dnnl_acbdef
-    dnnl_giodhw = dnnl_acbdef,
-    /// 6D CNN weights tensor (incl. groups), an alias to #dnnl_defcab
-    dnnl_dhwigo = dnnl_defcab,
-
-    /// 3D RNN data tensor in the format (seq_length, batch, input channels).
-    dnnl_tnc = dnnl_abc,
-    /// 3D RNN data tensor in the format (batch, seq_length, input channels).
-    dnnl_ntc = dnnl_bac,
-    /// 4D RNN states tensor in the format (num_layers, num_directions,
-    /// batch, state channels).
-    dnnl_ldnc = dnnl_abcd,
-    /// 5D RNN weights tensor in the format (num_layers, num_directions,
-    ///  input_channels, num_gates, output_channels).
-    ///
-    ///  - For LSTM cells, the gates order is input, forget, candidate
-    ///    and output gate.
-    ///  - For GRU cells, the gates order is update, reset and output gate.
-    dnnl_ldigo = dnnl_abcde,
-    /// 5D RNN weights tensor in the format (num_layers, num_directions,
-    /// num_gates, output_channels, input_channels).
-    ///
-    ///  - For LSTM cells, the gates order is input, forget, candidate
-    ///    and output gate.
-    ///  - For GRU cells, the gates order is update, reset and output gate.
-    dnnl_ldgoi = dnnl_abdec,
-    /// 4D LSTM projection tensor in the format (num_layers, num_directions,
-    /// num_channels_in_hidden_state, num_channels_in_recurrent_projection).
-    dnnl_ldio = dnnl_abcd,
-    /// 4D LSTM projection tensor in the format (num_layers, num_directions,
-    /// num_channels_in_recurrent_projection, num_channels_in_hidden_state).
-    dnnl_ldoi = dnnl_abdc,
-    /// 4D RNN bias tensor in the format (num_layers, num_directions,
-    /// num_gates, output_channels).
-    ///
-    ///  - For LSTM cells, the gates order is input, forget, candidate
-    ///    and output gate.
-    ///  - For GRU cells, the gates order is update, reset and output gate.
-    dnnl_ldgo = dnnl_abcd,
-
-    // Opaque data types, are not to be used explicitly
-
-    // data
-    /// 5D CNN activations tensor blocked by channels with block size 32,
-    /// an alias to #dnnl_aBcde32b
-    dnnl_nCdhw32c = dnnl_aBcde32b,
-    /// 5D CNN activations tensor blocked by channels with block size 16,
-    /// an alias to #dnnl_aBcde16b
-    dnnl_nCdhw16c = dnnl_aBcde16b,
-    /// 5D CNN activations tensor blocked by channels with block size 4,
-    /// an alias to #dnnl_aBcde4b
-    dnnl_nCdhw4c = dnnl_aBcde4b,
-    /// 5D CNN activations tensor blocked by channels with block size 8,
-    /// an alias to #dnnl_aBcde8b
-    dnnl_nCdhw8c = dnnl_aBcde8b,
-    /// 4D CNN activations tensor blocked by channels with block size 32,
-    /// an alias to #dnnl_aBcd32b
-    dnnl_nChw32c = dnnl_aBcd32b,
-    /// 4D CNN activations tensor blocked by channels with block size 16,
-    /// an alias to #dnnl_aBcd16b
-    dnnl_nChw16c = dnnl_aBcd16b,
-    /// 4D CNN activations tensor blocked by channels with block size 4,
-    /// an alias to #dnnl_aBcd4b
-    dnnl_nChw4c = dnnl_aBcd4b,
-    /// 4D CNN activations tensor blocked by channels with block size 8,
-    /// an alias to #dnnl_aBcd8b
-    dnnl_nChw8c = dnnl_aBcd8b,
-    /// 3D CNN activations tensor blocked by channels with block size 32,
-    /// an alias to #dnnl_aBc32b
-    dnnl_nCw32c = dnnl_aBc32b,
-    /// 3D CNN activations tensor blocked by channels with block size 16,
-    /// an alias to #dnnl_aBc16b
-    dnnl_nCw16c = dnnl_aBc16b,
-    /// 3D CNN activations tensor blocked by channels with block size 4,
-    /// an alias to #dnnl_aBc4b
-    dnnl_nCw4c = dnnl_aBc4b,
-    /// 3D CNN activations tensor blocked by channels with block size 8,
-    /// an alias to #dnnl_aBc8b
-    dnnl_nCw8c = dnnl_aBc8b,
-    dnnl_NCw16n16c = dnnl_ABc16a16b,
-    dnnl_NCdhw16n16c = dnnl_ABcde16a16b,
-    dnnl_NChw16n16c = dnnl_ABcd16a16b,
-    dnnl_NCw32n16c = dnnl_ABc32a16b,
-    dnnl_NChw32n16c = dnnl_ABcd32a16b,
-    dnnl_NCdhw32n16c = dnnl_ABcde32a16b,
-    dnnl_NCw40n16c = dnnl_ABc40a16b,
-    dnnl_NChw40n16c = dnnl_ABcd40a16b,
-    dnnl_NCdhw40n16c = dnnl_ABcde40a16b,
-    dnnl_NCw32n32c = dnnl_ABc32a32b,
-    dnnl_NChw32n32c = dnnl_ABcd32a32b,
-    dnnl_NCdhw32n32c = dnnl_ABcde32a32b,
-    dnnl_NCw40n32c = dnnl_ABc40a32b,
-    dnnl_NChw40n32c = dnnl_ABcd40a32b,
-    dnnl_NCdhw40n32c = dnnl_ABcde40a32b,
-
-    // weights, 3D
-    dnnl_IOw16o16i = dnnl_BAc16a16b,
-    dnnl_IOw16i16o = dnnl_BAc16b16a,
-    dnnl_OIw16i16o = dnnl_ABc16b16a,
-    dnnl_OIw16o16i = dnnl_ABc16a16b,
-    dnnl_Oiw16o = dnnl_Abc16a,
-    dnnl_OIw4i16o4i = dnnl_ABc4b16a4b,
-    dnnl_OIw2i8o4i = dnnl_ABc2b8a4b,
-    dnnl_OIw16i16o4i = dnnl_ABc16b16a4b,
-    dnnl_OIw16i16o2i = dnnl_ABc16b16a2b,
-    dnnl_OIw4i4o = dnnl_ABc4b4a,
-    dnnl_OIw4o4i = dnnl_ABc4a4b,
-    dnnl_Oiw4o = dnnl_Abc4a,
-    dnnl_OIw8i16o2i = dnnl_ABc8b16a2b,
-    dnnl_OIw8i8o = dnnl_ABc8b8a,
-    dnnl_OIw8o16i2o = dnnl_ABc8a16b2a,
-    dnnl_IOw8o16i2o = dnnl_BAc8a16b2a,
-    dnnl_OIw8o8i = dnnl_ABc8a8b,
-    dnnl_OIw8o4i = dnnl_ABc8a4b,
-    dnnl_Owi16o = dnnl_Acb16a,
-    dnnl_OwI16o2i = dnnl_AcB16a2b,
-    dnnl_OwI16o4i = dnnl_AcB16a4b,
-    dnnl_Owi4o = dnnl_Acb4a,
-    dnnl_Owi8o = dnnl_Acb8a,
-
-    // weights, 4D
-    dnnl_IOhw16i16o = dnnl_BAcd16b16a,
-    dnnl_IOhw16o16i = dnnl_BAcd16a16b,
-    dnnl_Ohwi16o = dnnl_Acdb16a,
-    dnnl_OhwI16o2i = dnnl_AcdB16a2b,
-    dnnl_OhwI16o4i = dnnl_AcdB16a4b,
-    dnnl_Ohwi32o = dnnl_Acdb32a,
-    dnnl_Ohwi4o = dnnl_Acdb4a,
-    dnnl_Ohwi8o = dnnl_Acdb8a,
-    dnnl_OIhw16i16o = dnnl_ABcd16b16a,
-    dnnl_OIhw16o16i = dnnl_ABcd16a16b,
-    dnnl_Oihw16o = dnnl_Abcd16a,
-    dnnl_OIhw4i16o4i = dnnl_ABcd4b16a4b,
-    dnnl_OIhw16i16o4i = dnnl_ABcd16b16a4b,
-    dnnl_OIhw16i16o2i = dnnl_ABcd16b16a2b,
-    dnnl_OIhw4i4o = dnnl_ABcd4b4a,
-    dnnl_OIhw4o4i = dnnl_ABcd4a4b,
-    dnnl_Oihw4o = dnnl_Abcd4a,
-    dnnl_OIhw8i16o2i = dnnl_ABcd8b16a2b,
-    dnnl_OIhw8i8o = dnnl_ABcd8b8a,
-    dnnl_OIhw8o16i2o = dnnl_ABcd8a16b2a,
-    dnnl_OIhw2i8o4i = dnnl_ABcd2b8a4b,
-    dnnl_IOhw8o16i2o = dnnl_BAcd8a16b2a,
-    dnnl_OIhw8o8i = dnnl_ABcd8a8b,
-    dnnl_OIhw8o4i = dnnl_ABcd8a4b,
-    dnnl_Owhi16o = dnnl_Adcb16a,
-
-    // weights, 5D
-    dnnl_Odhwi16o = dnnl_Acdeb16a,
-    dnnl_OdhwI16o2i = dnnl_AcdeB16a2b,
-    dnnl_Odhwi4o = dnnl_Acdeb4a,
-    dnnl_Odhwi8o = dnnl_Acdeb8a,
-    dnnl_OIdhw16i16o = dnnl_ABcde16b16a,
-    dnnl_OIdhw16o16i = dnnl_ABcde16a16b,
-    dnnl_Oidhw16o = dnnl_Abcde16a,
-    dnnl_OIdhw4i4o = dnnl_ABcde4b4a,
-    dnnl_OIdhw4o4i = dnnl_ABcde4a4b,
-    dnnl_Oidhw4o = dnnl_Abcde4a,
-    dnnl_OIdhw8i16o2i = dnnl_ABcde8b16a2b,
-    dnnl_OIdhw8i8o = dnnl_ABcde8b8a,
-    dnnl_OIdhw8o16i2o = dnnl_ABcde8a16b2a,
-    dnnl_IOdhw8o16i2o = dnnl_BAcde8a16b2a,
-    dnnl_OIdhw4i16o4i = dnnl_ABcde4b16a4b,
-    dnnl_OIdhw2i8o4i = dnnl_ABcde2b8a4b,
-    dnnl_OIdhw8o8i = dnnl_ABcde8a8b,
-    dnnl_OIdhw8o4i = dnnl_ABcde8a4b,
-    dnnl_IOdhw16i16o = dnnl_BAcde16b16a,
-    dnnl_OIdhw4o8i8o4i = dnnl_ABcde4a8b8a4b,
-    dnnl_IOdhw16o16i = dnnl_BAcde16a16b,
-
-    // weights w/ groups, 3D
-    dnnl_Goiw16g = dnnl_Abcd16a,
-    dnnl_Goiw8g = dnnl_Abcd8a,
-    dnnl_gIOw16o16i = dnnl_aCBd16b16c,
-    dnnl_gIOw16i16o = dnnl_aCBd16c16b,
-    dnnl_gOIw16i16o = dnnl_aBCd16c16b,
-    dnnl_gOIw16o16i = dnnl_aBCd16b16c,
-    dnnl_gOiw16o = dnnl_aBcd16b,
-    dnnl_gOIw4i16o4i = dnnl_aBCd4c16b4c,
-    dnnl_gOIw2i8o4i = dnnl_aBCd2c8b4c,
-    dnnl_gOIw16i16o4i = dnnl_aBCd16c16b4c,
-    dnnl_gOIw16i16o2i = dnnl_aBCd16c16b2c,
-    dnnl_gOIw4i4o = dnnl_aBCd4c4b,
-    dnnl_gOIw4o4i = dnnl_aBCd4b4c,
-    dnnl_gOiw4o = dnnl_aBcd4b,
-    dnnl_gOIw8i16o2i = dnnl_aBCd8c16b2c,
-    dnnl_gOIw8i8o = dnnl_aBCd8c8b,
-    dnnl_gOIw8o16i2o = dnnl_aBCd8b16c2b,
-    dnnl_gIOw8o16i2o = dnnl_aCBd8b16c2b,
-    dnnl_gOIw8o8i = dnnl_aBCd8b8c,
-    dnnl_gOIw8o4i = dnnl_aBCd8b4c,
-    dnnl_gOwi16o = dnnl_aBdc16b,
-    dnnl_gOwI16o2i = dnnl_aBdC16b2c,
-    dnnl_gOwI16o4i = dnnl_aBdC16b4c,
-    dnnl_gOwi4o = dnnl_aBdc4b,
-    dnnl_gOwi8o = dnnl_aBdc8b,
-    dnnl_Goiw32g = dnnl_Abcd32a,
-    dnnl_gOIw2i4o2i = dnnl_aBCd2c4b2c,
-    dnnl_gOIw2o4i2o = dnnl_aBCd2b4c2b,
-    dnnl_gOIw4i8o2i = dnnl_aBCd4c8b2c,
-    dnnl_gOIw4o8i2o = dnnl_aBCd4b8c2b,
-
-    // weights w/ groups, 4D
-    dnnl_gIOhw16i16o = dnnl_aCBde16c16b,
-    dnnl_gIOhw16o16i = dnnl_aCBde16b16c,
-    dnnl_gOhwi16o = dnnl_aBdec16b,
-    dnnl_gOhwI16o2i = dnnl_aBdeC16b2c,
-    dnnl_gOhwI16o4i = dnnl_aBdeC16b4c,
-    dnnl_gOhwi32o = dnnl_aBdec32b,
-    dnnl_gOhwi4o = dnnl_aBdec4b,
-    dnnl_gOhwi8o = dnnl_aBdec8b,
-    dnnl_Goihw16g = dnnl_Abcde16a,
-    dnnl_gOIhw16i16o = dnnl_aBCde16c16b,
-    dnnl_gOIhw16o16i = dnnl_aBCde16b16c,
-    dnnl_gOihw16o = dnnl_aBcde16b,
-    dnnl_gOIhw2i8o4i = dnnl_aBCde2c8b4c,
-    dnnl_gOIhw4i16o4i = dnnl_aBCde4c16b4c,
-    dnnl_gOIhw16i16o4i = dnnl_aBCde16c16b4c,
-    dnnl_gOIhw16i16o2i = dnnl_aBCde16c16b2c,
-    dnnl_gOIhw4i4o = dnnl_aBCde4c4b,
-    dnnl_gOIhw4o4i = dnnl_aBCde4b4c,
-    dnnl_gOihw4o = dnnl_aBcde4b,
-    dnnl_Goihw8g = dnnl_Abcde8a,
-    dnnl_gOIhw8i16o2i = dnnl_aBCde8c16b2c,
-    dnnl_gOIhw8i8o = dnnl_aBCde8c8b,
-    dnnl_gOIhw8o16i2o = dnnl_aBCde8b16c2b,
-    dnnl_gIOhw8o16i2o = dnnl_aCBde8b16c2b,
-    dnnl_gOIhw8o8i = dnnl_aBCde8b8c,
-    dnnl_gOIhw8o4i = dnnl_aBCde8b4c,
-    dnnl_Goihw32g = dnnl_Abcde32a,
-    dnnl_gOwhi16o = dnnl_aBedc16b,
-
-    dnnl_OIw4o8i8o4i = dnnl_ABc4a8b8a4b,
-    dnnl_OIhw4o8i8o4i = dnnl_ABcd4a8b8a4b,
-    dnnl_IOw4i8o8i4o = dnnl_BAc4b8a8b4a,
-    dnnl_IOhw4i8o8i4o = dnnl_BAcd4b8a8b4a,
-    dnnl_IOdhw4i8o8i4o = dnnl_BAcde4b8a8b4a,
-
-    dnnl_OIhw2o8i8o2i = dnnl_ABcd2a8b8a2b,
-    dnnl_gOIw4o8i8o4i = dnnl_aBCd4b8c8b4c,
-    dnnl_gOIhw4o8i8o4i = dnnl_aBCde4b8c8b4c,
-    dnnl_gOIdhw4o8i8o4i = dnnl_aBCdef4b8c8b4c,
-    dnnl_gIOw4i8o8i4o = dnnl_aCBd4c8b8c4b,
-    dnnl_gIOhw4i8o8i4o = dnnl_aCBde4c8b8c4b,
-    dnnl_gIOdhw4i8o8i4o = dnnl_aCBdef4c8b8c4b,
-    dnnl_gOIhw2o8i8o2i = dnnl_aBCde2b8c8b2c,
-    dnnl_OIdhw4o8i8o2i = dnnl_ABcde4a8b8a2b,
-    dnnl_OIhw4o8i8o2i = dnnl_ABcd4a8b8a2b,
-    dnnl_OIw4o8i8o2i = dnnl_ABc4a8b8a2b,
-    dnnl_gOIdhw4o8i8o2i = dnnl_aBCdef4b8c8b2c,
-    dnnl_gOIhw4o8i8o2i = dnnl_aBCde4b8c8b2c,
-    dnnl_gOIw4o8i8o2i = dnnl_aBCd4b8c8b2c,
-    dnnl_IOdhw4i8o8i2o = dnnl_BAcde4b8a8b2a,
-    dnnl_IOhw4i8o8i2o = dnnl_BAcd4b8a8b2a,
-    dnnl_IOw4i8o8i2o = dnnl_BAc4b8a8b2a,
-    dnnl_gIOdhw4i8o8i2o = dnnl_aCBdef4c8b8c2b,
-    dnnl_gIOhw4i8o8i2o = dnnl_aCBde4c8b8c2b,
-    dnnl_gIOw4i8o8i2o = dnnl_aCBd4c8b8c2b,
-    dnnl_gOIhw2i4o2i = dnnl_aBCde2c4b2c,
-    dnnl_gOIhw2o4i2o = dnnl_aBCde2b4c2b,
-    dnnl_gOIhw4i8o2i = dnnl_aBCde4c8b2c,
-    dnnl_gOIhw4o8i2o = dnnl_aBCde4b8c2b,
-
-    // weights w/ groups, 6D
-    dnnl_gIOdhw16i16o = dnnl_aCBdef16c16b,
-    dnnl_gIOdhw16o16i = dnnl_aCBdef16b16c,
-    dnnl_gOdhwi16o = dnnl_aBdefc16b,
-    dnnl_gOdhwI16o2i = dnnl_aBdefC16b2c,
-    dnnl_gOdhwi4o = dnnl_aBdefc4b,
-    dnnl_gOdhwi8o = dnnl_aBdefc8b,
-    dnnl_gOIdhw16i16o = dnnl_aBCdef16c16b,
-    dnnl_gOIdhw4i16o4i = dnnl_aBCdef4c16b4c,
-    dnnl_gOIdhw2i8o4i = dnnl_aBCdef2c8b4c,
-    dnnl_gOIdhw16o16i = dnnl_aBCdef16b16c,
-    dnnl_gOidhw16o = dnnl_aBcdef16b,
-    dnnl_gOIdhw4i4o = dnnl_aBCdef4c4b,
-    dnnl_gOIdhw4o4i = dnnl_aBCdef4b4c,
-    dnnl_gOidhw4o = dnnl_aBcdef4b,
-    dnnl_gOIdhw8i16o2i = dnnl_aBCdef8c16b2c,
-    dnnl_gOIdhw8i8o = dnnl_aBCdef8c8b,
-    dnnl_gOIdhw8o16i2o = dnnl_aBCdef8b16c2b,
-    dnnl_gIOdhw8o16i2o = dnnl_aCBdef8b16c2b,
-    dnnl_gOIdhw8o8i = dnnl_aBCdef8b8c,
-    dnnl_gOIdhw8o4i = dnnl_aBCdef8b4c,
-    dnnl_Goidhw16g = dnnl_Abcdef16a,
-    dnnl_Goidhw32g = dnnl_Abcdef32a,
-    dnnl_gOIdhw2i4o2i = dnnl_aBCdef2c4b2c,
-    dnnl_gOIdhw4i8o2i = dnnl_aBCdef4c8b2c,
-    dnnl_gOIdhw2o4i2o = dnnl_aBCdef2b4c2b,
-    dnnl_gOIdhw4o8i2o = dnnl_aBCdef4b8c2b,
-} dnnl_format_tag_t;
-
-/// @} dnnl_api_memory
-
-/// @addtogroup dnnl_api_primitives
-/// @{
-/// @addtogroup dnnl_api_primitives_common
-/// @{
-
-/// Kinds of propagation.
-typedef enum {
-    // TODO: suggest renames
-    /// Undefined propagation type.
-    dnnl_prop_kind_undef = 0,
-    /// Forward data propagation (training mode). In this mode primitives
-    /// perform computations necessary for subsequent backward propagation.
-    dnnl_forward_training = 64,
-    /// Forward data propagation (inference mode). In this mode primitives
-    /// perform only computations that are necessary for inference and omit
-    /// computations that are necessary only for backward propagation.
-    dnnl_forward_inference = 96,
-    /// Forward data propagation (alias for @c dnnl_forward_inference).
-    dnnl_forward_scoring = dnnl_forward_inference,
-    /// Forward data propagation (alias for @c dnnl_forward_training).
-    dnnl_forward = dnnl_forward_training,
-    /// Backward propagation (with respect to all parameters).
-    dnnl_backward = 128,
-    /// Backward data propagation.
-    dnnl_backward_data = 160,
-    /// Backward weights propagation.
-    dnnl_backward_weights = 192,
-    /// Backward bias propagation.
-    dnnl_backward_bias = 193,
-} dnnl_prop_kind_t;
-
-/// Kinds of primitives. Used to implement a way to extend the library with new
-/// primitives without changing the ABI.
-typedef enum {
-    /// Undefined primitive
-    dnnl_undefined_primitive,
-    /// A reorder primitive.
-    dnnl_reorder,
-    /// A shuffle primitive.
-    dnnl_shuffle,
-    /// A (out-of-place) concat primitive.
-    dnnl_concat,
-    /// A sum primitive.
-    dnnl_sum,
-    /// A convolution primitive.
-    dnnl_convolution,
-    /// A deconvolution primitive.
-    dnnl_deconvolution,
-    /// An element-wise primitive.
-    dnnl_eltwise,
-    /// A softmax primitive.
-    dnnl_softmax,
-    /// A pooling primitive.
-    dnnl_pooling,
-    /// An LRN primitive.
-    dnnl_lrn,
-    /// A batch normalization primitive.
-    dnnl_batch_normalization,
-    /// A layer normalization primitive.
-    dnnl_layer_normalization,
-    /// An inner product primitive.
-    dnnl_inner_product,
-    /// A rnn primitive.
-    dnnl_rnn,
-    /// A matrix multiplication primitive (internal).
-    dnnl_gemm,
-    /// A binary primitive.
-    dnnl_binary,
-    /// A logsoftmax primitive.
-    dnnl_logsoftmax,
-    /// A matrix multiplication primitive.
-    dnnl_matmul,
-    /// A resampling primitive.
-    dnnl_resampling,
-    /// A pooling version 2 primitive (pooling with dilation support).
-    dnnl_pooling_v2,
-
-    /// Parameter to allow internal only primitives without undefined behavior.
-    /// This parameter is chosen to be valid for so long as sizeof(int) >= 2.
-    dnnl_primitive_kind_max = 0x7fff,
-} dnnl_primitive_kind_t;
-
-/// Kinds of algorithms.
-typedef enum {
-    dnnl_alg_kind_undef,
-    /// Direct convolution
-    dnnl_convolution_direct = 0x1,
-    /// Winograd convolution
-    dnnl_convolution_winograd = 0x2,
-    /// Convolution algorithm(either direct or Winograd) is chosen just in time
-    dnnl_convolution_auto = 0x3,
-    /// Direct deconvolution
-    dnnl_deconvolution_direct = 0xa,
-    /// Winograd deconvolution
-    dnnl_deconvolution_winograd = 0xb,
-    /// Eltwise: ReLU
-    dnnl_eltwise_relu = 0x1f,
-    /// Eltwise: hyperbolic tangent non-linearity (tanh)
-    dnnl_eltwise_tanh = 0x2f,
-    /// Eltwise: exponential linear unit (elu)
-    dnnl_eltwise_elu = 0x3f,
-    /// Eltwise: square
-    dnnl_eltwise_square = 0x4f,
-    /// Eltwise: abs
-    dnnl_eltwise_abs = 0x5f,
-    /// Eltwise: square root
-    dnnl_eltwise_sqrt = 0x6f,
-    /// Eltwise: linear
-    dnnl_eltwise_linear = 0x7f,
-    /// Eltwise: bounded_relu
-    dnnl_eltwise_bounded_relu = 0x8f,
-    /// Eltwise: soft_relu
-    dnnl_eltwise_soft_relu = 0x9f,
-    /// Eltwise: logistic
-    dnnl_eltwise_logistic = 0xaf,
-    /// Eltwise: exponent
-    dnnl_eltwise_exp = 0xbf,
-    /// Eltwise: gelu
-    ///
-    /// @note Tanh approximation formula is used to approximate
-    /// the cumulative distribution function of a Gaussian here
-    dnnl_eltwise_gelu_tanh = 0xcf,
-    /// Eltwise: tanh-based gelu (alias for dnnl_eltwise_gelu_tanh)
-    dnnl_eltwise_gelu = dnnl_eltwise_gelu_tanh,
-    /// Eltwise: swish
-    dnnl_eltwise_swish = 0xdf,
-    /// Eltwise: natural logarithm
-    dnnl_eltwise_log = 0xef,
-    /// Eltwise: clip
-    dnnl_eltwise_clip = 0xff,
-    /// Eltwise: pow
-    dnnl_eltwise_pow = 0x20,
-    /// Eltwise: erf-based gelu
-    dnnl_eltwise_gelu_erf = 0x30,
-    /// Eltwise: round
-    dnnl_eltwise_round = 0x40,
-    /// Eltwise: ReLU (dst for backward)
-    dnnl_eltwise_relu_use_dst_for_bwd = 0x100,
-    /// Eltwise: hyperbolic tangent non-linearity (tanh) (dst for backward)
-    dnnl_eltwise_tanh_use_dst_for_bwd = 0x101,
-    /// Eltwise: exponential linear unit (elu) (dst for backward)
-    dnnl_eltwise_elu_use_dst_for_bwd = 0x102,
-    /// Eltwise: square root (dst for backward)
-    dnnl_eltwise_sqrt_use_dst_for_bwd = 0x103,
-    /// Eltwise: logistic (dst for backward)
-    dnnl_eltwise_logistic_use_dst_for_bwd = 0x104,
-    /// Eltwise: exp (dst for backward)
-    dnnl_eltwise_exp_use_dst_for_bwd = 0x105,
-    /// Max pooling
-    dnnl_pooling_max = 0x1ff,
-    /// Average pooling include padding
-    dnnl_pooling_avg_include_padding = 0x2ff,
-    /// Average pooling exclude padding
-    dnnl_pooling_avg_exclude_padding = 0x3ff,
-    /// Average pooling (alias for #dnnl_pooling_avg_exclude_padding)
-    dnnl_pooling_avg = dnnl_pooling_avg_exclude_padding,
-    /// Local response normalization (LRN) across multiple channels
-    dnnl_lrn_across_channels = 0xaff,
-    /// LRN within a single channel
-    dnnl_lrn_within_channel = 0xbff,
-    /// RNN cell
-    dnnl_vanilla_rnn = 0x1fff,
-    /// LSTM cell
-    dnnl_vanilla_lstm = 0x2fff,
-    /// GRU cell
-    dnnl_vanilla_gru = 0x3fff,
-    /// GRU cell with linear before reset
-    ///
-    /// Modification of original GRU cell. Differs from #dnnl_vanilla_gru
-    /// in how the new memory gate is calculated:
-    /// \f[ c_t = tanh(W_c*x_t + b_{c_x} + r_t*(U_c*h_{t-1}+b_{c_h})) \f]
-    /// Primitive expects 4 biases on input:
-    /// \f$[b_{u}, b_{r}, b_{c_x}, b_{c_h}]\f$
-    dnnl_lbr_gru = 0x4fff,
-    /// Binary add
-    dnnl_binary_add = 0x1fff0,
-    /// Binary mul
-    dnnl_binary_mul = 0x1fff1,
-    /// Binary max
-    dnnl_binary_max = 0x1fff2,
-    /// Binary min
-    dnnl_binary_min = 0x1fff3,
-    /// Nearest Neighbor Resampling Method
-    dnnl_resampling_nearest = 0x2fff0,
-    /// Linear Resampling Method
-    dnnl_resampling_linear = 0x2fff1,
-} dnnl_alg_kind_t;
-
-/// Flags for normalization primitives.
-typedef enum {
-    /// Use no normalization flags
-    ///
-    /// If specified
-    ///  - on forward training propagation mean and variance are computed and
-    ///    stored as output
-    ///  - on backward propagation compute full derivative wrt data
-    ///  - on backward propagation prop_kind == #dnnl_backward_data has the same
-    ///    behavior as prop_kind == #dnnl_backward
-    dnnl_normalization_flags_none = 0x0U,
-
-    /// Use global statistics
-    ///
-    /// If specified
-    ///  - on forward propagation use mean and variance provided by user (input)
-    ///  - on backward propagation reduces the amount of computations, since
-    ///    mean and variance are considered as constants
-    ///
-    ///  If not specified:
-    ///   - on forward propagation mean and variance are computed and stored as
-    ///     output
-    ///   - on backward propagation compute full derivative wrt data
-    dnnl_use_global_stats = 0x1U,
-
-    /// Use scale and shift parameters
-    ///
-    /// If specified:
-    ///  - on forward propagation use scale and shift (aka scale and bias) for
-    ///    the batch normalization results
-    ///  - on backward propagation (for prop_kind == #dnnl_backward) compute
-    ///    diff wrt scale and shift (hence one extra output used)
-    ///
-    /// If no specified:
-    ///  - on backward propagation prop_kind == #dnnl_backward_data has the
-    ///    same behavior as prop_kind == #dnnl_backward
-    dnnl_use_scaleshift = 0x2U,
-
-    /// Fuse with ReLU
-    ///
-    /// The flag implies negative slope being 0. On training this is the only
-    /// configuration supported. For inference, to use non-zero negative slope
-    /// consider using @ref dev_guide_attributes_post_ops.
-    ///
-    /// If specified:
-    ///  - on inference this option behaves the same as if the primitive were
-    ///    fused with ReLU using post ops API with zero negative slope.
-    ///  - on training primitive requires workspace (required to be able to
-    ///    perform backward pass)
-    dnnl_fuse_norm_relu = 0x4U,
-} dnnl_normalization_flags_t;
-
-/// @} dnnl_api_primitives_common
-/// @} dnnl_api_primitives
-
-/// @addtogroup dnnl_api_memory
-/// @{
-
-/// Maximum number of dimensions a tensor can have. Only restricts the amount
-/// of space used for the tensor description. Individual computational
-/// primitives may support only tensors of certain dimensions.
-#define DNNL_MAX_NDIMS 12
-
-/// A wildcard value for dimensions that are unknown at a primitive creation
-/// time.
-#define DNNL_RUNTIME_DIM_VAL INT64_MIN
-
-/// A `size_t` counterpart of the DNNL_RUNTIME_DIM_VAL.
-/// For instance, this value is returned by dnnl_memory_desc_get_size() if
-/// either of the dimensions or strides equal to #DNNL_RUNTIME_DIM_VAL.
-#define DNNL_RUNTIME_SIZE_VAL ((size_t)DNNL_RUNTIME_DIM_VAL)
-
-/// @cond DO_NOT_DOCUMENT_THIS
-/// Hex representation for a **special** quiet NAN (!= NAN from math.h)
-static const union {
-    unsigned u;
-    float f;
-} DNNL_RUNTIME_F32_VAL_REP = {0x7fc000d0};
-/// @endcond
-
-/// A wildcard value for floating point values that are unknown at a primitive
-/// creation time.
-#define DNNL_RUNTIME_F32_VAL (DNNL_RUNTIME_F32_VAL_REP.f)
-
-/// @cond DO_NOT_DOCUMENT_THIS
-static const int DNNL_RUNTIME_S32_VAL_REP = INT32_MIN;
-/// @endcond
-
-/// A wildcard value for int32_t values that are unknown at a primitive creation
-/// time.
-#define DNNL_RUNTIME_S32_VAL DNNL_RUNTIME_S32_VAL_REP
-
-/// A type to describe tensor dimension.
-typedef int64_t dnnl_dim_t;
-
-/// A type to describe tensor dimensions.
-typedef dnnl_dim_t dnnl_dims_t[DNNL_MAX_NDIMS];
-
-/// Generic description of blocked data layout for most memory formats.
-///
-/// @sa @ref dev_guide_understanding_memory_formats
-typedef struct {
-    /// The strides between the outermost blocks.
-    /// In case of plain (non-blocked) formats the strides between dimensions.
-    dnnl_dims_t strides;
-    // Innermost section
-    // ASSUMPTION: the innermost blocks are always dense
-    /// The number of innermost blocks, e.g. 3 in case of `OIhw_4i16o4i_`
-    int inner_nblks;
-    /// The size of the blocks, e.g. `{4, 16, 4}` in case of `OIhw_4i16o4i`
-    dnnl_dims_t inner_blks;
-    /// The logical indices of the blocks, e.g. `{1, 0, 1}` in case of
-    /// `4i16o4i`, because `i` is the 1st dim and `o` is the 0st dim
-    dnnl_dims_t inner_idxs;
-} dnnl_blocking_desc_t;
-
-/// Winograd-specific formats
-typedef enum {
-    /// Undefined memory format, used for empty memory descriptors.
-    dnnl_wino_undef = 0,
-    // Tensors of weights for 2x3 winograd convolutions.
-    dnnl_wino_wei_aaOIoi, ///< Internal weights format for 2x3 Winograd
-    dnnl_wino_wei_aaOio, ///< Internal weights format for 2x3 Winograd
-    dnnl_wino_wei_aaOBiOo, ///< Internal weights format for 2x3 Winograd
-    // Tensor of weights for 4x3 convolution.
-    dnnl_wino_wei_OBaaIBOIio ///< Internal weights format for 4x3 Winograd
-} dnnl_wino_memory_format_t;
-
-/// Description of tensor of weights for winograd 2x3 convolution.
-typedef struct {
-    dnnl_wino_memory_format_t wino_format;
-    int r;
-    int alpha;
-    int ic;
-    int oc;
-    int ic_block;
-    int oc_block;
-    int ic2_block;
-    int oc2_block;
-    float adj_scale;
-    size_t size;
-} dnnl_wino_desc_t;
-
-typedef enum {
-    dnnl_packed_format_undef = 0,
-    dnnl_ldigo_p,
-    dnnl_ldgoi_p
-} dnnl_rnn_packed_memory_format_t;
-
-/// Maximum number of parts of RNN weights tensor that require separate
-/// computation.
-#define DNNL_RNN_MAX_N_PARTS 4
-
-/// Description of tensor of packed weights for rnn.
-typedef struct {
-    dnnl_rnn_packed_memory_format_t format;
-    int n_parts;
-    int n;
-    int ldb;
-    int parts[DNNL_RNN_MAX_N_PARTS];
-    size_t part_pack_size[DNNL_RNN_MAX_N_PARTS];
-    unsigned pack_part[DNNL_RNN_MAX_N_PARTS];
-    size_t offset_compensation;
-    size_t size;
-    char reserved[200];
-} dnnl_rnn_packed_desc_t;
-
-/// Flags for memory special features
-typedef enum {
-    dnnl_memory_extra_flag_none = 0x0U,
-    /// Indicates the weights have an additional buffer, that depends on the
-    /// @p compensation_mask.
-    ///
-    /// For instance, in 4D case with the compensation mask equals (1 << 0)
-    /// the additional buffer would consist of OC values:
-    /// O[oc : 0,OC] =
-    ///  -128 * SUM(ic : 0,IC; kh : 0,KH; kw : 0,KW){ weights(oc, ic, kh, kw) }
-    dnnl_memory_extra_flag_compensation_conv_s8s8 = 0x1U,
-    dnnl_memory_extra_flag_scale_adjust = 0x2U,
-    dnnl_memory_extra_flag_gpu_rnn_u8s8_compensation = 0x4U,
-} dnnl_memory_extra_flags_t;
-
-/// Description of extra information stored in memory
-typedef struct {
-    /// The flags contain arbitrary extra information, such as compensation.
-    /// @sa dnnl_memory_extra_flags_t
-    uint64_t flags;
-    /// Compensation mask
-    int compensation_mask;
-    /// Scale applied to the data
-    float scale_adjust;
-    /// For future backwards compatibility
-    char reserved[64];
-} dnnl_memory_extra_desc_t;
-
-/// Memory descriptor. The description is based on a number of dimensions,
-/// dimensions themselves, plus information about elements type and memory
-/// format. Additionally, contains format-specific descriptions of the data
-/// layout.
-typedef struct {
-    /// Number of dimensions
-    int ndims;
-    /// Dimensions in the following order:
-    /// - CNN data tensors: mini-batch, channel, spatial
-    ///   (<code>{N, C, [[D,] H,] W}</code>)
-    /// - CNN weight tensors: group (optional), output channel, input channel,
-    ///   spatial (<code>{[G,] O, I, [[D,] H,] W}</code>)
-    /// - RNN data tensors: time, mini-batch, channels (<code>{T, N, C}</code>)
-    ///   or layers, directions, states, mini-batch, channels (<code>{L, D, S, N, C}</code>)
-    /// - RNN weight tensor: layers, directions, input channel, gates, output channels
-    ///   (<code>{L, D, I, G, O}</code>).
-    ///
-    /// @note
-    ///    The order of dimensions does not depend on the memory format, so
-    ///    whether the data is laid out in #dnnl_nchw or #dnnl_nhwc
-    ///    the dims for 4D CN data tensor would be <code>{N, C, H, W}</code>.
-    dnnl_dims_t dims;
-
-    /// Data type of the tensor elements.
-    dnnl_data_type_t data_type;
-
-    /// Size of the data including padding in each dimension.
-    dnnl_dims_t padded_dims;
-
-    /// Per-dimension offset from the padding to actual data, the top-level
-    /// tensor with offsets applied must lie within the padding area.
-    dnnl_dims_t padded_offsets;
-
-    /// Offset from memory origin to the current block, non-zero only in
-    /// a description of a memory sub-block.
-    dnnl_dim_t offset0;
-
-    /// Memory format kind.
-    dnnl_format_kind_t format_kind;
-    union {
-        /// Description of the data layout for memory formats that use
-        /// blocking.
-        dnnl_blocking_desc_t blocking;
-        /// Tensor of weights for integer 8bit winograd convolution.
-        dnnl_wino_desc_t wino_desc;
-        /// Tensor of packed weights for RNN.
-        dnnl_rnn_packed_desc_t rnn_packed_desc;
-        // ... other descriptions possible
-    } format_desc;
-
-    dnnl_memory_extra_desc_t extra;
-} dnnl_memory_desc_t;
-
-/// @struct dnnl_memory
-/// An opaque structure to describe a memory.
-struct dnnl_memory;
-
-/// A memory handle.
-typedef struct dnnl_memory *dnnl_memory_t;
-
-/// A constant memory handle.
-typedef const struct dnnl_memory *const_dnnl_memory_t;
-
-/// Special pointer value that indicates that a memory object should not have
-/// an underlying buffer.
-#define DNNL_MEMORY_NONE (NULL)
-
-/// Special pointer value that indicates that the library needs to allocate an
-/// underlying buffer for a memory object.
-#define DNNL_MEMORY_ALLOCATE ((void *)(size_t)-1)
-
-/// @} dnnl_api_memory
-
-/// @addtogroup dnnl_api_primitives
-/// @{
-/// @addtogroup dnnl_api_primitives_common
-/// @{
-
-/// A pointer to any of the operation descriptors.
-typedef void *dnnl_op_desc_t;
-/// A pointer to any of the operation descriptors (constant variant).
-typedef const void *const_dnnl_op_desc_t;
-
-/// @} dnnl_api_primitives_common
-/// @} dnnl_api_primitives
-
-/// @addtogroup dnnl_api_primitives
-/// @{
-
-/// @addtogroup dnnl_api_convolution
-/// @{
-
-/// A descriptor of a convolution operation.
-typedef struct {
-    /// The kind of primitive. Used for self-identifying the primitive
-    /// descriptor. Must be #dnnl_convolution.
-    dnnl_primitive_kind_t primitive_kind;
-    /// The kind of propagation. Possible values: #dnnl_forward_training,
-    /// #dnnl_forward_inference, #dnnl_backward_data,
-    /// #dnnl_backward_weights, and #dnnl_backward_bias.
-    dnnl_prop_kind_t prop_kind;
-    /// The kind of the convolution algorithm. Possible values:
-    /// #dnnl_convolution_direct.
-    dnnl_alg_kind_t alg_kind;
-    /// Source memory descriptor.
-    dnnl_memory_desc_t src_desc;
-    /// Source gradient memory descriptor.
-    dnnl_memory_desc_t diff_src_desc;
-    /// Weights memory descriptor.
-    dnnl_memory_desc_t weights_desc;
-    /// Weights gradient memory descriptor.
-    dnnl_memory_desc_t diff_weights_desc;
-    /// Bias memory descriptor.
-    dnnl_memory_desc_t bias_desc;
-    /// Bias gradient memory descriptor.
-    dnnl_memory_desc_t diff_bias_desc;
-    /// Destination memory descriptor.
-    dnnl_memory_desc_t dst_desc;
-    /// Destination gradient memory descriptor.
-    dnnl_memory_desc_t diff_dst_desc;
-    /// Convolution strides in each spatial dimension.
-    dnnl_dims_t strides;
-    /// Convolution dilates in each spatial dimension.
-    dnnl_dims_t dilates;
-    /// Padding in each spatial dimension. padding[0] is a padding in the
-    /// beginning (@p padding_l), padding[1] is a padding in the end (@p
-    /// padding_r).
-    dnnl_dims_t padding[2];
-    /// The accumulator data type. Initialized automatically.
-    dnnl_data_type_t accum_data_type;
-} dnnl_convolution_desc_t;
-
-/// @} dnnl_api_convolution
-
-/// @addtogroup dnnl_api_deconvolution
-/// @{
-
-/// A descriptor of a deconvolution operation.
-typedef dnnl_convolution_desc_t dnnl_deconvolution_desc_t;
-
-/// @} dnnl_api_deconvolution
-
-/// @addtogroup dnnl_api_shuffle
-/// @{
-
-/// A descriptor of a shuffle operation.
-typedef struct {
-    /// The kind of primitive. Used for self-identifying the primitive
-    /// descriptor. Must be #dnnl_shuffle.
-    dnnl_primitive_kind_t primitive_kind;
-    /// The kind of propagation. Possible values: #dnnl_forward_training,
-    /// #dnnl_forward_inference, and #dnnl_backward_data.
-    dnnl_prop_kind_t prop_kind;
-    /// Source and destination memory descriptor,
-    /// and source and destination gradient memory descriptor.
-    dnnl_memory_desc_t data_desc;
-    /// Axis for shuffling.
-    int axis;
-    /// Number of groups.
-    dnnl_dim_t group_size;
-} dnnl_shuffle_desc_t;
-
-/// @} dnnl_api_shuffle
-
-/// @addtogroup dnnl_api_eltwise
-/// @{
-
-/// A descriptor of a element-wise operation.
-typedef struct {
-    /// The kind of primitive. Used for self-identifying the primitive
-    /// descriptor. Must be #dnnl_eltwise.
-    dnnl_primitive_kind_t primitive_kind;
-    /// The kind of propagation. Possible values: #dnnl_forward_training,
-    /// #dnnl_forward_inference, #dnnl_backward, and #dnnl_backward_data.
-    dnnl_prop_kind_t prop_kind;
-    /// The kind of eltwise algorithm. Possible values: #dnnl_eltwise_relu,
-    /// #dnnl_eltwise_tanh, #dnnl_eltwise_elu, #dnnl_eltwise_square,
-    /// #dnnl_eltwise_abs, #dnnl_eltwise_sqrt, #dnnl_eltwise_linear,
-    /// #dnnl_eltwise_bounded_relu, #dnnl_eltwise_soft_relu,
-    /// #dnnl_eltwise_logistic, #dnnl_eltwise_exp, #dnnl_eltwise_gelu_tanh,
-    /// #dnnl_eltwise_swish, #dnnl_eltwise_log, #dnnl_eltwise_clip,
-    /// #dnnl_eltwise_pow, #dnnl_eltwise_gelu_erf, #dnnl_eltwise_round.
-    /// Possible values for passing destination memory on backward:
-    /// #dnnl_eltwise_relu_use_dst_for_bwd, #dnnl_eltwise_tanh_use_dst_for_bwd,
-    /// #dnnl_eltwise_elu_use_dst_for_bwd, #dnnl_eltwise_sqrt_use_dst_for_bwd,
-    /// #dnnl_eltwise_logistic_use_dst_for_bwd,
-    /// #dnnl_eltwise_exp_use_dst_for_bwd.
-    dnnl_alg_kind_t alg_kind;
-    /// Source and destination memory descriptor.
-    dnnl_memory_desc_t data_desc;
-    /// Source and destination gradient memory descriptor.
-    dnnl_memory_desc_t diff_data_desc;
-    /// Algorithm specific parameter.
-    /// Accordance table:
-    ///  - #dnnl_eltwise_relu: @p alpha -- negative slope, @p beta ignored
-    ///  - #dnnl_eltwise_tanh: @p alpha and @p beta ignored
-    ///  - #dnnl_eltwise_elu: @p alpha -- negative slope, @p beta ignored
-    ///  - #dnnl_eltwise_square: @p alpha and @p beta ignored
-    ///  - #dnnl_eltwise_abs: @p alpha and @p beta ignored
-    ///  - #dnnl_eltwise_sqrt: @p alpha and @p beta ignored
-    ///  - #dnnl_eltwise_linear: @p alpha -- scale, @p beta -- shift
-    ///  - #dnnl_eltwise_bounded_relu: @p alpha -- upper bound, @p beta ignored
-    ///  - #dnnl_eltwise_soft_relu: @p alpha and @p beta ignored
-    ///  - #dnnl_eltwise_logistic: @p alpha and @p beta ignored
-    ///  - #dnnl_eltwise_exp: @p alpha and @p beta ignored
-    ///  - #dnnl_eltwise_gelu_tanh: @p alpha and @p beta ignored
-    ///  - #dnnl_eltwise_swish: @p alpha -- sigmoid arg scaling, @p beta ignored
-    ///  - #dnnl_eltwise_log: @p alpha and @p beta ignored
-    ///  - #dnnl_eltwise_clip: @p alpha -- lower bound, @p beta -- upper bound
-    ///  - #dnnl_eltwise_pow: @p alpha -- scale, @p beta -- exponent
-    ///  - #dnnl_eltwise_gelu_erf: @p alpha and @p beta ignored
-    ///  - #dnnl_eltwise_round: @p alpha and @p beta ignored
-    float alpha, beta;
-} dnnl_eltwise_desc_t;
-
-/// @} dnnl_api_eltwise
-
-/// @addtogroup dnnl_api_softmax
-/// @{
-
-/// A descriptor of a Softmax operation.
-typedef struct {
-    /// The kind of primitive. Used for self-identifying the primitive
-    /// descriptor. Must be #dnnl_softmax.
-    dnnl_primitive_kind_t primitive_kind;
-    /// The kind of propagation. Possible values: #dnnl_forward_training and
-    /// #dnnl_forward_inference.
-    dnnl_prop_kind_t prop_kind;
-    /// Source and destination memory descriptor.
-    dnnl_memory_desc_t data_desc;
-    /// Source and Destination of gradient memory descriptor.
-    dnnl_memory_desc_t diff_desc;
-    /// The axis along which to perform the softmax.
-    int softmax_axis;
-} dnnl_softmax_desc_t;
-
-/// @} dnnl_api_softmax
-
-/// @addtogroup dnnl_api_logsoftmax
-/// @{
-
-/// A descriptor of a LogSoftmax operation. An alias of Softmax structure, but
-/// primitive_kind must be #dnnl_logsoftmax.
-typedef dnnl_softmax_desc_t dnnl_logsoftmax_desc_t;
-
-/// @} dnnl_api_logsoftmax
-
-/// @addtogroup dnnl_api_pooling
-/// @{
-
-/// A descriptor of a pooling operation.
-typedef struct {
-    /// The kind of primitive. Used for self-identifying the primitive
-    /// descriptor. Must be #dnnl_pooling.
-    dnnl_primitive_kind_t primitive_kind;
-    /// The kind of propagation. Possible values: #dnnl_forward_training,
-    /// #dnnl_forward_inference, #dnnl_backward, and #dnnl_backward_data.
-    dnnl_prop_kind_t prop_kind;
-    /// The kind of pooling algorithm.
-    /// Possible values: #dnnl_pooling_max,
-    /// #dnnl_pooling_avg_include_padding, and
-    /// #dnnl_pooling_avg_exclude_padding.
-    dnnl_alg_kind_t alg_kind;
-    /// Source memory descriptor.
-    dnnl_memory_desc_t src_desc;
-    /// Source gradient memory descriptor.
-    dnnl_memory_desc_t diff_src_desc;
-    /// Destination memory descriptor.
-    dnnl_memory_desc_t dst_desc;
-    /// Destination gradient memory descriptor.
-    dnnl_memory_desc_t diff_dst_desc;
-    /// Pooling kernel strides for spatial dimensions.
-    dnnl_dims_t strides;
-    /// Pooling kernel spatial dimensions.
-    dnnl_dims_t kernel;
-    /// Padding in each spatial dimension. padding[0] is a padding in the
-    /// beginning (@p padding_l), padding[1] is a padding in the end (@p
-    /// padding_r).
-    dnnl_dims_t padding[2];
-    /// The accumulator data type. Initialized automatically.
-    dnnl_data_type_t accum_data_type;
-} dnnl_pooling_desc_t;
-
-/// @} dnnl_api_pooling
-
-/// @addtogroup dnnl_api_pooling_v2
-/// @{
-
-/// A descriptor of a pooling operation.
-typedef struct {
-    /// The kind of primitive. Used for self-identifying the primitive
-    /// descriptor. Must be #dnnl_pooling_v2.
-    dnnl_primitive_kind_t primitive_kind;
-    /// The kind of propagation. Possible values: #dnnl_forward_training,
-    /// #dnnl_forward_inference, #dnnl_backward, and #dnnl_backward_data.
-    dnnl_prop_kind_t prop_kind;
-    /// The kind of pooling algorithm.
-    /// Possible values: #dnnl_pooling_max,
-    /// #dnnl_pooling_avg_include_padding, and
-    /// #dnnl_pooling_avg_exclude_padding.
-    dnnl_alg_kind_t alg_kind;
-    /// Source memory descriptor.
-    dnnl_memory_desc_t src_desc;
-    /// Source gradient memory descriptor.
-    dnnl_memory_desc_t diff_src_desc;
-    /// Destination memory descriptor.
-    dnnl_memory_desc_t dst_desc;
-    /// Destination gradient memory descriptor.
-    dnnl_memory_desc_t diff_dst_desc;
-    /// Pooling kernel strides for spatial dimensions.
-    dnnl_dims_t strides;
-    /// Pooling kernel spatial dimensions.
-    dnnl_dims_t kernel;
-    /// Padding in each spatial dimension. padding[0] is a padding in the
-    /// beginning (@p padding_l), padding[1] is a padding in the end (@p
-    /// padding_r).
-    dnnl_dims_t padding[2];
-    /// The accumulator data type. Initialized automatically.
-    dnnl_data_type_t accum_data_type;
-    /// Pooling dilations for spatial dimensions.
-    dnnl_dims_t dilation;
-} dnnl_pooling_v2_desc_t;
-
-/// @} dnnl_api_pooling_v2
-
-/// @addtogroup dnnl_api_lrn
-/// @{
-
-/// A descriptor of a Local Response Normalization (LRN) operation.
-typedef struct {
-    /// The kind of primitive. Used for self-identifying the primitive
-    /// descriptor. Must be #dnnl_lrn.
-    dnnl_primitive_kind_t primitive_kind;
-    /// The kind of propagation. Possible values: #dnnl_forward_training,
-    /// #dnnl_forward_inference, #dnnl_backward, and #dnnl_backward_data.
-    dnnl_prop_kind_t prop_kind;
-    /// LRN algorithm. Possible values: #dnnl_lrn_within_channel and
-    /// #dnnl_lrn_across_channels.
-    dnnl_alg_kind_t alg_kind;
-    /// Source and destination memory descriptor.
-    dnnl_memory_desc_t data_desc;
-    /// Source and destination gradient memory descriptor.
-    dnnl_memory_desc_t diff_data_desc;
-    /// The number of channels to sum over (for cross-channel LRN) or the side
-    /// length of the square region to sum over (for within-channel LRN).
-    dnnl_dim_t local_size;
-    /// LRN alpha parameter.
-    float lrn_alpha;
-    /// LRN beta parameter.
-    float lrn_beta;
-    /// LRN k parameter.
-    float lrn_k;
-} dnnl_lrn_desc_t;
-
-/// @} dnnl_api_lrn
-
-/// @addtogroup dnnl_api_batch_normalization
-/// @{
-
-/// A descriptor of a Batch Normalization operation.
-typedef struct {
-    /// The kind of primitive. Used for self-identifying the primitive
-    /// descriptor. Must be #dnnl_batch_normalization.
-    dnnl_primitive_kind_t primitive_kind;
-    /// The kind of propagation. Possible values: #dnnl_forward_training,
-    /// #dnnl_forward_inference, #dnnl_backward, and #dnnl_backward_data.
-    dnnl_prop_kind_t prop_kind;
-    /// Source and destination memory descriptor.
-    dnnl_memory_desc_t data_desc;
-    /// Source and destination gradient memory descriptor.
-    dnnl_memory_desc_t diff_data_desc;
-    /// Scale and shift data and gradient memory descriptors.
-    ///
-    /// Scaleshift memory descriptor uses 2D #dnnl_nc format[2,Channels]. 1-st
-    /// dimension contains gamma parameter, 2-nd dimension contains beta
-    /// parameter.
-    dnnl_memory_desc_t data_scaleshift_desc;
-    dnnl_memory_desc_t diff_data_scaleshift_desc;
-    /// Statistics memory descriptor.
-    ///
-    /// Statistics (mean or variance) descriptor use 1D #dnnl_x format[Channels].
-    dnnl_memory_desc_t stat_desc;
-    /// Batch normalization epsilon parameter.
-    float batch_norm_epsilon;
-    unsigned flags;
-} dnnl_batch_normalization_desc_t;
-
-/// @} dnnl_api_batch_normalization
-
-/// @addtogroup dnnl_api_layer_normalization
-/// @{
-
-/// A descriptor of a Layer Normalization operation.
-typedef struct {
-    /// The kind of primitive. Used for self-identifying the primitive
-    /// descriptor. Must be #dnnl_layer_normalization.
-    dnnl_primitive_kind_t primitive_kind;
-    /// The kind of propagation. Possible values: #dnnl_forward_training,
-    /// #dnnl_forward_inference, #dnnl_backward, and #dnnl_backward_data.
-    dnnl_prop_kind_t prop_kind;
-    /// Source and destination memory descriptor.
-    dnnl_memory_desc_t data_desc;
-    /// Source and destination gradient memory descriptor.
-    dnnl_memory_desc_t diff_data_desc;
-    /// Scale and shift data and gradient memory descriptors.
-    ///
-    /// Scaleshift memory descriptor uses 2D #dnnl_ab
-    /// format[2, normalized_dim] where 1-st dimension contains gamma parameter,
-    /// 2-nd dimension contains beta parameter. Normalized_dim is equal to the
-    /// last logical dimension of the data tensor across which normalization is
-    /// performed.
-    dnnl_memory_desc_t data_scaleshift_desc;
-    dnnl_memory_desc_t diff_data_scaleshift_desc;
-    /// Mean and variance data memory descriptors.
-    ///
-    /// Statistics (mean and variance) memory descriptor is the k-dimensional tensor
-    /// where k is equal to data_tensor_ndims - 1 and may have any plain
-    /// (stride[last_dim] == 1) user-provided format.
-    dnnl_memory_desc_t stat_desc;
-    /// Layer normalization epsilon parameter.
-    float layer_norm_epsilon;
-    unsigned flags;
-} dnnl_layer_normalization_desc_t;
-
-/// @} dnnl_api_layer_normalization
-
-/// @addtogroup dnnl_api_inner_product
-/// @{
-
-/// A descriptor of an inner product operation.
-typedef struct {
-    /// The kind of primitive. Used for self-identifying the primitive
-    /// descriptor. Must be #dnnl_inner_product.
-    dnnl_primitive_kind_t primitive_kind;
-    /// The kind of propagation. Possible values: #dnnl_forward_training,
-    /// #dnnl_forward_inference, #dnnl_backward_data,
-    /// #dnnl_backward_weights, and #dnnl_backward_bias.
-    dnnl_prop_kind_t prop_kind;
-    /// Source memory descriptor.
-    dnnl_memory_desc_t src_desc;
-    /// Source gradient memory descriptor.
-    dnnl_memory_desc_t diff_src_desc;
-    /// Weights memory descriptor.
-    dnnl_memory_desc_t weights_desc;
-    /// Weights gradient memory descriptor.
-    dnnl_memory_desc_t diff_weights_desc;
-    /// Bias memory descriptor.
-    dnnl_memory_desc_t bias_desc;
-    /// Bias gradient memory descriptor.
-    dnnl_memory_desc_t diff_bias_desc;
-    /// Destination memory descriptor.
-    dnnl_memory_desc_t dst_desc;
-    /// Destination gradient memory descriptor.
-    dnnl_memory_desc_t diff_dst_desc;
-    /// The accumulator data type. Initialized automatically.
-    dnnl_data_type_t accum_data_type;
-} dnnl_inner_product_desc_t;
-
-/// @} dnnl_api_inner_product
-
-/// @addtogroup dnnl_api_rnn
-/// @{
-
-/// Flags for RNN cell.
-typedef enum {
-    /// Undefined RNN flags
-    dnnl_rnn_flags_undef = 0x0
-} dnnl_rnn_flags_t;
-
-/// A direction of RNN primitive execution.
-typedef enum {
-    /// Unidirectional execution of RNN primitive from left to right.
-    dnnl_unidirectional_left2right,
-    /// Unidirectional execution of RNN primitive from right to left.
-    dnnl_unidirectional_right2left,
-    /// Bidirectional execution of RNN primitive with concatenation of the
-    /// results.
-    dnnl_bidirectional_concat,
-    /// Bidirectional execution of RNN primitive with summation of the
-    /// results.
-    dnnl_bidirectional_sum,
-    /// Alias for #dnnl_unidirectional_left2right.
-    dnnl_unidirectional = dnnl_unidirectional_left2right,
-} dnnl_rnn_direction_t;
-
-/// A descriptor for an RNN operation.
-typedef struct {
-    /// The kind of primitive. Used for self-identifying the primitive
-    /// descriptor. Must be #dnnl_rnn.
-    dnnl_primitive_kind_t primitive_kind;
-    /// The kind of propagation. Possible values: #dnnl_forward_training,
-    /// #dnnl_forward_inference, and #dnnl_backward.
-    dnnl_prop_kind_t prop_kind;
-    /// RNN cell kind. Must be one of #dnnl_vanilla_rnn,
-    /// #dnnl_vanilla_lstm, #dnnl_vanilla_gru, or #dnnl_lbr_gru.
-    dnnl_alg_kind_t cell_kind;
-    /// The direction of RNN primitive execution.
-    dnnl_rnn_direction_t direction;
-    /// Source layer memory descriptor.
-    dnnl_memory_desc_t src_layer_desc;
-    /// Source iteration memory descriptor for hidden state.
-    dnnl_memory_desc_t src_iter_desc;
-    /// Source iteration memory descriptor for cell state.
-    dnnl_memory_desc_t src_iter_c_desc;
-    /// Weights layer memory descriptor.
-    dnnl_memory_desc_t weights_layer_desc;
-    /// Weights iteration memory descriptor.
-    dnnl_memory_desc_t weights_iter_desc;
-    /// Bias memory descriptor.
-    dnnl_memory_desc_t bias_desc;
-    /// Destination layer memory descriptor.
-    dnnl_memory_desc_t dst_layer_desc;
-    /// Destination iter memory descriptor for hidden state.
-    dnnl_memory_desc_t dst_iter_desc;
-    /// Destination iter memory descriptor for cell state.
-    dnnl_memory_desc_t dst_iter_c_desc;
-    /// Weights peephole memory descriptor.
-    /// This memory descriptor is equal to zero memory descriptor in case of
-    /// non-peephole LSTMs and other non-LSTM RNNs.
-    dnnl_memory_desc_t weights_peephole_desc;
-    /// Weights projection memory descriptor.
-    /// This memory descriptor is equal to zero memory descriptor in case of
-    /// non-projection LSTMs and other non-LSTM RNNs.
-    dnnl_memory_desc_t weights_projection_desc;
-
-    /// Source gradient layer memory descriptor.
-    dnnl_memory_desc_t diff_src_layer_desc;
-    /// Source gradient iter memory descriptor for hidden state.
-    dnnl_memory_desc_t diff_src_iter_desc;
-    /// Source gradient iter memory descriptor for cell state.
-    dnnl_memory_desc_t diff_src_iter_c_desc;
-    /// Weights gradient layer memory descriptor.
-    dnnl_memory_desc_t diff_weights_layer_desc;
-    /// Weights gradient iter memory descriptor.
-    dnnl_memory_desc_t diff_weights_iter_desc;
-    /// Bias gradient memory descriptor.
-    dnnl_memory_desc_t diff_bias_desc;
-    /// Destination gradient layer memory descriptor.
-    dnnl_memory_desc_t diff_dst_layer_desc;
-    /// Destination gradient iteration memory descriptor for hidden state.
-    dnnl_memory_desc_t diff_dst_iter_desc;
-    /// Destination gradient iteration memory descriptor for cell state.
-    dnnl_memory_desc_t diff_dst_iter_c_desc;
-    /// Weights gradient peephole memory descriptor.
-    /// This memory descriptor is equal to zero memory descriptor in case of
-    /// non-peephole LSTMs and other non-LSTM RNNs.
-    dnnl_memory_desc_t diff_weights_peephole_desc;
-    /// Weights gradient projection memory descriptor.
-    /// This memory descriptor is equal to zero memory descriptor in case of
-    /// non-projection LSTMs and other non-LSTM RNNs.
-    dnnl_memory_desc_t diff_weights_projection_desc;
-
-    /// RNN cell flags
-    unsigned int flags;
-    /// Activation function used for vanilla_rnn cell kind.
-    /// Must be either #dnnl_eltwise_relu or #dnnl_eltwise_tanh.
-    dnnl_alg_kind_t activation_kind;
-    float alpha;
-    float beta;
-
-} dnnl_rnn_desc_t;
-
-/// @} dnnl_api_rnn
-
-/// @addtogroup dnnl_api_binary
-/// @{
-
-/// A descriptor of a binary operation.
-typedef struct {
-    /// The kind of primitive. Used for self-identifying the primitive
-    /// descriptor. Must be #dnnl_binary.
-    dnnl_primitive_kind_t primitive_kind;
-    /// The kind of the binary algorithm. Possible values:
-    /// #dnnl_binary_add, #dnnl_binary_mul, #dnnl_binary_max and
-    /// #dnnl_binary_min.
-    dnnl_alg_kind_t alg_kind;
-    /// Source memory descriptors.
-    dnnl_memory_desc_t src_desc[2];
-    /// Destination memory descriptor.
-    dnnl_memory_desc_t dst_desc;
-} dnnl_binary_desc_t;
-
-/// @} dnnl_api_binary
-
-/// @addtogroup dnnl_api_matmul
-/// @{
-
-/// A descriptor of a matrix multiplication operation.
-///
-/// 2D case:
-///     dst[m, n] = src[m, k] * weights[k, n] + bias[m, n]
-///
-/// 3D case:
-///     dst[mb, m, n] = src[mb, m, k] * weights[mb, k, n] + bias[mb, m, n]
-typedef struct {
-    /// The kind of primitive. Used for self-identifying the primitive
-    /// descriptor. Must be #dnnl_matmul.
-    dnnl_primitive_kind_t primitive_kind;
-    /// Source memory descriptor.
-    dnnl_memory_desc_t src_desc;
-    /// Weights memory descriptor.
-    dnnl_memory_desc_t weights_desc;
-    /// Bias memory descriptor.
-    dnnl_memory_desc_t bias_desc;
-    /// Destination memory descriptor.
-    dnnl_memory_desc_t dst_desc;
-    /// The accumulator data type. Initialized automatically.
-    dnnl_data_type_t accum_data_type;
-} dnnl_matmul_desc_t;
-
-/// @} dnnl_api_matmul
-
-/// @addtogroup dnnl_api_resampling
-/// @{
-
-/// A descriptor of resampling operation.
-typedef struct {
-    /// The kind of primitive. Used for self-identifying the primitive
-    /// descriptor. Must be #dnnl_resampling.
-    dnnl_primitive_kind_t primitive_kind;
-    /// The kind of propagation. Possible values: #dnnl_forward_training,
-    /// #dnnl_forward_inference, #dnnl_backward_data,
-    dnnl_prop_kind_t prop_kind;
-    /// The kind of the resampling algorithm. Possible values:
-    /// #dnnl_resampling_nearest, #dnnl_resampling_linear.
-    dnnl_alg_kind_t alg_kind;
-    /// Source memory descriptor.
-    dnnl_memory_desc_t src_desc;
-    /// Source gradient memory descriptor.
-    dnnl_memory_desc_t diff_src_desc;
-    /// Destination memory descriptor.
-    dnnl_memory_desc_t dst_desc;
-    /// Destination gradient memory descriptor.
-    dnnl_memory_desc_t diff_dst_desc;
-    /// Resampling factor in each spatial dimension.
-    float factors[DNNL_MAX_NDIMS];
-} dnnl_resampling_desc_t;
-
-/// @} dnnl_api_resampling
-
-/// @} dnnl_api_primitives
-
-/// @addtogroup dnnl_api_engine
-/// @{
-
-/// @brief Kinds of engines.
-typedef enum {
-    /// An unspecified engine.
-    dnnl_any_engine,
-    /// CPU engine.
-    dnnl_cpu,
-    /// GPU engine.
-    dnnl_gpu,
-} dnnl_engine_kind_t;
-
-/// @struct dnnl_engine
-/// @brief An opaque structure to describe an engine.
-struct dnnl_engine;
-/// @brief An engine handle.
-typedef struct dnnl_engine *dnnl_engine_t;
-#if 0
-// FIXME: looks like this never happens
-/// @brief A constant engine handle.
-typedef const struct dnnl_engine *const_dnnl_engine_t;
-#endif
-
-/// @} dnnl_api_engine
-
-/// @addtogroup dnnl_api_primitives
-/// @{
-/// @addtogroup dnnl_api_primitives_common
-/// @{
-
-/// @struct dnnl_primitive_desc_iterator
-/// @brief An opaque structure to describe a primitive descriptor iterator.
-struct dnnl_primitive_desc_iterator;
-
-/// @brief A primitive descriptor iterator handle.
-typedef struct dnnl_primitive_desc_iterator *dnnl_primitive_desc_iterator_t;
-
-/// @brief A constant primitive descriptor iterator handle.
-typedef const struct dnnl_primitive_desc_iterator
-        *const_dnnl_primitive_desc_iterator_t;
-
-/// @struct dnnl_primitive_desc
-/// @brief An opaque structure to describe a primitive descriptor.
-struct dnnl_primitive_desc;
-
-/// @brief A primitive descriptor handle.
-typedef struct dnnl_primitive_desc *dnnl_primitive_desc_t;
-
-/// @brief A constant primitive descriptor handle.
-typedef const struct dnnl_primitive_desc *const_dnnl_primitive_desc_t;
-
-/// @} dnnl_api_primitives_common
-
-/// @addtogroup dnnl_api_attributes
-/// @{
-
-/// Scratchpad mode
-typedef enum {
-    /// The library manages the scratchpad allocation according to the policy
-    /// specified by the `DNNL_ENABLE_CONCURRENT_EXEC`
-    /// [build option](@ref dev_guide_build_options) (default).
-    ///
-    /// When `DNNL_ENABLE_CONCURRENT_EXEC=OFF` (default), the library
-    /// scratchpad is common to all primitives to reduce the memory footprint.
-    /// This configuration comes with limited thread-safety properties, namely
-    /// primitives can be created and executed in parallel but cannot migrate
-    /// between threads (in other words, each primitive should be executed in
-    /// the same thread it was created in).
-    ///
-    /// When `DNNL_ENABLE_CONCURRENT_EXEC=ON`, the library scratchpad is
-    /// private to each primitive. The memory footprint is larger than when
-    /// using `DNNL_ENABLE_CONCURRENT_EXEC=OFF` but different primitives can be
-    /// created and run concurrently (the same primitive cannot be run
-    /// concurrently from two different threads though).
-    dnnl_scratchpad_mode_library,
-    /// The user manages the scratchpad allocation by querying and providing
-    /// the scratchpad memory to primitives. This mode is thread-safe as long
-    /// as the scratchpad buffers are not used concurrently by two primitive
-    /// executions.
-    dnnl_scratchpad_mode_user,
-} dnnl_scratchpad_mode_t;
-
-/// @struct dnnl_primitive_attr
-/// @brief An opaque structure for primitive descriptor attributes.
-///
-/// Attributes may contain:
-///  - output scales (to scale the result prior to storing it to the memory)
-struct dnnl_primitive_attr;
-
-/// @brief A primitive descriptor attributes handle that controls primitive
-/// behavior.
-typedef struct dnnl_primitive_attr *dnnl_primitive_attr_t;
-
-/// @brief A constant primitive descriptor attributes handle.
-typedef const struct dnnl_primitive_attr *const_dnnl_primitive_attr_t;
-
-/// @struct dnnl_post_ops
-/// @brief An opaque structure for a chain of post operations.
-///
-/// dnnl_post_ops can be used to perform some (trivial) operations like
-/// accumulation or eltwise after certain primitives like convolution.
-///
-/// Post operations might be combined together, making a chain of post
-/// operations. For instance one can configure convolution followed by
-/// accumulation followed by eltwise. This might be especially beneficial
-/// for residual learning blocks.
-///
-/// @warning
-///      Of course not all combinations are supported, so the user should handle
-///      errors accordingly.
-///
-/// Supported post operations:
-///  - accumulation (base primitive: convolution)
-///  - eltwise (base primitive: convolution)
-struct dnnl_post_ops;
-
-/// @brief A post operation chain handle.
-typedef struct dnnl_post_ops *dnnl_post_ops_t;
-
-/// @brief A constant post operation chain handle.
-typedef const struct dnnl_post_ops *const_dnnl_post_ops_t;
-
-/// @} dnnl_api_attributes
-
-/// @addtogroup dnnl_api_primitives_common
-/// @{
-
-/// @struct dnnl_primitive
-/// An opaque structure to describe a primitive.
-struct dnnl_primitive;
-/// A primitive handle.
-typedef struct dnnl_primitive *dnnl_primitive_t;
-/// A constant primitive handle.
-typedef const struct dnnl_primitive *const_dnnl_primitive_t;
-
-/// Source argument #0.
-#define DNNL_ARG_SRC_0 1
-/// A special mnemonic for source argument for primitives that have a
-/// single source. An alias for #DNNL_ARG_SRC_0.
-#define DNNL_ARG_SRC DNNL_ARG_SRC_0
-/// A special mnemonic for RNN input vector. An alias for
-/// #DNNL_ARG_SRC_0.
-#define DNNL_ARG_SRC_LAYER DNNL_ARG_SRC_0
-/// A special mnemonic for reorder source argument. An alias for
-/// #DNNL_ARG_SRC_0.
-#define DNNL_ARG_FROM DNNL_ARG_SRC_0
-
-/// Source argument #1.
-#define DNNL_ARG_SRC_1 2
-/// A special mnemonic for RNN input recurrent hidden state vector. An alias
-/// for #DNNL_ARG_SRC_1.
-#define DNNL_ARG_SRC_ITER DNNL_ARG_SRC_1
-
-/// Source argument #2.
-#define DNNL_ARG_SRC_2 3
-/// A special mnemonic for RNN input recurrent cell state vector. An alias for
-/// #DNNL_ARG_SRC_2.
-#define DNNL_ARG_SRC_ITER_C DNNL_ARG_SRC_2
-
-/// Destination argument #0.
-#define DNNL_ARG_DST_0 17
-/// A special mnemonic for destination argument for primitives that have a
-/// single destination. An alias for #DNNL_ARG_DST_0.
-#define DNNL_ARG_DST DNNL_ARG_DST_0
-/// A special mnemonic for reorder destination argument. An alias for
-/// #DNNL_ARG_DST_0.
-#define DNNL_ARG_TO DNNL_ARG_DST_0
-/// A special mnemonic for RNN output vector. An alias for #DNNL_ARG_DST_0.
-#define DNNL_ARG_DST_LAYER DNNL_ARG_DST_0
-
-/// Destination argument #1.
-#define DNNL_ARG_DST_1 18
-/// A special mnemonic for RNN input recurrent hidden state vector. An
-/// alias for #DNNL_ARG_DST_1.
-#define DNNL_ARG_DST_ITER DNNL_ARG_DST_1
-
-/// Destination argument #2.
-#define DNNL_ARG_DST_2 19
-/// A special mnemonic for LSTM output recurrent cell state vector. An
-/// alias for #DNNL_ARG_DST_2.
-#define DNNL_ARG_DST_ITER_C DNNL_ARG_DST_2
-
-/// Weights argument #0.
-#define DNNL_ARG_WEIGHTS_0 33
-/// A special mnemonic for primitives that have a single weights
-/// argument. Alias for #DNNL_ARG_WEIGHTS_0.
-#define DNNL_ARG_WEIGHTS DNNL_ARG_WEIGHTS_0
-/// A special mnemonic for scale and shift argument of normalization
-/// primitives. Alias for #DNNL_ARG_WEIGHTS_0.
-#define DNNL_ARG_SCALE_SHIFT DNNL_ARG_WEIGHTS_0
-/// A special mnemonic for RNN weights applied to the layer input. An
-/// alias for #DNNL_ARG_WEIGHTS_0.
-#define DNNL_ARG_WEIGHTS_LAYER DNNL_ARG_WEIGHTS_0
-
-/// Weights argument #1.
-#define DNNL_ARG_WEIGHTS_1 34
-/// A special mnemonic for RNN weights applied to the recurrent input.
-/// An alias for #DNNL_ARG_WEIGHTS_1.
-#define DNNL_ARG_WEIGHTS_ITER DNNL_ARG_WEIGHTS_1
-
-/// Weights argument #2.
-#define DNNL_ARG_WEIGHTS_2 35
-/// A special mnemonic for RNN weights applied to the peephole weights.
-/// An alias for #DNNL_ARG_WEIGHTS_2.
-#define DNNL_ARG_WEIGHTS_PEEPHOLE DNNL_ARG_WEIGHTS_2
-
-/// Weights argument #3.
-#define DNNL_ARG_WEIGHTS_3 36
-/// A special mnemonic for RNN weights applied to the projection weights.
-/// An alias for #DNNL_ARG_WEIGHTS_3.
-#define DNNL_ARG_WEIGHTS_PROJECTION DNNL_ARG_WEIGHTS_3
-
-/// Bias tensor argument.
-#define DNNL_ARG_BIAS 41
-
-/// Mean values tensor argument.
-#define DNNL_ARG_MEAN 49
-/// Variance values tensor argument.
-#define DNNL_ARG_VARIANCE 50
-
-/// Workspace tensor argument. Workspace is used to pass information
-/// from forward propagation to backward propagation computations.
-#define DNNL_ARG_WORKSPACE 64
-/// Scratchpad (temporary storage) tensor argument.
-#define DNNL_ARG_SCRATCHPAD 80
-
-/// Gradient (diff) of the source argument #0.
-#define DNNL_ARG_DIFF_SRC_0 129
-/// A special mnemonic for primitives that have a single diff source argument.
-/// An alias for #DNNL_ARG_DIFF_SRC_0.
-#define DNNL_ARG_DIFF_SRC DNNL_ARG_DIFF_SRC_0
-/// A special mnemonic for gradient (diff) of RNN input vector. An alias for
-/// #DNNL_ARG_DIFF_SRC_0.
-#define DNNL_ARG_DIFF_SRC_LAYER DNNL_ARG_DIFF_SRC_0
-
-/// Gradient (diff) of the source argument #1.
-#define DNNL_ARG_DIFF_SRC_1 130
-/// A special mnemonic for gradient (diff) of RNN input recurrent hidden state
-/// vector. An alias for #DNNL_ARG_DIFF_SRC_1.
-#define DNNL_ARG_DIFF_SRC_ITER DNNL_ARG_DIFF_SRC_1
-
-/// Gradient (diff) of the source argument #2.
-#define DNNL_ARG_DIFF_SRC_2 131
-/// A special mnemonic for gradient (diff) of RNN input recurrent cell state
-/// vector. An alias for #DNNL_ARG_DIFF_SRC_1.
-#define DNNL_ARG_DIFF_SRC_ITER_C DNNL_ARG_DIFF_SRC_2
-
-/// Gradient (diff) of the destination argument #0.
-#define DNNL_ARG_DIFF_DST_0 145
-/// A special mnemonic for primitives that have a single diff destination
-/// argument. An alias for #DNNL_ARG_DIFF_DST_0.
-#define DNNL_ARG_DIFF_DST DNNL_ARG_DIFF_DST_0
-/// A special mnemonic for gradient (diff) of RNN output vector. An alias for
-/// #DNNL_ARG_DIFF_DST_0.
-#define DNNL_ARG_DIFF_DST_LAYER DNNL_ARG_DIFF_DST_0
-
-/// Gradient (diff) of the destination argument #1.
-#define DNNL_ARG_DIFF_DST_1 146
-/// A special mnemonic for gradient (diff) of RNN input recurrent hidden state
-/// vector. An alias for #DNNL_ARG_DIFF_DST_1.
-#define DNNL_ARG_DIFF_DST_ITER DNNL_ARG_DIFF_DST_1
-
-/// Gradient (diff) of the destination argument #2.
-#define DNNL_ARG_DIFF_DST_2 147
-/// A special mnemonic for gradient (diff) of RNN input recurrent cell state
-/// vector. An alias for #DNNL_ARG_DIFF_DST_2.
-#define DNNL_ARG_DIFF_DST_ITER_C DNNL_ARG_DIFF_DST_2
-
-/// Gradient (diff) of the weights argument #0.
-#define DNNL_ARG_DIFF_WEIGHTS_0 161
-/// A special mnemonic for primitives that have a single diff weights
-/// argument. Alias for #DNNL_ARG_DIFF_WEIGHTS_0.
-#define DNNL_ARG_DIFF_WEIGHTS DNNL_ARG_DIFF_WEIGHTS_0
-/// A special mnemonic for diff of scale and shift argument of normalization
-/// primitives. Alias for #DNNL_ARG_DIFF_WEIGHTS_0.
-#define DNNL_ARG_DIFF_SCALE_SHIFT DNNL_ARG_DIFF_WEIGHTS_0
-/// A special mnemonic for diff of RNN weights applied to the layer input. An
-/// alias for #DNNL_ARG_DIFF_WEIGHTS_0.
-#define DNNL_ARG_DIFF_WEIGHTS_LAYER DNNL_ARG_DIFF_WEIGHTS_0
-
-/// Gradient (diff) of the weights argument #1.
-#define DNNL_ARG_DIFF_WEIGHTS_1 162
-/// A special mnemonic for diff of RNN weights applied to the recurrent input.
-/// An alias for #DNNL_ARG_DIFF_WEIGHTS_1.
-#define DNNL_ARG_DIFF_WEIGHTS_ITER DNNL_ARG_DIFF_WEIGHTS_1
-
-/// Gradient (diff) of the weights argument #2.
-#define DNNL_ARG_DIFF_WEIGHTS_2 163
-/// A special mnemonic for diff of RNN weights applied to the peephole weights.
-/// An alias for #DNNL_ARG_DIFF_WEIGHTS_2.
-#define DNNL_ARG_DIFF_WEIGHTS_PEEPHOLE DNNL_ARG_DIFF_WEIGHTS_2
-
-/// Gradient (diff) of the weights argument #3.
-#define DNNL_ARG_DIFF_WEIGHTS_3 164
-/// A special mnemonic for diff of RNN weights applied to the projection
-/// weights. An alias for #DNNL_ARG_DIFF_WEIGHTS_3.
-#define DNNL_ARG_DIFF_WEIGHTS_PROJECTION DNNL_ARG_DIFF_WEIGHTS_3
-
-/// Gradient (diff) of the bias tensor argument.
-#define DNNL_ARG_DIFF_BIAS 169
-
-/// Output scaling factors provided at execution time.
-#define DNNL_ARG_ATTR_OUTPUT_SCALES 513
-
-/// Future support: per argument scaling factors provided at execution time.
-#define DNNL_ARG_ATTR_ARG_SCALES 545
-
-/// Starting index for source arguments for primitives that take a variable
-/// number of source arguments.
-#define DNNL_ARG_MULTIPLE_SRC 1024
-/// Starting index for destination arguments for primitives that produce a
-/// variable number of destination arguments.
-#define DNNL_ARG_MULTIPLE_DST 2048
-
-/// Zero points provided at execution time.
-#define DNNL_ARG_ATTR_ZERO_POINTS 4096
-
-/// Arguments for fused depthwise convolution.
-/// See @ref dev_guide_attributes_post_ops_depthwise_fusion
-#define DNNL_ARG_ATTR_POST_OP_DW 8192
-
-/// Starting point for a binary post operation.
-#define DNNL_ARG_ATTR_MULTIPLE_POST_OP_BASE 16384
-
-/// Arguments for a binary post operation. Up to 32 arguments are supported.
-/// See @ref dev_guide_attributes_post_ops_binary_fusion
-#define DNNL_ARG_ATTR_MULTIPLE_POST_OP(idx) \
-    (DNNL_ARG_ATTR_MULTIPLE_POST_OP_BASE * ((idx) + 1))
-
-// XXX: next define should have a (1 << 20) = 1048576 value to preserve 5 bits
-// for DNNL_ARG_ATTR_MULTIPLE_POST_OP argument.
-
-/// A structure that contains an index and a memory object, and is used to pass
-/// arguments to dnnl_primitive_execute().
-typedef struct {
-    int arg; ///< An argument index, e.g. DNNL_ARG_SRC
-    dnnl_memory_t memory; ///< Input/output memory
-} dnnl_exec_arg_t;
-
-/// @} dnnl_api_primitives_common
-
-/// @addtogroup dnnl_api_primitives_common
-/// @{
-
-/// Primitive descriptor query specification
-///
-/// For generic function dnnl_primitive_desc_query(), the type of result must
-/// agree with the queried argument. The correspondence table:
-///
-/// Query kind                      | Type of query result
-/// --------------------------------|-----------------------------
-/// #dnnl_query_engine              | #dnnl_engine_t *
-/// #dnnl_query_scratchpad_engine   | #dnnl_engine_t *
-/// #dnnl_query_primitive_kind      | #dnnl_primitive_kind_t *
-/// dnnl_query_*_s32                | int *
-/// dnnl_query_*_s64                | #dnnl_dim_t * (same as int64_t *)
-/// dnnl_query_*_f64                | double *
-/// dnnl_query_*_str                | const char **
-/// #dnnl_query_op_d                | #const_dnnl_op_desc_t *
-/// dnnl_query_*_md                 | const #dnnl_memory_desc_t **
-/// dnnl_query_*_\<op\>_d           | const dnnl_\<op\>_desc_t **
-/// dnnl_query_*_pd                 | #const_dnnl_primitive_desc_t *
-///
-/// @note
-///     Rule of thumb: all opaque types and structures are returned by
-///     reference. All numbers are returned by value.
-///
-/// @warning
-///     All returned references point to constant objects and are valid only
-///     during the lifetime of the queried primitive descriptor. Returned objects
-///     must not be destroyed by the user. If you need to keep the object longer
-///     than the lifetime of the queried primitive descriptor, use
-///     dnnl_primitive_desc_clone() to make a copy.
-typedef enum {
-    dnnl_query_undef = 0, ///< no query
-
-    dnnl_query_engine, ///< execution engine
-    dnnl_query_primitive_kind, ///< primitive kind
-
-    dnnl_query_num_of_inputs_s32, ///< number of inputs expected
-    dnnl_query_num_of_outputs_s32, ///< number of outputs expected
-
-    dnnl_query_time_estimate_f64, ///< runtime estimation (seconds)
-    dnnl_query_memory_consumption_s64, ///< memory consumption -- extra
-    ///  (scratch) memory, additional to
-    ///  all inputs and outputs memory
-    ///  (bytes)
-
-    dnnl_query_scratchpad_engine, ///< scratchpad engine -- engine to be used
-    ///  for creating scratchpad memory
-
-    dnnl_query_impl_info_str, ///< implementation name
-
-    dnnl_query_reorder_src_engine, ///< source engine
-    dnnl_query_reorder_dst_engine, ///< destination engine
-
-    dnnl_query_prop_kind, ///< propagation kind
-
-    // memory and op descriptor section
-    dnnl_query_some_d = 64, ///< stub
-    dnnl_query_op_d, ///< op descriptor
-    dnnl_query_convolution_d, ///< convolution descriptor
-    dnnl_query_deconvolution_d, ///< deconvolution descriptor
-    dnnl_query_shuffle_d, ///< shuffle descriptor
-    dnnl_query_eltwise_d, ///< eltwise descriptor
-    dnnl_query_softmax_d, ///< softmax descriptor
-    dnnl_query_pooling_d, ///< pooling descriptor
-    dnnl_query_lrn_d, ///< lrn descriptor
-    dnnl_query_batch_normalization_d, ///< batch normalization descriptor
-    dnnl_query_layer_normalization_d, ///< layer normalization descriptor
-    dnnl_query_inner_product_d, ///< inner product descriptor
-    dnnl_query_rnn_d, ///< rnn descriptor
-    dnnl_query_gemm_d, ///< GEMM descriptor (internal)
-    dnnl_query_binary_d, ///< binary descriptor
-    dnnl_query_logsoftmax_d, ///< logsoftmax descriptor
-    dnnl_query_matmul_d, ///< matrix multiplication (matmul) descriptor
-    dnnl_query_resampling_d, ///< resampling descriptor
-    dnnl_query_pooling_v2_d, ///< pooling version 2 descriptor
-
-    // memory descriptor section
-    dnnl_query_some_md = 128, ///< stub
-    dnnl_query_src_md, ///< source memory desc
-    dnnl_query_diff_src_md, ///< source gradient memory desc
-    dnnl_query_weights_md, ///< weights memory descriptor desc
-    dnnl_query_diff_weights_md, ///< weights grad. memory desc
-    dnnl_query_dst_md, ///< destination memory desc
-    dnnl_query_diff_dst_md, ///< destination grad. memory desc
-    dnnl_query_workspace_md, ///< workspace memory desc
-    dnnl_query_scratchpad_md, ///< scratchpad memory desc
-    dnnl_query_exec_arg_md = 255, ///< memory desc of an execute argument
-
-    // Max value to prevent UB for internal use only dnnl_query_t
-    dnnl_query_max = 0x7fff,
-} dnnl_query_t;
-
-/// @} dnnl_api_primitives_common
-
-/// @} dnnl_api_primitives
-
-/// @addtogroup dnnl_api_stream
-/// @{
-
-/// @brief Stream flags.
-typedef enum {
-    /// Default order execution. Either in-order or out-of-order depending on
-    /// the runtime.
-    dnnl_stream_default_order = 0x1U,
-    /// In-order execution.
-    dnnl_stream_in_order = 0x2U,
-    /// Out-of-order execution.
-    dnnl_stream_out_of_order = 0x4U,
-    /// Default stream configuration.
-    dnnl_stream_default_flags = dnnl_stream_default_order,
-} dnnl_stream_flags_t;
-
-/// @struct dnnl_stream
-/// An opaque structure to describe an execution stream.
-struct dnnl_stream;
-/// An execution stream handle.
-typedef struct dnnl_stream *dnnl_stream_t;
-/// A constant execution stream handle.
-typedef const struct dnnl_stream *const_dnnl_stream_t;
-
-/// An opaque structure to describe execution stream attrbutes.
-struct dnnl_stream_attr;
-/// An execution stream attributes handle.
-typedef struct dnnl_stream_attr *dnnl_stream_attr_t;
-/// A constant execution stream attributes handle.
-typedef const struct dnnl_stream_attr *const_dnnl_stream_attr_t;
-
-/// @} dnnl_api_stream
-
-/// @addtogroup dnnl_api_service
-/// @{
-
-/// No runtime (disabled)
-#define DNNL_RUNTIME_NONE 0u
-
-/// Sequential runtime (CPU only)
-#define DNNL_RUNTIME_SEQ 1u
-
-/// OpenMP runtime (CPU only)
-#define DNNL_RUNTIME_OMP 2u
-
-/// TBB runtime (CPU only)
-#define DNNL_RUNTIME_TBB 4u
-
-/// Threadpool runtime (CPU only)
-#define DNNL_RUNTIME_THREADPOOL 8u
-
-/// OpenCL runtime
-#define DNNL_RUNTIME_OCL 256u
-
-/// SYCL runtime
-#define DNNL_RUNTIME_SYCL 512u
-
-/// DPC++ runtime
-#define DNNL_RUNTIME_DPCPP DNNL_RUNTIME_SYCL
-
-/// Structure containing version information as per [Semantic
-/// Versioning](https://semver.org)
-typedef struct {
-    int major; ///< Major version
-    int minor; ///< Minor version
-    int patch; ///< Patch version
-    const char *hash; ///< Git hash of the sources (may be absent)
-    unsigned cpu_runtime; ///< CPU runtime
-    unsigned gpu_runtime; ///< GPU runtime
-} dnnl_version_t;
-
-/// Disable profiling completely
-#define DNNL_JIT_PROFILE_NONE 0u
-
-/// Enable VTune Amplifier integration
-#define DNNL_JIT_PROFILE_VTUNE 1u
-
-/// Enable Linux perf integration via perfmap files
-#define DNNL_JIT_PROFILE_LINUX_PERFMAP 2u
-
-/// Enable Linux perf integration via jitdump files
-#define DNNL_JIT_PROFILE_LINUX_JITDUMP 4u
-
-/// Instruct Linux perf integration via jitdump files to use TSC. @ref
-/// DNNL_JIT_PROFILE_LINUX_JITDUMP must be set too for this to take effect.
-#define DNNL_JIT_PROFILE_LINUX_JITDUMP_USE_TSC 8u
-
-/// Enable Linux perf integration (both jitdump and perfmap)
-#define DNNL_JIT_PROFILE_LINUX_PERF \
-    (DNNL_JIT_PROFILE_LINUX_JITDUMP | DNNL_JIT_PROFILE_LINUX_PERFMAP)
-
-/// CPU instruction set flags
-typedef enum {
-    /// Any ISA (excepting those listed as initial support)
-    dnnl_cpu_isa_all = 0x0,
-
-    /// Intel Streaming SIMD Extensions 4.1 (Intel SSE4.1)
-    dnnl_cpu_isa_sse41 = 0x1,
-
-    /// Intel Advanced Vector Extensions (Intel AVX)
-    dnnl_cpu_isa_avx = 0x3,
-
-    /// Intel Advanced Vector Extensions 2 (Intel AVX2)
-    dnnl_cpu_isa_avx2 = 0x7,
-
-    /// Intel Advanced Vector Extensions 512 (Intel AVX-512) subset
-    /// for Intel Xeon Phi processors x200 Series.
-    dnnl_cpu_isa_avx512_mic = 0xf,
-
-    /// Intel AVX-512 subset
-    /// for Intel Xeon Phi processors 7235, 7285, 7295 Series.
-    dnnl_cpu_isa_avx512_mic_4ops = 0x1f,
-
-    /// Intel AVX-512 subset for Intel Xeon Scalable processor family
-    /// and Intel Core processor family.
-    dnnl_cpu_isa_avx512_core = 0x27,
-
-    /// Intel AVX-512 and Intel Deep Learning Boost (Intel DL Boost) support
-    /// for Intel Xeon Scalable processor family
-    /// and Intel Core processor family.
-    dnnl_cpu_isa_avx512_core_vnni = 0x67,
-
-    /// Intel AVX-512, Intel DL Boost and bfloat16 support
-    /// for Intel Xeon Scalable processor family
-    /// and Intel Core processor family.
-    dnnl_cpu_isa_avx512_core_bf16 = 0xe7,
-
-    /// Intel AVX-512, Intel DL Boost and bfloat16 support and
-    /// Intel AMX with 8-bit integer and bfloat16 support
-    /// (initial support)
-    dnnl_cpu_isa_avx512_core_amx = 0x3e7,
-} dnnl_cpu_isa_t;
-
-/// @} dnnl_api_service
-
-/// @} dnnl_api
-
-#ifdef __cplusplus
-}
-#endif
-=======
 #include "oneapi/dnnl/dnnl_types.h"
->>>>>>> f75a516c
 
 #endif /* DNNL_TYPES_H */