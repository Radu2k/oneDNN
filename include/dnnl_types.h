/*******************************************************************************
* Copyright 2016-2019 Intel Corporation
*
* Licensed under the Apache License, Version 2.0 (the "License");
* you may not use this file except in compliance with the License.
* You may obtain a copy of the License at
*
*     http://www.apache.org/licenses/LICENSE-2.0
*
* Unless required by applicable law or agreed to in writing, software
* distributed under the License is distributed on an "AS IS" BASIS,
* WITHOUT WARRANTIES OR CONDITIONS OF ANY KIND, either express or implied.
* See the License for the specific language governing permissions and
* limitations under the License.
*******************************************************************************/

/// @file
/// C API types definitions

#ifndef DNNL_TYPES_H
#define DNNL_TYPES_H

#ifdef __cplusplus
extern "C" {
#endif

/// @cond DO_NOT_DOCUMENT_THIS
#include <stddef.h>
#include <stdint.h>
/// @endcond

/// @addtogroup c_api C API
/// @{
///
/// @addtogroup c_api_types Types
/// @{
///
/// @addtogroup c_api_types_generic Generic
/// @{

/// Status values returned by the library functions.
typedef enum {
    /// The operation was successful
    dnnl_success = 0,
    /// The operation failed due to an out-of-memory condition
    dnnl_out_of_memory = 1,
    /// The operation failed because of incorrect function arguments
    dnnl_invalid_arguments = 2,
    /// The operation failed because requested functionality is not implemented
    dnnl_unimplemented = 3,
    /// Primitive iterator passed over last primitive descriptor
    dnnl_iterator_ends = 4,
    /// Primitive or engine failed on execution
    dnnl_runtime_error = 5,
    /// Queried element is not required for given primitive
    dnnl_not_required = 6,
} dnnl_status_t;

/// Data type specification
typedef enum {
    /// Undefined data type, used for empty memory descriptors.
    dnnl_data_type_undef = 0,
    /// 16-bit/half-precision floating point.
    dnnl_f16 = 1,
    /// non-standard 16-bit (bfloat16 w/ 7 bit mantissa) floating point.
    dnnl_bf16 = 2,
    /// 32-bit/single-precision floating point.
    dnnl_f32 = 3,
    /// 32-bit signed integer.
    dnnl_s32 = 4,
    /// 8-bit signed integer.
    dnnl_s8 = 5,
    /// 8-bit unsigned integer.
    dnnl_u8 = 6,
} dnnl_data_type_t;

/// Memory format kind
typedef enum {
    /// Undefined memory format kind, used for empty memory descriptors.
    dnnl_format_kind_undef = 0,
    /// Unspecified format kind.
    /// The primitive selects a format automatically.
    dnnl_format_kind_any,
    /// A tensor in a generic format described by the stride and blocking
    /// values in each dimension. See @ref dnnl_blocking_desc_t for more
    /// information.
    dnnl_blocked,
    /// Weights format used in 8bit Winograd convolution
    dnnl_format_kind_wino,
    /// Packed weights format used in RNN
    dnnl_format_kind_rnn_packed,
} dnnl_format_kind_t;

/// Memory format tag specification.
///
/// DNNL formats describe physical data layout. The physical layout
/// is described as a sequence of the dimensions as they are laid out in the
/// memory (from the outer-most to the inner-most). Note that this order
/// doesn't affect the logical order of the dimensions that is kept in the
/// `dims` field of the dnnl_memory_desc_t structure. The logical order of the
/// dimensions is specified by the primitive that uses the tensor.
///
/// For example, CNN 5D tensor always has its logical dimensions in the order
/// `(batch, channels, depth, height, width)`, while the physical layout might be
/// `NCDHW` (corresponds to #dnnl_ncdhw format tag) or
/// `NDHWC` (corresponds to #dnnl_ndhwc format tag).
///
/// ~~~cpp
/// int batch = 2, channels = 16, depth = 13, height = 13, width = 13;
///
/// int ndims = 5; // 5D tensor
/// dnnl_dims_t dims = {batch, channels, depth, height, width};
/// dnnl_memory_desc_t data_in_ncdhw;
/// dnnl_memory_desc_init_by_tag(
///      &data_in_ncdhw, 5, dims, dnnl_f32, dnnl_ncdhw);
///
/// // note that in both cases dims passed are the same
/// dnnl_memory_desc_t data_in_ndhwc;
/// dnnl_memory_desc_init_by_tag(
///      &data_in_ndhwc, 5, dims, dnnl_f32, dnnl_ndhwc);
/// ~~~
///
/// Memory format tags can be further divided into two categories:
///  - Domain-agnostic names, i.e. names the do not depend on the tensor usage
///    in the specific primitive. These names use letters from `a` to `l` to
///    denote logical dimension from 1 to 12, and form the order in which the
///    dimensions are laid in memory. For instance, #dnnl_ab is used to denote
///    2D tensor where the second logical dimension (aka `b`) is the innermost,
///    i.e. has stride = 1, and the first logical dimension (`a`) laid out in
///    memory with stride equal to the size of second dimension. On the other
///    hand, #dnnl_ba is just transposed version of the same tensor: the
///    first dimension (`a`) becomes the innermost one.
///  - Domain-specific names, i.e. names that make sense only in the context of
///    a certain domain, such as CNN. This names are just aliases to the
///    corresponding domain-agnostic tags and used mostly for the convenience.
///    For example, #dnnl_nc is used to denote 2D CNN activations tensor
///    memory format, where channels are the innermost dimension and batch is an
///    outermost one. Moreover, #dnnl_nc is just an alias to #dnnl_ab,
///    since for DNNL CNN primitives the logical dimensions of
///    activations tensors come in order: batch, channels, spatial.
///    In other words, batch corresponds to the first logical dimension (`a`),
///    channels correspond to the second one (`b`).
///
/// The following domain-specific notation applies to memory format tags:
///  - @c 'n' denotes the mini-batch dimension
///  - @c 'c' denotes a channels dimension
///  - When there are multiple channel dimensions (for example, in convolution
///    weights tensor), @c 'i' and @c 'o' denote dimensions of input and output
///    channels
///  - @c 'd', @c 'h', and @c 'w' denote spatial depth, height, and width
///    respectively
///
/// Upper-case letters indicate that the data is laid out in blocks for a
/// particular dimension. In such cases, the format name contains both upper-
/// and lower-case letters for that dimension with a lower-case letter preceded
/// by the block size. For example: #dnnl_nChw8c describes a format where the
/// outermost dimension is mini-batch, followed by the channel block number,
/// followed by the spatial height and width, and finally followed by 8-element
/// channel blocks.
///
/// @sa @ref dev_guide_understanding_memory_formats
typedef enum {
    /// Undefined memory format tag
    dnnl_format_tag_undef = 0,
    /// Undefined memory format tag.
    /// The primitive selects a format automatically.
    dnnl_format_tag_any,

    // Semantic agnostic section
    // The physical order of dimensions is defined by the permutation of the
    // characters, assuming that ab..z defines the natural order.

    // Plain formats

    dnnl_a, ///< plain 1D tensor
    dnnl_ab, ///< plain 2D tensor
    dnnl_abc, ///< plain 3D tensor
    dnnl_abcd, ///< plain 4D tensor
    dnnl_abcde, ///< plain 5D tensor
    dnnl_abcdef, ///< plain 6D tensor

    // Permuted plain formats

    dnnl_abdec, ///< permuted 5D tensor
    dnnl_acb, ///< permuted 3D tensor
    dnnl_acbde, ///< permuted 5D tensor
    dnnl_acdb, ///< permuted 4D tensor
    dnnl_acdeb, ///< permuted 5D tensor
    dnnl_ba, ///< permuted 2D tensor
    dnnl_bac, ///< permuted 3D tensor
    dnnl_bacd, ///< permuted 4D tensor
    dnnl_bca, ///< permuted 3D tensor
    dnnl_bcda, ///< permuted 4D tensor
    dnnl_bcdea, ///< permuted 5D tensor
    dnnl_cba, ///< permuted 3D tensor
    dnnl_cdba, ///< permuted 4D tensor
    dnnl_cdeba, ///< permuted 5D tensor
    dnnl_decab, ///< permuted 5D tensor

    // Opaque blocked formats

    dnnl_Abc16a,
    dnnl_ABc16a16b,
<<<<<<< HEAD
    dnnl_ABc32a32b,
=======
    dnnl_ABc4a4b,
>>>>>>> 68d159ec
    /// 3D tensor blocked by 2nd dimension with block size 16
    dnnl_aBc16b,
    dnnl_ABc16b16a,
    dnnl_Abc4a,
    dnnl_aBc32b,
    /// 3D tensor blocked by 2nd dimension with block size 4
    dnnl_aBc4b,
    dnnl_ABc4b16a4b,
    dnnl_ABc4b4a,
    dnnl_ABc8a16b2a,
    dnnl_ABc8a8b,
    /// 3D tensor blocked by 2nd dimension with block size 8
    dnnl_aBc8b,
    dnnl_ABc8b16a2b,
    dnnl_BAc8a16b2a,
    dnnl_ABc8b8a,
    dnnl_Abcd16a,
    dnnl_ABcd16a16b,
    dnnl_Abcd32a,
    dnnl_ABcd32a32b,
    /// 4D tensor blocked by 2nd dimension with block size 16
    dnnl_aBcd16b,
    dnnl_ABcd16b16a,
    dnnl_aBCd16b16c,
    dnnl_aBCd16c16b,
    dnnl_Abcd4a,
    dnnl_aBcd32b,
    /// 4D tensor blocked by 2nd dimension with block size 4
    dnnl_aBcd4b,
    dnnl_ABcd4b16a4b,
    dnnl_ABcd4b4a,
    dnnl_ABcd4a4b,
    dnnl_aBCd4c16b4c,
    dnnl_aBCd4c4b,
    dnnl_aBCd4b4c,
    dnnl_ABcd8a16b2a,
    dnnl_ABcd8a8b,
    /// 4D tensor blocked by 2nd dimension with block size 8
    dnnl_aBcd8b,
    dnnl_ABcd8b16a2b,
    dnnl_aBCd8b16c2b,
    dnnl_BAcd8a16b2a,
    /// 4D tensor blocked by 1st and 2nd dimension with block size 8
    dnnl_ABcd8b8a,
    dnnl_aBCd8b8c,
    dnnl_aBCd8c16b2c,
    dnnl_ABcde8a16b2a,
    dnnl_aCBd8b16c2b,
    dnnl_aBCd8c8b,
    dnnl_Abcde16a,
    dnnl_Abcde32a,
    dnnl_ABcde16a16b,
    dnnl_BAcde8a16b2a,
    /// 5D tensor blocked by 2nd dimension with block size 16
    dnnl_aBcde16b,
    dnnl_ABcde16b16a,
    dnnl_aBCde16b16c,
    dnnl_aBCde16c16b,
    dnnl_aBCde2c8b4c,
    dnnl_Abcde4a,
    dnnl_aBcde32b,
    /// 5D tensor blocked by 2nd dimension with block size 4
    dnnl_aBcde4b,
    dnnl_ABcde4b4a,
    dnnl_ABcde4a4b,
    dnnl_aBCde4b4c,
    dnnl_aBCde4c16b4c,
    dnnl_aBCde4c4b,
    dnnl_Abcde8a,
    dnnl_ABcde8a8b,
    dnnl_BAcde16b16a,
    /// 5D tensor blocked by 2nd dimension with block size 8
    dnnl_aBcde8b,
    dnnl_ABcde8b16a2b,
    dnnl_aBCde8b16c2b,
    dnnl_aCBde8b16c2b,
    dnnl_ABcde8b8a,
    dnnl_ABcde32a32b,
    dnnl_aBCde8b8c,
    dnnl_ABc4a8b8a4b,
    dnnl_ABcd4a8b8a4b,
    dnnl_ABcde4a8b8a4b,
    dnnl_BAc4b8a8b4a,
    dnnl_BAcd4b8a8b4a,
    dnnl_BAcde4b8a8b4a,
    dnnl_ABcd2a8b8a2b,
    dnnl_aBCd4b8c8b4c,
    dnnl_aBCde4b8c8b4c,
    dnnl_aBCde2b8c8b2c,
    dnnl_aBCde8c16b2c,
    dnnl_aBCde8c8b,
    /// 6D tensor blocked by 2nd dimension with block size 16
    dnnl_aBcdef16b,
    dnnl_aBCdef16b16c,
    dnnl_aBCdef16c16b,
    /// 6D tensor blocked by 2nd dimension with block size 4
    dnnl_aBcdef4b,
    dnnl_aBCdef4c4b,
    dnnl_aBCdef4b4c,
    dnnl_aBCdef8b8c,
    dnnl_aBCdef8c16b2c,
    dnnl_aBCdef4b8c8b4c,
    dnnl_aBCdef8b16c2b,
    dnnl_aCBdef8b16c2b,
    dnnl_aBCdef8c8b,
    dnnl_aBdc16b,
    dnnl_aBdc4b,
    dnnl_aBdc8b,
    dnnl_aBdec16b,
    dnnl_aBdec32b,
    dnnl_aBdec4b,
    dnnl_aBdec8b,
    dnnl_aBdefc16b,
    dnnl_aCBdef16c16b,
    dnnl_aBdefc4b,
    dnnl_aBdefc8b,
    dnnl_Abcdef16a,
    dnnl_Abcdef32a,
    dnnl_Acb16a,
    dnnl_Acb4a,
    dnnl_Acb8a,
    dnnl_aCBd16b16c,
    dnnl_aCBd16c16b,
    dnnl_aCBde16b16c,
    dnnl_aCBde16c16b,
    dnnl_Acdb16a,
    dnnl_Acdb32a,
    dnnl_Acdb4a,
    dnnl_Acdb8a,
    dnnl_Acdeb16a,
    dnnl_Acdeb4a,
    dnnl_Acdeb8a,
    dnnl_BAc16a16b,
    dnnl_BAc16b16a,
    dnnl_BAcd16a16b,
    dnnl_BAcd16b16a,
    dnnl_aCBd4c8b8c4b,
    dnnl_aCBde4c8b8c4b,
    dnnl_aCBdef4c8b8c4b,

    /// Just a sentinel, not real memory format tag. Must be changed after new
    /// format tag is added.
    dnnl_format_tag_last,

    // Aliases

    /// 1D tensor, an alias to #dnnl_a
    dnnl_x = dnnl_a,
    /// 2D CNN activations tensor, an alias to #dnnl_ab
    dnnl_nc = dnnl_ab,
    /// 2D CNN activations tensor, an alias to #dnnl_ba
    dnnl_cn = dnnl_ba,
    /// 2D RNN statistics tensor, an alias to #dnnl_ab
    dnnl_tn = dnnl_ab,
    /// 2D RNN statistics tensor, an alias to #dnnl_ba
    dnnl_nt = dnnl_ba,
    /// 3D CNN activations tensor, an alias to #dnnl_abc
    dnnl_ncw = dnnl_abc,
    /// 3D CNN activations tensor, an alias to #dnnl_acb
    dnnl_nwc = dnnl_acb,
    /// 4D CNN activations tensor, an alias to #dnnl_abcd
    dnnl_nchw = dnnl_abcd,
    /// 4D CNN activations tensor, an alias to #dnnl_acdb
    dnnl_nhwc = dnnl_acdb,
    /// 4D CNN activations tensor, an alias to #dnnl_bcda
    dnnl_chwn = dnnl_bcda,
    /// 5D CNN activations tensor, an alias to #dnnl_abcde
    dnnl_ncdhw = dnnl_abcde,
    /// 5D CNN activations tensor, an alias to #dnnl_acdeb
    dnnl_ndhwc = dnnl_acdeb,

    /// 2D CNN weights tensor, an alias to #dnnl_ab
    dnnl_oi = dnnl_ab,
    /// 2D CNN weights tensor, an alias to #dnnl_ba
    dnnl_io = dnnl_ba,
    /// 3D CNN weights tensor, an alias to #dnnl_abc
    dnnl_oiw = dnnl_abc,
    /// 3D CNN weights tensor, an alias to #dnnl_acb
    dnnl_owi = dnnl_acb,
    /// 3D CNN weights tensor, an alias to #dnnl_cba
    dnnl_wio = dnnl_cba,
    /// 3D CNN weights tensor, an alias to #dnnl_bca
    dnnl_iwo = dnnl_bca,
    /// 4D CNN weights tensor, an alias to #dnnl_abcd
    dnnl_oihw = dnnl_abcd,
    /// 4D CNN weights tensor, an alias to #dnnl_cdba
    dnnl_hwio = dnnl_cdba,
    /// 4D CNN weights tensor, an alias to #dnnl_acdb
    dnnl_ohwi = dnnl_acdb,
    /// 4D CNN weights tensor, an alias to #dnnl_bcda
    dnnl_ihwo = dnnl_bcda,
    /// 4D CNN weights tensor, an alias to #dnnl_bacd
    dnnl_iohw = dnnl_bacd,
    /// 5D CNN weights tensor, an alias to #dnnl_abcde
    dnnl_oidhw = dnnl_abcde,
    /// 5D CNN weights tensor, an alias to #dnnl_cdeba
    dnnl_dhwio = dnnl_cdeba,
    /// 5D CNN weights tensor, an alias to #dnnl_acdeb
    dnnl_odhwi = dnnl_acdeb,
    /// 5D CNN weights tensor, an alias to #dnnl_bcdea
    dnnl_idhwo = dnnl_bcdea,

    /// 4D CNN weights tensor (incl. groups), an alias to #dnnl_abcd
    dnnl_goiw = dnnl_abcd,
    /// 5D CNN weights tensor (incl. groups), an alias to #dnnl_abcde
    dnnl_goihw = dnnl_abcde,
    /// 5D CNN weights tensor (incl. groups), an alias to #dnnl_decab
    dnnl_hwigo = dnnl_decab,
    /// 5D CNN weights tensor (incl. groups), an alias to #dnnl_acbde
    dnnl_giohw = dnnl_acbde,
    /// 6D CNN weights tensor (incl. groups), an alias to #dnnl_abcdef
    dnnl_goidhw = dnnl_abcdef,

    /// 3D RNN data tensor in the format (seq_length, batch, input channels).
    dnnl_tnc = dnnl_abc,
    /// 3D RNN data tensor in the format (batch, seq_length, input channels).
    dnnl_ntc = dnnl_bac,
    /// 4D RNN states tensor in the format (num_layers, num_directions,
    /// batch, state channels).
    dnnl_ldnc = dnnl_abcd,
    /// 5D RNN weights tensor in the format (num_layers, num_directions,
    ///  input_channels, num_gates, output_channels).
    ///
    ///  - For LSTM cells, the gates order is input, forget, candidate
    ///    and output gate.
    ///  - For GRU cells, the gates order is update, reset and output gate.
    dnnl_ldigo = dnnl_abcde,
    /// 5D RNN weights tensor in the format (num_layers, num_directions,
    /// num_gates, output_channels, input_channels).
    ///
    ///  - For LSTM cells, the gates order is input, forget, candidate
    ///    and output gate.
    ///  - For GRU cells, the gates order is update, reset and output gate.
    dnnl_ldgoi = dnnl_abdec,
    /// 4D RNN bias tensor in the format (num_layers, num_directions,
    /// num_gates, output_channels).
    ///
    ///  - For LSTM cells, the gates order is input, forget, candidate
    ///    and output gate.
    ///  - For GRU cells, the gates order is update, reset and output gate.
    dnnl_ldgo = dnnl_abcd,

    // Opaque data types, are not to be used explicitly

    // data
    /// 5D CNN activations tensor blocked by channels with block size 32,
    /// an alias to #dnnl_aBcde32b
    dnnl_nCdhw32c = dnnl_aBcde32b,
    /// 5D CNN activations tensor blocked by channels with block size 16,
    /// an alias to #dnnl_aBcde16b
    dnnl_nCdhw16c = dnnl_aBcde16b,
    /// 5D CNN activations tensor blocked by channels with block size 4,
    /// an alias to #dnnl_aBcde4b
    dnnl_nCdhw4c = dnnl_aBcde4b,
    /// 5D CNN activations tensor blocked by channels with block size 8,
    /// an alias to #dnnl_aBcde8b
    dnnl_nCdhw8c = dnnl_aBcde8b,
    /// 4D CNN activations tensor blocked by channels with block size 32,
    /// an alias to #dnnl_aBcd32b
    dnnl_nChw32c = dnnl_aBcd32b,
    /// 4D CNN activations tensor blocked by channels with block size 16,
    /// an alias to #dnnl_aBcd16b
    dnnl_nChw16c = dnnl_aBcd16b,
    /// 4D CNN activations tensor blocked by channels with block size 4,
    /// an alias to #dnnl_aBcd4b
    dnnl_nChw4c = dnnl_aBcd4b,
    /// 4D CNN activations tensor blocked by channels with block size 8,
    /// an alias to #dnnl_aBcd8b
    dnnl_nChw8c = dnnl_aBcd8b,
    /// 3D CNN activations tensor blocked by channels with block size 32,
    /// an alias to #dnnl_aBc32b
    dnnl_nCw32c = dnnl_aBc32b,
    /// 3D CNN activations tensor blocked by channels with block size 16,
    /// an alias to #dnnl_aBc16b
    dnnl_nCw16c = dnnl_aBc16b,
    /// 3D CNN activations tensor blocked by channels with block size 4,
    /// an alias to #dnnl_aBc4b
    dnnl_nCw4c = dnnl_aBc4b,
    /// 3D CNN activations tensor blocked by channels with block size 8,
    /// an alias to #dnnl_aBc8b
    dnnl_nCw8c = dnnl_aBc8b,
    dnnl_NCw16n16c = dnnl_ABc16a16b,
    dnnl_NCdhw16n16c = dnnl_ABcde16a16b,
    dnnl_NChw16n16c = dnnl_ABcd16a16b,
    dnnl_NCw32n32c = dnnl_ABc32a32b,
    dnnl_NChw32n32c = dnnl_ABcd32a32b,
    dnnl_NCdhw32n32c = dnnl_ABcde32a32b,

    // weights, 3D
    dnnl_IOw16o16i = dnnl_BAc16a16b,
    dnnl_IOw16i16o = dnnl_BAc16b16a,
    dnnl_OIw16i16o = dnnl_ABc16b16a,
    dnnl_OIw16o16i = dnnl_ABc16a16b,
    dnnl_Oiw16o = dnnl_Abc16a,
    dnnl_OIw4i16o4i = dnnl_ABc4b16a4b,
    dnnl_OIw4i4o = dnnl_ABc4b4a,
    dnnl_OIw4o4i = dnnl_ABc4a4b,
    dnnl_Oiw4o = dnnl_Abc4a,
    dnnl_OIw8i16o2i = dnnl_ABc8b16a2b,
    dnnl_OIw8i8o = dnnl_ABc8b8a,
    dnnl_OIw8o16i2o = dnnl_ABc8a16b2a,
    dnnl_IOw8o16i2o = dnnl_BAc8a16b2a,
    dnnl_OIw8o8i = dnnl_ABc8a8b,
    dnnl_Owi16o = dnnl_Acb16a,
    dnnl_Owi4o = dnnl_Acb4a,
    dnnl_Owi8o = dnnl_Acb8a,

    // weights, 4D
    dnnl_IOhw16i16o = dnnl_BAcd16b16a,
    dnnl_IOhw16o16i = dnnl_BAcd16a16b,
    dnnl_Ohwi16o = dnnl_Acdb16a,
    dnnl_Ohwi32o = dnnl_Acdb32a,
    dnnl_Ohwi4o = dnnl_Acdb4a,
    dnnl_Ohwi8o = dnnl_Acdb8a,
    dnnl_OIhw16i16o = dnnl_ABcd16b16a,
    dnnl_OIhw16o16i = dnnl_ABcd16a16b,
    dnnl_Oihw16o = dnnl_Abcd16a,
    dnnl_OIhw4i16o4i = dnnl_ABcd4b16a4b,
    dnnl_OIhw4i4o = dnnl_ABcd4b4a,
    dnnl_OIhw4o4i = dnnl_ABcd4a4b,
    dnnl_Oihw4o = dnnl_Abcd4a,
    dnnl_OIhw8i16o2i = dnnl_ABcd8b16a2b,
    dnnl_OIhw8i8o = dnnl_ABcd8b8a,
    dnnl_OIhw8o16i2o = dnnl_ABcd8a16b2a,
    dnnl_IOhw8o16i2o = dnnl_BAcd8a16b2a,
    dnnl_OIhw8o8i = dnnl_ABcd8a8b,

    // weights, 5D
    dnnl_Odhwi16o = dnnl_Acdeb16a,
    dnnl_Odhwi4o = dnnl_Acdeb4a,
    dnnl_Odhwi8o = dnnl_Acdeb8a,
    dnnl_OIdhw16i16o = dnnl_ABcde16b16a,
    dnnl_OIdhw16o16i = dnnl_ABcde16a16b,
    dnnl_Oidhw16o = dnnl_Abcde16a,
    dnnl_OIdhw4i4o = dnnl_ABcde4b4a,
    dnnl_OIdhw4o4i = dnnl_ABcde4a4b,
    dnnl_Oidhw4o = dnnl_Abcde4a,
    dnnl_OIdhw8i16o2i = dnnl_ABcde8b16a2b,
    dnnl_OIdhw8i8o = dnnl_ABcde8b8a,
    dnnl_OIdhw8o16i2o = dnnl_ABcde8a16b2a,
    dnnl_IOdhw8o16i2o = dnnl_BAcde8a16b2a,
    dnnl_OIdhw8o8i = dnnl_ABcde8a8b,
    dnnl_IOdhw16i16o = dnnl_BAcde16b16a,
    dnnl_OIdhw4o8i8o4i = dnnl_ABcde4a8b8a4b,

    // weights w/ groups, 3D
    dnnl_Goiw16g = dnnl_Abcd16a,
    dnnl_gIOw16o16i = dnnl_aCBd16b16c,
    dnnl_gIOw16i16o = dnnl_aCBd16c16b,
    dnnl_gOIw16i16o = dnnl_aBCd16c16b,
    dnnl_gOIw16o16i = dnnl_aBCd16b16c,
    dnnl_gOiw16o = dnnl_aBcd16b,
    dnnl_gOIw4i16o4i = dnnl_aBCd4c16b4c,
    dnnl_gOIw4i4o = dnnl_aBCd4c4b,
    dnnl_gOIw4o4i = dnnl_aBCd4b4c,
    dnnl_gOiw4o = dnnl_aBcd4b,
    dnnl_gOIw8i16o2i = dnnl_aBCd8c16b2c,
    dnnl_gOIw8i8o = dnnl_aBCd8c8b,
    dnnl_gOIw8o16i2o = dnnl_aBCd8b16c2b,
    dnnl_gIOw8o16i2o = dnnl_aCBd8b16c2b,
    dnnl_gOIw8o8i = dnnl_aBCd8b8c,
    dnnl_gOwi16o = dnnl_aBdc16b,
    dnnl_gOwi4o = dnnl_aBdc4b,
    dnnl_gOwi8o = dnnl_aBdc8b,
    dnnl_Goiw32g = dnnl_Abcd32a,

    // weights w/ groups, 4D
    dnnl_gIOhw16i16o = dnnl_aCBde16c16b,
    dnnl_gIOhw16o16i = dnnl_aCBde16b16c,
    dnnl_gOhwi16o = dnnl_aBdec16b,
    dnnl_gOhwi32o = dnnl_aBdec32b,
    dnnl_gOhwi4o = dnnl_aBdec4b,
    dnnl_gOhwi8o = dnnl_aBdec8b,
    dnnl_Goihw16g = dnnl_Abcde16a,
    dnnl_gOIhw16i16o = dnnl_aBCde16c16b,
    dnnl_gOIhw16o16i = dnnl_aBCde16b16c,
    dnnl_gOihw16o = dnnl_aBcde16b,
    dnnl_gOIhw2i8o4i = dnnl_aBCde2c8b4c,
    dnnl_gOIhw4i16o4i = dnnl_aBCde4c16b4c,
    dnnl_gOIhw4i4o = dnnl_aBCde4c4b,
    dnnl_gOIhw4o4i = dnnl_aBCde4b4c,
    dnnl_gOihw4o = dnnl_aBcde4b,
    dnnl_Goihw8g = dnnl_Abcde8a,
    dnnl_gOIhw8i16o2i = dnnl_aBCde8c16b2c,
    dnnl_gOIhw8i8o = dnnl_aBCde8c8b,
    dnnl_gOIhw8o16i2o = dnnl_aBCde8b16c2b,
    dnnl_gIOhw8o16i2o = dnnl_aCBde8b16c2b,
    dnnl_gOIhw8o8i = dnnl_aBCde8b8c,
    dnnl_Goihw32g = dnnl_Abcde32a,

    dnnl_OIw4o8i8o4i = dnnl_ABc4a8b8a4b,
    dnnl_OIhw4o8i8o4i = dnnl_ABcd4a8b8a4b,
    dnnl_IOw4i8o8i4o = dnnl_BAc4b8a8b4a,
    dnnl_IOhw4i8o8i4o = dnnl_BAcd4b8a8b4a,
    dnnl_IOdhw4i8o8i4o = dnnl_BAcde4b8a8b4a,

    dnnl_OIhw2o8i8o2i = dnnl_ABcd2a8b8a2b,
    dnnl_gOIw4o8i8o4i = dnnl_aBCd4b8c8b4c,
    dnnl_gOIhw4o8i8o4i = dnnl_aBCde4b8c8b4c,
    dnnl_gOIdhw4o8i8o4i = dnnl_aBCdef4b8c8b4c,
    dnnl_gIOw4i8o8i4o = dnnl_aCBd4c8b8c4b,
    dnnl_gIOhw4i8o8i4o = dnnl_aCBde4c8b8c4b,
    dnnl_gIOdhw4i8o8i4o = dnnl_aCBdef4c8b8c4b,
    dnnl_gOIhw2o8i8o2i = dnnl_aBCde2b8c8b2c,

    // weights w/ groups, 6D
    dnnl_gIOdhw16i16o = dnnl_aCBdef16c16b,
    dnnl_gOdhwi16o = dnnl_aBdefc16b,
    dnnl_gOdhwi4o = dnnl_aBdefc4b,
    dnnl_gOdhwi8o = dnnl_aBdefc8b,
    dnnl_gOIdhw16i16o = dnnl_aBCdef16c16b,
    dnnl_gOIdhw16o16i = dnnl_aBCdef16b16c,
    dnnl_gOidhw16o = dnnl_aBcdef16b,
    dnnl_gOIdhw4i4o = dnnl_aBCdef4c4b,
    dnnl_gOIdhw4o4i = dnnl_aBCdef4b4c,
    dnnl_gOidhw4o = dnnl_aBcdef4b,
    dnnl_gOIdhw8i16o2i = dnnl_aBCdef8c16b2c,
    dnnl_gOIdhw8i8o = dnnl_aBCdef8c8b,
    dnnl_gOIdhw8o16i2o = dnnl_aBCdef8b16c2b,
    dnnl_gIOdhw8o16i2o = dnnl_aCBdef8b16c2b,
    dnnl_gOIdhw8o8i = dnnl_aBCdef8b8c,
    dnnl_Goidhw16g = dnnl_Abcdef16a,
    dnnl_Goidhw32g = dnnl_Abcdef32a,
} dnnl_format_tag_t;

/// Kinds of propagation.
typedef enum {
    // TODO: suggest renames
    /// Undefined propagation type.
    dnnl_prop_kind_undef = 0,
    /// Forward data propagation (training mode). In this mode primitives
    /// perform computations necessary for subsequent backward propagation.
    dnnl_forward_training = 64,
    /// Forward data propagation (inference mode). In this mode primitives
    /// perform only computations that are necessary for inference and omit
    /// computations that are necessary only for backward propagation.
    dnnl_forward_inference = 96,
    /// Forward data propagation (alias for @c dnnl_forward_inference).
    dnnl_forward_scoring = dnnl_forward_inference,
    /// Forward data propagation (alias for @c dnnl_forward_training).
    dnnl_forward = dnnl_forward_training,
    /// Backward propagation (with respect to all parameters).
    dnnl_backward = 128,
    /// Backward data propagation.
    dnnl_backward_data = 160,
    /// Backward weights propagation.
    dnnl_backward_weights = 192,
    /// Backward bias propagation.
    dnnl_backward_bias = 193,
} dnnl_prop_kind_t;

/// Kinds of primitives. Used to implement a way to extend the library with new
/// primitives without changing the ABI.
typedef enum {
    /// Undefined primitive
    dnnl_undefined_primitive,
    /// A reorder primitive.
    dnnl_reorder,
    /// A shuffle primitive.
    dnnl_shuffle,
    /// A (out-of-place) concat primitive.
    dnnl_concat,
    /// A sum primitive.
    dnnl_sum,
    /// A convolution primitive.
    dnnl_convolution,
    /// A deconvolution primitive.
    dnnl_deconvolution,
    /// An element-wise primitive.
    dnnl_eltwise,
    /// A softmax primitive.
    dnnl_softmax,
    /// A pooling primitive.
    dnnl_pooling,
    /// An LRN primitive.
    dnnl_lrn,
    /// A batch normalization primitive.
    dnnl_batch_normalization,
    /// A layer normalization primitive.
    dnnl_layer_normalization,
    /// An inner product primitive.
    dnnl_inner_product,
    /// A rnn primitive.
    dnnl_rnn,
    /// A matrix multiplication primitive.
    dnnl_gemm,
    /// A binary primitive.
    dnnl_binary,
} dnnl_primitive_kind_t;

/// Kinds of algorithms.
typedef enum {
    dnnl_alg_kind_undef,
    /// Direct convolution
    dnnl_convolution_direct = 0x1,
    /// Winograd convolution
    dnnl_convolution_winograd = 0x2,
    /// Convolution algorithm(either direct or Winograd) is chosen just in time
    dnnl_convolution_auto = 0x3,
    /// Direct deconvolution
    dnnl_deconvolution_direct = 0xa,
    /// Winograd deconvolution
    dnnl_deconvolution_winograd = 0xb,
    /// Eltwise: ReLU
    dnnl_eltwise_relu = 0x1f,
    /// Eltwise: hyperbolic tangent non-linearity (tanh)
    dnnl_eltwise_tanh = 0x2f,
    /// Eltwise: parametric exponential linear unit (elu)
    dnnl_eltwise_elu = 0x3f,
    /// Eltwise: square
    dnnl_eltwise_square = 0x4f,
    /// Eltwise: abs
    dnnl_eltwise_abs = 0x5f,
    /// Eltwise: square root
    dnnl_eltwise_sqrt = 0x6f,
    /// Eltwise: linear
    dnnl_eltwise_linear = 0x7f,
    /// Eltwise: bounded_relu
    dnnl_eltwise_bounded_relu = 0x8f,
    /// Eltwise: soft_relu
    dnnl_eltwise_soft_relu = 0x9f,
    /// Eltwise: logistic
    dnnl_eltwise_logistic = 0xaf,
    /// Eltwise: exponent
    dnnl_eltwise_exp = 0xbf,
    /// Eltwise: gelu
    ///
    /// @note Tanh approximation formula is used to approximate
    /// cumulative distribution function of a Gaussian
    dnnl_eltwise_gelu = 0xcf,
    /// Eltwise: swish
    dnnl_eltwise_swish = 0xdf,
    /// Max pooling
    dnnl_pooling_max = 0x1ff,
    /// Average pooling include padding
    dnnl_pooling_avg_include_padding = 0x2ff,
    /// Average pooling exclude padding
    dnnl_pooling_avg_exclude_padding = 0x3ff,
    dnnl_pooling_avg = dnnl_pooling_avg_exclude_padding,
    /// Local response normalization (LRN) across multiple channels
    dnnl_lrn_across_channels = 0xaff,
    /// LRN within a single channel
    dnnl_lrn_within_channel = 0xbff,
    /// RNN cell
    dnnl_vanilla_rnn = 0x1fff,
    /// LSTM cell
    dnnl_vanilla_lstm = 0x2fff,
    /// GRU cell
    dnnl_vanilla_gru = 0x3fff,
    /// GRU cell with linear before reset
    ///
    /// Modification of original GRU cell. Differs from #dnnl_vanilla_gru
    /// in how the new memory gate is calculated:
    /// \f[ c_t = tanh(W_c*x_t + b_{c_x} + r_t*(U_c*h_{t-1}+b_{c_h})) \f]
    /// Primitive expects 4 biases on input:
    /// \f$[b_{u}, b_{r}, b_{c_x}, b_{c_h}]\f$
    dnnl_lbr_gru = 0x4fff,
    /// Binary add
    dnnl_binary_add = 0x1fff0,
    /// Binary mul
    dnnl_binary_mul = 0x1fff1,
} dnnl_alg_kind_t;

/// Flags for batch normalization primitive.
typedef enum {
    /// Use global statistics
    ///
    /// If specified
    ///  - on forward propagation use mean and variance provided by user (input)
    ///  - on backward propagation reduces the amount of computations, since
    ///    mean and variance are considered as constants
    ///
    ///  If not specified:
    ///   - on forward propagation mean and variance are computed and stored in
    ///     output
    ///   - on backward propagation compute full derivative wrt to data
    dnnl_use_global_stats = 0x1U,

    /// Use scale and shift parameters
    ///
    /// If specified:
    ///  - on forward propagation use scale and shift (aka scale and bias) for
    ///    the batch normalization results
    ///  - on backward propagation (for prop_kind == #dnnl_backward) compute
    ///    diff wrt to scale and shift (hence one extra output used)
    ///
    /// If no specified:
    ///  - on backward propagation prop_kind == #dnnl_backward_data has the
    ///    same behavior as prop_kind == #dnnl_backward
    dnnl_use_scaleshift = 0x2U,

    /// Fuse with ReLU
    ///
    /// The flag implies negative slope being 0. On training this is the only
    /// configuration supported. For inference, to use non-zero negative slope
    /// consider using @ref dev_guide_attributes_post_ops.
    ///
    /// If specified:
    ///  - on inference this option behaves the same as if the primitive were
    ///    fused with ReLU using post ops API with zero negative slope.
    ///  - on training primitive requires workspace (required to be able to
    ///    perform backward pass)
    dnnl_fuse_norm_relu = 0x4U,
} dnnl_normalization_flags_t;

/// @}

/// @addtogroup c_api_types_memory Memory
/// @{

/// Maximum number of dimensions a tensor can have. Only restricts the amount
/// of space used for the tensor description. Individual computational
/// primitives may support only tensors of certain dimensions.
#define DNNL_MAX_NDIMS 12

/// A type to describe tensor dimension.
typedef int64_t dnnl_dim_t;

/// A type to describe tensor dimensions.
typedef dnnl_dim_t dnnl_dims_t[DNNL_MAX_NDIMS];

/// Generic description of blocked data layout for most memory formats.
///
/// @sa @ref dev_guide_understanding_memory_formats
typedef struct {
    /// The strides between the outermost blocks.
    /// In case of plain (non-blocked) formats the strides between dimensions.
    dnnl_dims_t strides;
    // Innermost section
    // ASSUMPTION: the innermost blocks are always dense
    /// The number of innermost blocks, e.g. 3 in case of `OIhw_4i16o4i_`
    int inner_nblks;
    /// The size of the blocks, e.g. `{4, 16, 4}` in case of `OIhw_4i16o4i`
    dnnl_dims_t inner_blks;
    /// The logical indices of the blocks, e.g. `{1, 0, 1}` in case of
    /// `4i16o4i`, because `i` is the 1st dim and `o` is the 0st dim
    dnnl_dims_t inner_idxs;
} dnnl_blocking_desc_t;

/// Winograd-specific formats
typedef enum {
    /// Undefined memory format, used for empty memory descriptors.
    dnnl_wino_undef = 0,
    // Tensors of weights for 2x3 winograd convolutions.
    dnnl_wino_wei_aaOIoi, ///< Internal weights format for 2x3 Winograd
    dnnl_wino_wei_aaOio, ///< Internal weights format for 2x3 Winograd
    dnnl_wino_wei_aaOBiOo, ///< Internal weights format for 2x3 Winograd
    // Tensor of weights for 4x3 convolution.
    dnnl_wino_wei_OBaaIBOIio ///< Internal weights format for 4x3 Winograd
} dnnl_wino_memory_format_t;

/// Description of tensor of weights for winograd 2x3 convolution.
typedef struct {
    dnnl_wino_memory_format_t wino_format;
    int r;
    int alpha;
    int ic;
    int oc;
    int ic_block;
    int oc_block;
    int ic2_block;
    int oc2_block;
    float adj_scale;
    size_t size;
} dnnl_wino_desc_t;

typedef enum {
    dnnl_packed_format_undef = 0,
    dnnl_ldigo_p,
    dnnl_ldgoi_p
} dnnl_rnn_packed_memory_format_t;

/// Maximum number of parts of RNN weights tensor that require separate
/// computation.
#define DNNL_RNN_MAX_N_PARTS 4

/// Description of tensor of packed weights for rnn.
typedef struct {
    dnnl_rnn_packed_memory_format_t format;
    int n_parts;
    int n;
    int ldb;
    int parts[DNNL_RNN_MAX_N_PARTS];
    size_t part_pack_size[DNNL_RNN_MAX_N_PARTS];
    unsigned pack_part[DNNL_RNN_MAX_N_PARTS];
    size_t offset_compensation;
    size_t size;
    char reserved[200];
} dnnl_rnn_packed_desc_t;

/// Flags for memory special features
typedef enum {
    dnnl_memory_extra_flag_none = 0x0U,
    /// Indicates the weights have an additional buffer, that depends on the
    /// @p compensation_mask.
    ///
    /// For instance, in 4D case with the compensation mask equals (1 << 0)
    /// the additional buffer would consist of OC values:
    /// O[oc : 0,OC] =
    ///  -128 * SUM(ic : 0,IC; kh : 0,KH; kw : 0,KW){ weights(oc, ic, kh, kw) }
    dnnl_memory_extra_flag_compensation_conv_s8s8 = 0x1U,
    dnnl_memory_extra_flag_scale_adjust = 0x2U,
    dnnl_memory_extra_flag_gpu_rnn_u8s8_compensation = 0x4U,
} dnnl_memory_extra_flags_t;

/// Description of extra information stored in memory
typedef struct {
    /// The flags contain arbitrary extra information, such as compensation.
    /// @sa dnnl_memory_extra_flags_t
    uint64_t flags;
    /// Compensation mask
    int compensation_mask;
    /// Scale applied to the data
    float scale_adjust;
    /// For future backwards compatibility
    char reserved[64];
} dnnl_memory_extra_desc_t;

/// Memory descriptor. The description is based on a number of dimensions,
/// dimensions themselves, plus information about elements type and memory
/// format. Additionally, contains format-specific descriptions of the data
/// layout.
typedef struct {
    /// Number of dimensions
    int ndims;
    /// Dimensions in the following order:
    /// - CNN data tensors: mini-batch, channel, spatial
    ///   (<code>{N, C, [[D,] H,] W}</code>)
    /// - CNN weight tensors: group (optional), output channel, input channel,
    ///   spatial (<code>{[G,] O, I, [[D,] H,] W}</code>)
    /// - RNN data tensors: time, mini-batch, channels (<code>{T, N, C}</code>)
    ///   or layers, directions, states, mini-batch, channels (<code>{L, D, S, N, C}</code>)
    /// - RNN weight tensor: layers, directions, input channel, gates, output channels
    ///   (<code>{L, D, I, G, O}</code>).
    ///
    /// @note
    ///    The order of dimensions does not depend on the memory format, so
    ///    whether the data is laid out in #dnnl_nchw or #dnnl_nhwc
    ///    the dims for 4D CN data tensor would be <code>{N, C, H, W}</code>.
    dnnl_dims_t dims;

    /// Data type of the tensor elements.
    dnnl_data_type_t data_type;

    /// Size of the data including padding in each dimension.
    dnnl_dims_t padded_dims;

    /// Per-dimension offset from the padding to actual data, the top-level
    /// tensor with offsets applied must lie within the padding area.
    dnnl_dims_t padded_offsets;

    /// Offset from memory origin to the current block, non-zero only in
    /// a description of a memory sub-block.
    dnnl_dim_t offset0;

    /// Memory format kind.
    dnnl_format_kind_t format_kind;
    union {
        /// Description of the data layout for memory formats that use
        /// blocking.
        dnnl_blocking_desc_t blocking;
        /// Tensor of weights for integer 8bit winograd convolution.
        dnnl_wino_desc_t wino_desc;
        /// Tensor of packed weights for RNN.
        dnnl_rnn_packed_desc_t rnn_packed_desc;
        // ... other descriptions possible
    } format_desc;

    dnnl_memory_extra_desc_t extra;
} dnnl_memory_desc_t;

/// @struct dnnl_memory
/// An opaque structure to describe a memory.
struct dnnl_memory;

/// A memory handle.
typedef struct dnnl_memory *dnnl_memory_t;

/// A constant memory handle.
typedef const struct dnnl_memory *const_dnnl_memory_t;

#define DNNL_MEMORY_NONE (NULL)
#define DNNL_MEMORY_ALLOCATE ((void *)(size_t)-1)

/// @}

/// @addtogroup c_api_types_op_descs Operation descriptors
/// @{

/// A pointer to any of the operation descriptors.
typedef void *dnnl_op_desc_t;
/// A pointer to any of the operation descriptors (constant variant).
typedef const void *const_dnnl_op_desc_t;

/// A descriptor of a convolution operation.
typedef struct {
    /// The kind of primitive. Used for self-identifying the primitive
    /// descriptor. Must be #dnnl_convolution.
    dnnl_primitive_kind_t primitive_kind;
    /// The kind of propagation. Possible values: #dnnl_forward_training,
    /// #dnnl_forward_inference, #dnnl_backward_data,
    /// #dnnl_backward_weights, and #dnnl_backward_bias.
    dnnl_prop_kind_t prop_kind;
    /// The kind of the convolution algorithm. Possible values:
    /// #dnnl_convolution_direct.
    dnnl_alg_kind_t alg_kind;
    /// Source memory descriptor.
    dnnl_memory_desc_t src_desc;
    /// Source gradient memory descriptor.
    dnnl_memory_desc_t diff_src_desc;
    /// Weights memory descriptor.
    dnnl_memory_desc_t weights_desc;
    /// Weights gradient memory descriptor.
    dnnl_memory_desc_t diff_weights_desc;
    /// Bias memory descriptor.
    dnnl_memory_desc_t bias_desc;
    /// Bias gradient memory descriptor.
    dnnl_memory_desc_t diff_bias_desc;
    /// Destination memory descriptor.
    dnnl_memory_desc_t dst_desc;
    /// Destination gradient memory descriptor.
    dnnl_memory_desc_t diff_dst_desc;
    /// Convolution strides in each spatial dimension.
    dnnl_dims_t strides;
    /// Convolution dilates in each spatial dimension.
    dnnl_dims_t dilates;
    /// Padding in each spatial dimension. padding[0] is a padding in the
    /// beginning (@p padding_l), padding[1] is a padding in the end (@p
    /// padding_r).
    dnnl_dims_t padding[2];
    /// The accumulator data type. Initialized automatically.
    dnnl_data_type_t accum_data_type;
} dnnl_convolution_desc_t;

/// A descriptor of a deconvolution operation.
typedef dnnl_convolution_desc_t dnnl_deconvolution_desc_t;

/// A descriptor of a shuffle operation.
typedef struct {
    /// The kind of primitive. Used for self-identifying the primitive
    /// descriptor. Must be #dnnl_shuffle.
    dnnl_primitive_kind_t primitive_kind;
    /// The kind of propagation. Possible values: #dnnl_forward_training,
    /// #dnnl_forward_inference, and #dnnl_backward_data.
    dnnl_prop_kind_t prop_kind;
    /// Source and destination memory descriptor,
    /// and source and destination gradient memory descriptor.
    dnnl_memory_desc_t data_desc;
    /// Axis for shuffling.
    int axis;
    /// Number of groups.
    dnnl_dim_t group_size;
} dnnl_shuffle_desc_t;

/// A descriptor of a element-wise operation.
typedef struct {
    /// The kind of primitive. Used for self-identifying the primitive
    /// descriptor. Must be #dnnl_eltwise.
    dnnl_primitive_kind_t primitive_kind;
    /// The kind of propagation. Possible values: #dnnl_forward_training,
    /// #dnnl_forward_inference, #dnnl_backward, and #dnnl_backward_data.
    dnnl_prop_kind_t prop_kind;
    /// The kind of eltwise algorithm. Possible values: #dnnl_eltwise_relu,
    /// #dnnl_eltwise_tanh, #dnnl_eltwise_elu, #dnnl_eltwise_square,
    /// #dnnl_eltwise_abs, #dnnl_eltwise_sqrt, #dnnl_eltwise_linear,
    /// #dnnl_eltwise_bounded_relu, #dnnl_eltwise_soft_relu,
    /// #dnnl_eltwise_swish, #dnnl_eltwise_logistic and
    /// #dnnl_eltwise_exp.
    dnnl_alg_kind_t alg_kind;
    /// Source and destination memory descriptor.
    dnnl_memory_desc_t data_desc;
    /// Source and destination gradient memory descriptor.
    dnnl_memory_desc_t diff_data_desc;
    /// Algorithm specific parameter.
    /// Accordance table:
    ///  - #dnnl_eltwise_relu: @p alpha -- negative slope, @p beta ignored
    ///  - #dnnl_eltwise_tanh: @p alpha and @p beta ignored
    ///  - #dnnl_eltwise_elu: @p alpha -- negative slope, @p beta ignored
    ///  - #dnnl_eltwise_square: @p alpha and @p beta ignored
    ///  - #dnnl_eltwise_abs: @p alpha and @p beta ignored
    ///  - #dnnl_eltwise_sqrt: @p alpha and @p beta ignored
    ///  - #dnnl_eltwise_linear: @p alpha -- scale, @p beta -- shift
    ///  - #dnnl_eltwise_swish: @p alpha -- sigmoid arg scaling, @p beta ignored
    ///  - #dnnl_eltwise_bounded_relu: @p alpha -- upper bound, @p beta ignored
    ///  - #dnnl_eltwise_soft_relu: @p alpha and @p beta ignored
    ///  - #dnnl_eltwise_logistic: @p alpha and @p beta ignored
    ///  - #dnnl_eltwise_exp: @p alpha and @p beta ignored
    float alpha, beta;
} dnnl_eltwise_desc_t;

/// A descriptor of a Softmax operation.
typedef struct {
    /// The kind of primitive. Used for self-identifying the primitive
    /// descriptor. Must be #dnnl_softmax.
    dnnl_primitive_kind_t primitive_kind;
    /// The kind of propagation. Possible values: #dnnl_forward_training and
    /// #dnnl_forward_inference.
    dnnl_prop_kind_t prop_kind;
    /// Source and destination memory descriptor.
    dnnl_memory_desc_t data_desc;
    /// Source and Destination of gradient memory descriptor.
    dnnl_memory_desc_t diff_desc;
    /// The axis along which to perform the softmax.
    int softmax_axis;
} dnnl_softmax_desc_t;

/// A descriptor of a pooling operation.
typedef struct {
    /// The kind of primitive. Used for self-identifying the primitive
    /// descriptor. Must be #dnnl_pooling.
    dnnl_primitive_kind_t primitive_kind;
    /// The kind of propagation. Possible values: #dnnl_forward_training,
    /// #dnnl_forward_inference, #dnnl_backward, and #dnnl_backward_data.
    dnnl_prop_kind_t prop_kind;
    /// The kind of pooling algorithm.
    /// Possible values: #dnnl_pooling_max,
    /// #dnnl_pooling_avg_include_padding, and
    /// #dnnl_pooling_avg_exclude_padding.
    dnnl_alg_kind_t alg_kind;
    /// Source memory descriptor.
    dnnl_memory_desc_t src_desc;
    /// Source gradient memory descriptor.
    dnnl_memory_desc_t diff_src_desc;
    /// Destination memory descriptor.
    dnnl_memory_desc_t dst_desc;
    /// Destination gradient memory descriptor.
    dnnl_memory_desc_t diff_dst_desc;
    /// Pooling kernel strides for spatial dimensions.
    dnnl_dims_t strides;
    /// Pooling kernel spatial dimensions.
    dnnl_dims_t kernel;
    /// Padding in each spatial dimension. padding[0] is a padding in the
    /// beginning (@p padding_l), padding[1] is a padding in the end (@p
    /// padding_r).
    dnnl_dims_t padding[2];
    /// The accumulator data type. Initialized automatically.
    dnnl_data_type_t accum_data_type;
} dnnl_pooling_desc_t;

/// A descriptor of a Local Response Normalization (LRN) operation.
typedef struct {
    /// The kind of primitive. Used for self-identifying the primitive
    /// descriptor. Must be #dnnl_lrn.
    dnnl_primitive_kind_t primitive_kind;
    /// The kind of propagation. Possible values: #dnnl_forward_training,
    /// #dnnl_forward_inference, #dnnl_backward, and #dnnl_backward_data.
    dnnl_prop_kind_t prop_kind;
    /// LRN algorithm. Possible values: #dnnl_lrn_within_channel and
    /// #dnnl_lrn_across_channels.
    dnnl_alg_kind_t alg_kind;
    /// Source and destination memory descriptor.
    dnnl_memory_desc_t data_desc;
    /// Source and destination gradient memory descriptor.
    dnnl_memory_desc_t diff_data_desc;
    /// The number of channels to sum over (for cross-channel LRN) or the side
    /// length of the square region to sum over (for within-channel LRN).
    dnnl_dim_t local_size;
    /// LRN alpha parameter.
    float lrn_alpha;
    /// LRN beta parameter.
    float lrn_beta;
    /// LRN k parameter.
    float lrn_k;
} dnnl_lrn_desc_t;

/// A descriptor of a Batch Normalization operation.
typedef struct {
    /// The kind of primitive. Used for self-identifying the primitive
    /// descriptor. Must be #dnnl_batch_normalization.
    dnnl_primitive_kind_t primitive_kind;
    /// The kind of propagation. Possible values: #dnnl_forward_training,
    /// #dnnl_forward_inference, #dnnl_backward, and #dnnl_backward_data.
    dnnl_prop_kind_t prop_kind;
    /// Source and destination memory descriptor.
    dnnl_memory_desc_t data_desc;
    /// Source and destination gradient memory descriptor.
    dnnl_memory_desc_t diff_data_desc;
    /// Scale and shift data and gradient memory descriptors.
    ///
    /// Scaleshift memory descriptor uses 2D #dnnl_nc format[2,Channels]. 1-st
    /// dimension contains gamma parameter, 2-nd dimension contains beta
    /// parameter.
    dnnl_memory_desc_t data_scaleshift_desc;
    dnnl_memory_desc_t diff_data_scaleshift_desc;
    /// Statistics memory descriptor.
    ///
    /// Statistics (mean or variance) descriptor use 1D #dnnl_x format[Channels].
    dnnl_memory_desc_t stat_desc;
    /// Batch normalization epsilon parameter.
    float batch_norm_epsilon;
    unsigned flags;
} dnnl_batch_normalization_desc_t;

/// A descriptor of a Layer Normalization operation.
typedef struct {
    /// The kind of primitive. Used for self-identifying the primitive
    /// descriptor. Must be #dnnl_layer_normalization.
    dnnl_primitive_kind_t primitive_kind;
    /// The kind of propagation. Possible values: #dnnl_forward_training,
    /// #dnnl_forward_inference, #dnnl_backward, and #dnnl_backward_data.
    dnnl_prop_kind_t prop_kind;
    /// Source and destination memory descriptor.
    dnnl_memory_desc_t data_desc;
    /// Source and destination gradient memory descriptor.
    dnnl_memory_desc_t diff_data_desc;
    /// Scale and shift data and gradient memory descriptors.
    ///
    /// Scaleshift memory descriptor uses 2D #dnnl_ab
    /// format[2, normalized_dim] where 1-st dimension contains gamma parameter,
    /// 2-nd dimension contains beta parameter. Normalized_dim is equal to the
    /// last logical dimension of the data tensor across which normalization is
    /// performed.
    dnnl_memory_desc_t data_scaleshift_desc;
    dnnl_memory_desc_t diff_data_scaleshift_desc;
    /// Mean and variance data memory descriptors.
    ///
    /// Statistics (mean and variance) memory descriptor is the k-dimensional tensor
    /// where k is equal to data_tensor_ndims - 1 and may have any plain
    /// (stride[last_dim] == 1) user-provided format.
    dnnl_memory_desc_t stat_desc;
    /// Layer normalization epsilon parameter.
    float layer_norm_epsilon;
    unsigned flags;
} dnnl_layer_normalization_desc_t;

/// A descriptor of an inner product operation.
typedef struct {
    /// The kind of primitive. Used for self-identifying the primitive
    /// descriptor. Must be #dnnl_inner_product.
    dnnl_primitive_kind_t primitive_kind;
    /// The kind of propagation. Possible values: #dnnl_forward_training,
    /// #dnnl_forward_inference, #dnnl_backward_data,
    /// #dnnl_backward_weights, and #dnnl_backward_bias.
    dnnl_prop_kind_t prop_kind;
    /// Source memory descriptor.
    dnnl_memory_desc_t src_desc;
    /// Source gradient memory descriptor.
    dnnl_memory_desc_t diff_src_desc;
    /// Weights memory descriptor.
    dnnl_memory_desc_t weights_desc;
    /// Weights gradient memory descriptor.
    dnnl_memory_desc_t diff_weights_desc;
    /// Bias memory descriptor.
    dnnl_memory_desc_t bias_desc;
    /// Bias gradient memory descriptor.
    dnnl_memory_desc_t diff_bias_desc;
    /// Destination memory descriptor.
    dnnl_memory_desc_t dst_desc;
    /// Destination gradient memory descriptor.
    dnnl_memory_desc_t diff_dst_desc;
    /// The accumulator data type. Initialized automatically.
    dnnl_data_type_t accum_data_type;
} dnnl_inner_product_desc_t;

/// Flags for RNN cell.
typedef enum {
    /// Undefined RNN flags
    dnnl_rnn_flags_undef = 0x0
} dnnl_rnn_flags_t;

/// A direction of RNN primitive execution.
typedef enum {
    /// Unidirectional execution of RNN primitive from left to right.
    dnnl_unidirectional_left2right,
    /// Unidirectional execution of RNN primitive from right to left.
    dnnl_unidirectional_right2left,
    /// Bidirectional execution of RNN primitive with concatenation of the
    /// results.
    dnnl_bidirectional_concat,
    /// Bidirectional execution of RNN primitive with summation of the
    /// results.
    dnnl_bidirectional_sum,
    /// Alias for #dnnl_unidirectional_left2right.
    dnnl_unidirectional = dnnl_unidirectional_left2right,
} dnnl_rnn_direction_t;

/// A descriptor for an RNN operation.
typedef struct {
    /// The kind of primitive. Used for self-identifying the primitive
    /// descriptor. Must be #dnnl_rnn.
    dnnl_primitive_kind_t primitive_kind;
    /// The kind of propagation. Possible values: #dnnl_forward_training,
    /// #dnnl_forward_inference, and #dnnl_backward.
    dnnl_prop_kind_t prop_kind;
    /// RNN cell kind. Must be one of #dnnl_vanilla_rnn,
    /// #dnnl_vanilla_lstm, #dnnl_vanilla_gru, or #dnnl_lbr_gru.
    dnnl_alg_kind_t cell_kind;
    /// The direction of RNN primitive execution.
    dnnl_rnn_direction_t direction;
    /// Source layer memory descriptor.
    dnnl_memory_desc_t src_layer_desc;
    /// Source iteration memory descriptor for hidden state.
    dnnl_memory_desc_t src_iter_desc;
    /// Source iteration memory descriptor for cell state.
    dnnl_memory_desc_t src_iter_c_desc;
    /// Weights layer memory descriptor.
    dnnl_memory_desc_t weights_layer_desc;
    /// Weights iteration memory descriptor.
    dnnl_memory_desc_t weights_iter_desc;
    /// Bias memory descriptor.
    dnnl_memory_desc_t bias_desc;
    /// Destination layer memory descriptor.
    dnnl_memory_desc_t dst_layer_desc;
    /// Destination iter memory descriptor for hidden state.
    dnnl_memory_desc_t dst_iter_desc;
    /// Destination iter memory descriptor for cell state.
    dnnl_memory_desc_t dst_iter_c_desc;
    /// Placeholders
    dnnl_memory_desc_t placeholder_desc;
    dnnl_memory_desc_t placeholder2_desc;

    /// Source gradient layer memory descriptor.
    dnnl_memory_desc_t diff_src_layer_desc;
    /// Source gradient iter memory descriptor for hidden state.
    dnnl_memory_desc_t diff_src_iter_desc;
    /// Source gradient iter memory descriptor for cell state.
    dnnl_memory_desc_t diff_src_iter_c_desc;
    /// Weights gradient layer memory descriptor.
    dnnl_memory_desc_t diff_weights_layer_desc;
    /// Weights gradient iter memory descriptor.
    dnnl_memory_desc_t diff_weights_iter_desc;
    /// Bias gradient memory descriptor.
    dnnl_memory_desc_t diff_bias_desc;
    /// Destination gradient layer memory descriptor.
    dnnl_memory_desc_t diff_dst_layer_desc;
    /// Destination gradient iteration memory descriptor for hidden state.
    dnnl_memory_desc_t diff_dst_iter_desc;
    /// Destination gradient iteration memory descriptor for cell state.
    dnnl_memory_desc_t diff_dst_iter_c_desc;
    /// Placeholders
    dnnl_memory_desc_t diff_placeholder_desc;
    dnnl_memory_desc_t diff_placeholder2_desc;

    /// RNN cell flags
    unsigned int flags;
    /// Activation function used for vanilla_rnn cell kind.
    /// Must be either #dnnl_eltwise_relu or #dnnl_eltwise_tanh.
    dnnl_alg_kind_t activation_kind;
    float alpha;
    float beta;

} dnnl_rnn_desc_t;

/// A descriptor of a binary operation.
typedef struct {
    /// The kind of primitive. Used for self-identifying the primitive
    /// descriptor. Must be #dnnl_binary.
    dnnl_primitive_kind_t primitive_kind;
    /// The kind of the binary algorithm. Possible values:
    /// #dnnl_binary_add and #dnnl_binary_mul.
    dnnl_alg_kind_t alg_kind;
    /// Source memory descriptors.
    dnnl_memory_desc_t src_desc[2];
    /// Destination memory descriptor.
    dnnl_memory_desc_t dst_desc;
} dnnl_binary_desc_t;

/// @}

/// @addtogroup c_api_engine_types Engine
/// @{

/// @brief Kinds of engines.
typedef enum {
    /// An unspecified engine.
    dnnl_any_engine,
    /// CPU engine.
    dnnl_cpu,
    /// GPU engine.
    dnnl_gpu,
} dnnl_engine_kind_t;

/// @struct dnnl_engine
/// @brief An opaque structure to describe an engine.
struct dnnl_engine;
/// @brief An engine handle.
typedef struct dnnl_engine *dnnl_engine_t;
#if 0
// FIXME: looks like this never happens
/// @brief A constant engine handle.
typedef const struct dnnl_engine *const_dnnl_engine_t;
#endif

/// @}

/// @addtogroup c_api_primitive_desc_iterators Primitive descriptor iterators
/// @{

/// @struct dnnl_primitive_desc_iterator
/// @brief An opaque structure to describe a primitive descriptor iterator.
struct dnnl_primitive_desc_iterator;

/// @brief A primitive descriptor iterator handle.
typedef struct dnnl_primitive_desc_iterator *dnnl_primitive_desc_iterator_t;

/// @brief A constant primitive descriptor iterator handle.
typedef const struct dnnl_primitive_desc_iterator
        *const_dnnl_primitive_desc_iterator_t;

/// @}

/// @addtogroup c_api_primitive_descs Primitive descriptors
/// @{

/// @struct dnnl_primitive_desc
/// @brief An opaque structure to describe a primitive descriptor.
struct dnnl_primitive_desc;

/// @brief A primitive descriptor handle.
typedef struct dnnl_primitive_desc *dnnl_primitive_desc_t;

/// @brief A constant primitive descriptor handle.
typedef const struct dnnl_primitive_desc *const_dnnl_primitive_desc_t;

/// @}

/// @addtogroup c_api_primitive_attr Primitive descriptor attributes
/// @{

/// Scratchpad mode
typedef enum {
    /// The library manages scratchpad (default)
    dnnl_scratchpad_mode_library,
    /// A user shall query and provide the scratchpad memory to primitives
    dnnl_scratchpad_mode_user,
} dnnl_scratchpad_mode_t;

/// @struct dnnl_primitive_attr
/// @brief An opaque structure for primitive descriptor attributes.
///
/// Attributes may contain:
///  - output scales (to scale the result prior to storing it to the memory)
struct dnnl_primitive_attr;

/// @brief A primitive descriptor attributes handle that controls primitive
/// behavior.
typedef struct dnnl_primitive_attr *dnnl_primitive_attr_t;

/// @brief A constant primitive descriptor attributes handle.
typedef const struct dnnl_primitive_attr *const_dnnl_primitive_attr_t;

/// @struct dnnl_post_ops
/// @brief An opaque structure for a chain of post operations.
///
/// dnnl_post_ops can be used to perform some (trivial) operations like
/// accumulation or eltwise after certain primitives like convolution.
///
/// Post operations might be combined together, making a chain of post
/// operations. For instance one can configure convolution followed by
/// accumulation followed by eltwise. This might be especially beneficial
/// for residual learning blocks.
///
/// @warning
///      Of course not all combinations are supported, so the user should handle
///      errors accordingly.
///
/// Supported post operations:
///  - accumulation (base primitive: convolution)
///  - eltwise (base primitive: convolution)
struct dnnl_post_ops;

/// @brief A post operation chain handle.
typedef struct dnnl_post_ops *dnnl_post_ops_t;

/// @brief A constant post operation chain handle.
typedef const struct dnnl_post_ops *const_dnnl_post_ops_t;

/// @}

/// @addtogroup c_api_types_primitive Primitive
/// @{

/// @struct dnnl_primitive
/// An opaque structure to describe a primitive.
struct dnnl_primitive;
/// A primitive handle.
typedef struct dnnl_primitive *dnnl_primitive_t;
/// A constant primitive handle.
typedef const struct dnnl_primitive *const_dnnl_primitive_t;

/// @addtogroup c_api_types_arguments Argument indices
/// @{

#define DNNL_ARG_SRC_0 1
#define DNNL_ARG_SRC DNNL_ARG_SRC_0
#define DNNL_ARG_SRC_LAYER DNNL_ARG_SRC_0
#define DNNL_ARG_FROM DNNL_ARG_SRC_0

#define DNNL_ARG_SRC_1 2
#define DNNL_ARG_SRC_ITER DNNL_ARG_SRC_1

#define DNNL_ARG_SRC_2 3
#define DNNL_ARG_SRC_ITER_C DNNL_ARG_SRC_2

#define DNNL_ARG_DST_0 17
#define DNNL_ARG_DST DNNL_ARG_DST_0
#define DNNL_ARG_TO DNNL_ARG_DST_0
#define DNNL_ARG_DST_LAYER DNNL_ARG_DST_0

#define DNNL_ARG_DST_1 18
#define DNNL_ARG_DST_ITER DNNL_ARG_DST_1

#define DNNL_ARG_DST_2 19
#define DNNL_ARG_DST_ITER_C DNNL_ARG_DST_2

#define DNNL_ARG_WEIGHTS_0 33
#define DNNL_ARG_WEIGHTS DNNL_ARG_WEIGHTS_0
#define DNNL_ARG_SCALE_SHIFT DNNL_ARG_WEIGHTS_0
#define DNNL_ARG_WEIGHTS_LAYER DNNL_ARG_WEIGHTS_0

#define DNNL_ARG_WEIGHTS_1 34
#define DNNL_ARG_WEIGHTS_ITER DNNL_ARG_WEIGHTS_1

#define DNNL_ARG_BIAS 41

#define DNNL_ARG_MEAN 49
#define DNNL_ARG_VARIANCE 50

#define DNNL_ARG_WORKSPACE 64
#define DNNL_ARG_SCRATCHPAD 80

#define DNNL_ARG_DIFF_SRC_0 129
#define DNNL_ARG_DIFF_SRC DNNL_ARG_DIFF_SRC_0
#define DNNL_ARG_DIFF_SRC_LAYER DNNL_ARG_DIFF_SRC_0

#define DNNL_ARG_DIFF_SRC_1 130
#define DNNL_ARG_DIFF_SRC_ITER DNNL_ARG_DIFF_SRC_1

#define DNNL_ARG_DIFF_SRC_2 131
#define DNNL_ARG_DIFF_SRC_ITER_C DNNL_ARG_DIFF_SRC_2

#define DNNL_ARG_DIFF_DST_0 145
#define DNNL_ARG_DIFF_DST DNNL_ARG_DIFF_DST_0
#define DNNL_ARG_DIFF_DST_LAYER DNNL_ARG_DIFF_DST_0

#define DNNL_ARG_DIFF_DST_1 146
#define DNNL_ARG_DIFF_DST_ITER DNNL_ARG_DIFF_DST_1

#define DNNL_ARG_DIFF_DST_2 147
#define DNNL_ARG_DIFF_DST_ITER_C DNNL_ARG_DIFF_DST_2

#define DNNL_ARG_DIFF_WEIGHTS_0 161
#define DNNL_ARG_DIFF_WEIGHTS DNNL_ARG_DIFF_WEIGHTS_0
#define DNNL_ARG_DIFF_SCALE_SHIFT DNNL_ARG_DIFF_WEIGHTS_0
#define DNNL_ARG_DIFF_WEIGHTS_LAYER DNNL_ARG_DIFF_WEIGHTS_0

#define DNNL_ARG_DIFF_WEIGHTS_1 162
#define DNNL_ARG_DIFF_WEIGHTS_ITER DNNL_ARG_DIFF_WEIGHTS_1

#define DNNL_ARG_DIFF_BIAS 169

#define DNNL_ARG_MULTIPLE_SRC 1024
#define DNNL_ARG_MULTIPLE_DST 2048

/// @}

/// An auxiliary structure to specify primitive's inputs/outputs at execution
///
/// @warning
///      With this API it's impossible to preserve constness of memory, so all
///      memories are passed w/o const qualifier. However only memories with
///      output semantics might be changed during the execution
typedef struct {
    int arg; ///< An argument index, e.g. DNNL_ARG_SRC
    dnnl_memory_t memory; ///< Input/output memory
} dnnl_exec_arg_t;

/// @}

/// @addtogroup c_api_types_query Queries
/// @{

/// Primitive descriptor query specification
///
/// For generic function dnnl_primitive_desc_query(), the type of result must
/// agree with the queried argument. The correspondence table:
///      Query                           | type of result
///      --------------------------------------------------------------
///      #dnnl_query_engine              | dnnl_engine_t *
///      #dnnl_query_scratchpad_engine   | dnnl_engine_t *
///      #dnnl_query_primitive_kind      | dnnl_primitive_kind_t *
///      *_s32                           | int *
///      *_s64                           | dnnl_dim_t * (same as int64_t *)
///      *_f64                           | double *
///      *_str                           | const char **
///      #dnnl_query_op_d                | const_dnnl_op_desc_t *
///      *_md                            | const dnnl_memory_desc_t **
///      *_${op}_d                       | const dnnl_${op}_desc_t **
///      *_pd                            | const_dnnl_primitive_desc_t *
///
/// @note
///     Rule of thumb: all opaque types and structures are returned by
///     reference. All numbers are returned by value.
///
/// @warning
///     All returned references point to constant objects and are valid only
///     during the lifetime of the queried primitive descriptor. Returned objects
///     must not be destroyed by the user. If you need to keep the object longer
///     than the lifetime of the queried primitive descriptor, use
///     dnnl_primitive_desc_clone() to make a copy.
typedef enum {
    dnnl_query_undef = 0, ///< no query

    dnnl_query_engine, ///< execution engine
    dnnl_query_primitive_kind, ///< primitive kind

    dnnl_query_num_of_inputs_s32, ///< number of inputs expected
    dnnl_query_num_of_outputs_s32, ///< number of outputs expected

    dnnl_query_time_estimate_f64, ///< runtime estimation (seconds)
    dnnl_query_memory_consumption_s64, ///< memory consumption -- extra
    ///  (scratch) memory, additional to
    ///  all inputs and outputs memory
    ///  (bytes)

    dnnl_query_scratchpad_engine, ///< scratchpad engine -- engine to be used
    ///  for creating scratchpad memory

    dnnl_query_impl_info_str, ///< implementation name

    dnnl_query_reorder_src_engine, ///< source engine
    dnnl_query_reorder_dst_engine, ///< destination engine

    dnnl_query_prop_kind, ///< propagation kind

    // memory and op descriptor section
    dnnl_query_some_d = 64, ///< stub
    dnnl_query_op_d, ///< op descriptor
    dnnl_query_convolution_d, ///< convolution descriptor
    dnnl_query_deconvolution_d, ///< deconvolution descriptor
    dnnl_query_shuffle_d, ///< shuffle descriptor
    dnnl_query_eltwise_d, ///< eltwise descriptor
    dnnl_query_softmax_d, ///< softmax descriptor
    dnnl_query_pooling_d, ///< pooling descriptor
    dnnl_query_lrn_d, ///< lrn descriptor
    dnnl_query_batch_normalization_d, ///< batch normalization descriptor
    dnnl_query_layer_normalization_d, ///< layer normalization descriptor
    dnnl_query_inner_product_d, ///< inner product descriptor
    dnnl_query_rnn_d, ///< rnn descriptor
    dnnl_query_gemm_d, ///< GEMM descriptor
    dnnl_query_binary_d, ///< binary descriptor

    // memory descriptor section
    dnnl_query_some_md = 128, ///< stub
    dnnl_query_src_md, ///< source memory desc
    dnnl_query_diff_src_md, ///< source gradient memory desc
    dnnl_query_weights_md, ///< weights memory descriptor desc
    dnnl_query_diff_weights_md, ///< weights grad. memory desc
    dnnl_query_dst_md, ///< destination memory desc
    dnnl_query_diff_dst_md, ///< destination grad. memory desc
    dnnl_query_workspace_md, ///< workspace memory desc
    dnnl_query_scratchpad_md, ///< scratchpad memory desc
    dnnl_query_exec_arg_md = 255, ///< memory desc of an execute argument
} dnnl_query_t;

/// @}

/// @addtogroup c_api_types_stream Execution stream
/// @{

/// @brief Stream flags.
typedef enum {
    /// Default order execution. Either in-order or out-of-order depending on
    /// the runtime.
    dnnl_stream_default_order = 0x1U,
    /// In-order execution.
    dnnl_stream_in_order = 0x2U,
    /// Out-of-order execution.
    dnnl_stream_out_of_order = 0x4U,
    /// Default stream configuration.
    dnnl_stream_default_flags = dnnl_stream_default_order,
} dnnl_stream_flags_t;

/// @struct dnnl_stream
/// An opaque structure to describe an execution stream.
struct dnnl_stream;
/// An execution stream handle.
typedef struct dnnl_stream *dnnl_stream_t;
/// A constant execution stream handle.
typedef const struct dnnl_stream *const_dnnl_stream_t;

/// @}

/// @addtogroup c_api_types_service Service
/// @{

/// Structure containing version information as per [Semantic
/// Versioning](https://semver.org)
typedef struct {
    int major; ///< Major version
    int minor; ///< Minor version
    int patch; ///< Patch version
    const char *hash; ///< Git hash of the sources (may be absent)
} dnnl_version_t;

/// Disable profiling completely
#define DNNL_JIT_PROFILE_NONE 0u

/// Enable VTune integration
#define DNNL_JIT_PROFILE_VTUNE 1u

/// Enable Linux perf integration via perfmap files
#define DNNL_JIT_PROFILE_LINUX_PERFMAP 2u

/// Enable Linux perf integration via jitdump files
#define DNNL_JIT_PROFILE_LINUX_JITDUMP 4u

/// Instruct Linux perf integration via jitdump files to use TSC. @ref
/// DNNL_JIT_PROFILE_LINUX_JITDUMP must be set too for this to take effect.
#define DNNL_JIT_PROFILE_LINUX_JITDUMP_USE_TSC 8u

/// Enable Linux perf integration (both jitdump and perfmap)
#define DNNL_JIT_PROFILE_LINUX_PERF \
    (DNNL_JIT_PROFILE_LINUX_JITDUMP | DNNL_JIT_PROFILE_LINUX_PERFMAP)

/// @}

/// @}
/// @}

#ifdef __cplusplus
}
#endif

#endif<|MERGE_RESOLUTION|>--- conflicted
+++ resolved
@@ -201,11 +201,8 @@
 
     dnnl_Abc16a,
     dnnl_ABc16a16b,
-<<<<<<< HEAD
     dnnl_ABc32a32b,
-=======
     dnnl_ABc4a4b,
->>>>>>> 68d159ec
     /// 3D tensor blocked by 2nd dimension with block size 16
     dnnl_aBc16b,
     dnnl_ABc16b16a,
