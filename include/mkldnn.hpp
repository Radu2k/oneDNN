--- conflicted
+++ resolved
@@ -3426,8 +3426,6 @@
     batch_normalization_backward() = default;
 
     batch_normalization_backward(const primitive_desc &pd) : primitive(pd) {}
-<<<<<<< HEAD
-=======
 };
 
 /// @}
@@ -3654,7 +3652,6 @@
     layer_normalization_backward() = default;
 
     layer_normalization_backward(const primitive_desc &pd) : primitive(pd) {}
->>>>>>> c53a700b
 };
 
 /// @}
