/*******************************************************************************
* Copyright 2016-2019 Intel Corporation
*
* Licensed under the Apache License, Version 2.0 (the "License");
* you may not use this file except in compliance with the License.
* You may obtain a copy of the License at
*
*     http://www.apache.org/licenses/LICENSE-2.0
*
* Unless required by applicable law or agreed to in writing, software
* distributed under the License is distributed on an "AS IS" BASIS,
* WITHOUT WARRANTIES OR CONDITIONS OF ANY KIND, either express or implied.
* See the License for the specific language governing permissions and
* limitations under the License.
*******************************************************************************/

/// @file
/// C API

#ifndef MKLDNN_H
#define MKLDNN_H

#include "mkldnn_config.h"
#include "mkldnn_types.h"
#include "mkldnn_version.h"

/// @cond DO_NOT_DOCUMENT_THIS
#if MKLDNN_GPU_RUNTIME == MKLDNN_RUNTIME_OCL
#include <CL/cl.h>
#endif
/// @endcond

#ifdef __cplusplus
extern "C" {
#endif

/// @addtogroup c_api C API
/// @{

/// @addtogroup c_api_primitive Primitive operations
/// @{

/// @addtogroup c_api_primitive_common Common primitive operations
/// @{

/// Creates a primitive descriptor @p iterator for given @p op_desc, @p attr,
/// @p engine, and optionally a hint primitive descriptor from forward
/// propagation (required for backward propagation). Pass @c NULL for forward
/// propagation.
mkldnn_status_t MKLDNN_API mkldnn_primitive_desc_iterator_create(
        mkldnn_primitive_desc_iterator_t *iterator,
        const_mkldnn_op_desc_t op_desc, const_mkldnn_primitive_attr_t attr,
        mkldnn_engine_t engine,
        const_mkldnn_primitive_desc_t hint_forward_primitive_desc);

/// Iterates over primitive descriptors. Returns #mkldnn_iterator_ends if no
/// more primitive descriptors are available.
mkldnn_status_t MKLDNN_API mkldnn_primitive_desc_iterator_next(
        mkldnn_primitive_desc_iterator_t iterator);

/// Fetches the current primitive descriptor.
///
/// @note
///     The user should delete the fetched primitive descriptor using
///     mkldnn_primitive_desc_destroy() once it is no longer needed.
mkldnn_primitive_desc_t MKLDNN_API mkldnn_primitive_desc_iterator_fetch(
        const_mkldnn_primitive_desc_iterator_t iterator);

/// Deletes a primitive descriptor @p iterator
mkldnn_status_t MKLDNN_API mkldnn_primitive_desc_iterator_destroy(
        mkldnn_primitive_desc_iterator_t iterator);

/// Creates a @p primitive_desc using @p op_desc, @p attr, @p engine, and
/// optionally a hint primitive descriptor from forward propagation. The call is
/// equivalent to creating a primitive descriptor iterator, immediately fetching
/// a primitive descriptor, and then destroying the iterator.
mkldnn_status_t MKLDNN_API mkldnn_primitive_desc_create(
        mkldnn_primitive_desc_t *primitive_desc, const_mkldnn_op_desc_t op_desc,
        const_mkldnn_primitive_attr_t attr, mkldnn_engine_t engine,
        const_mkldnn_primitive_desc_t hint_forward_primitive_desc);

/// Makes a copy of a @p primitive_desc.
mkldnn_status_t MKLDNN_API mkldnn_primitive_desc_clone(
        mkldnn_primitive_desc_t *primitive_desc,
        const_mkldnn_primitive_desc_t existing_primitive_desc);

/// Returns a constant reference to the attribute of a @p primitive_desc.
///
/// @warning
///      The user should not destroy the obtained @p attr.
///
/// @warning
///      The lifetime of an @p attr is the same as that of a @p primitive_desc,
///      so it is illegal to use the @p attr once @p primitive_desc has been
///      destroyed.
mkldnn_status_t MKLDNN_API mkldnn_primitive_desc_get_attr(
        const_mkldnn_primitive_desc_t primitive_desc,
        const_mkldnn_primitive_attr_t *attr);

/// Deletes a @p primitive_desc.
mkldnn_status_t MKLDNN_API mkldnn_primitive_desc_destroy(
        mkldnn_primitive_desc_t primitive_desc);

/// Queries primitive descriptor
///
/// One of the most typical use cases is to query a primitive descriptor
/// created with source, weights, and destination formats equal
/// to #mkldnn_format_tag_any about the corresponding memory descriptors
/// (@p what equals #mkldnn_query_src_md, #mkldnn_query_weights_md, and
/// #mkldnn_query_dst_md respectively) to be able to prepare memory and
/// create reorders if required.
///
/// Another quite typical use case is to query an operation primitive
/// descriptor for a workspace (@p what equals #mkldnn_query_workspace_md).
/// The returned status #mkldnn_not_required indicates that a workspace is
/// not required.
///
/// @note When querying a memory descriptor for a scratchpad, a
/// workspace, or an optional parameter, the query will return a
/// zero_md if the parameter is not needed.
///
/// A few other possibilities:
///  - query an operation primitive descriptor for the underlying operation
///    descriptor (#mkldnn_query_convolution_d, #mkldnn_query_eltwise_d,
///    #mkldnn_query_rnn_d, etc.)
///  - query an operation primitive descriptor for the implementation
///    information string (#mkldnn_query_impl_info_str)
///  - query an operation primitive descriptor for the number of inputs and
///    outputs (#mkldnn_query_num_of_inputs_s32 and
///    #mkldnn_query_num_of_outputs_s32 respectively)
///
/// @sa mkldnn_query_t for more options
mkldnn_status_t MKLDNN_API mkldnn_primitive_desc_query(
        const_mkldnn_primitive_desc_t primitive_desc, mkldnn_query_t what,
        int index, void *result);

/// Queries primitive descriptor for memory descriptor
///
/// @returns NULL in case of any error.
///
/// This is just a specialized version of mkldnn_primitive_desc_query
/// used for convenience.
const mkldnn_memory_desc_t MKLDNN_API *mkldnn_primitive_desc_query_md(
        const_mkldnn_primitive_desc_t primitive_desc, mkldnn_query_t what,
        int index);

/// Queries primitive descriptor for signed 32bit int
///
/// @returns 0 in case of any error (in particular if the queried entity is
/// not of type int32_t). Note that 0 might also be the actual returned
/// value.
///
/// This is just a specialized version of mkldnn_primitive_desc_query
/// used for convenience.
int MKLDNN_API mkldnn_primitive_desc_query_s32(
        const_mkldnn_primitive_desc_t primitive_desc, mkldnn_query_t what,
        int index);

/// Creates a @p primitive using a @p primitive_desc descriptor.
mkldnn_status_t MKLDNN_API mkldnn_primitive_create(
        mkldnn_primitive_t *primitive,
        const_mkldnn_primitive_desc_t primitive_desc);

/// Executes a @p primitive using a @p stream, and @p nargs arguments
/// @p args.
mkldnn_status_t MKLDNN_API mkldnn_primitive_execute(
        const_mkldnn_primitive_t primitive, mkldnn_stream_t stream, int nargs,
        const mkldnn_exec_arg_t *args);

/// Retrieves a reference to the @p primitive_desc descriptor of given @p
/// primitive.
///
/// @warning
///     The returned object must not be destroyed by the user. The @c const
///     qualifier of the returned object prevents such attempts.
mkldnn_status_t MKLDNN_API mkldnn_primitive_get_primitive_desc(
        const_mkldnn_primitive_t primitive,
        const_mkldnn_primitive_desc_t *primitive_desc);

/// Deletes a @p primitive.
mkldnn_status_t MKLDNN_API mkldnn_primitive_destroy(
        mkldnn_primitive_t primitive);

/// @}

/// @addtogroup c_api_attributes Attributes
/// An extension for controlling primitive behavior.
/// @{

/// Creates an empty (default) @p attr attribute. All the parameters are set to
/// default values.
///
/// An empty attribute is used in primitive descriptor creation whenever it
/// is not passed explicitly, e.g. in mkldnn_primitive_desc_create.
mkldnn_status_t MKLDNN_API mkldnn_primitive_attr_create(
        mkldnn_primitive_attr_t *attr);

/// Makes a copy of an @p existing_attr.
mkldnn_status_t MKLDNN_API mkldnn_primitive_attr_clone(
        mkldnn_primitive_attr_t *attr,
        const_mkldnn_primitive_attr_t existing_attr);

/// Deletes an @p attr.
mkldnn_status_t MKLDNN_API mkldnn_primitive_attr_destroy(
        mkldnn_primitive_attr_t attr);

/// Returns the scratchpad @p mode set in the attribute @p attr
mkldnn_status_t MKLDNN_API mkldnn_primitive_attr_get_scratchpad_mode(
        const_mkldnn_primitive_attr_t attr, mkldnn_scratchpad_mode_t *mode);

/// Sets scratchpad @p mode.
///
/// The possible values are: #mkldnn_scratchpad_mode_library (default) and
/// #mkldnn_scratchpad_mode_user.
mkldnn_status_t MKLDNN_API mkldnn_primitive_attr_set_scratchpad_mode(
        mkldnn_primitive_attr_t attr, mkldnn_scratchpad_mode_t mode);

/// Returns @p count, correspondence scale @p mask, and a pointer to a constant
/// floating point array of output @p scales for given @p attr, previously set
/// by mkldnn_primitive_attr_set_output_scales.
///
/// @warning
///      The @p scales array points to the internal @p attr field, so the user
///      should not modify or destroy @p scales.
///
/// @warning
///      The lifetime of @p scales is the same as that of the @p attr to which it
///      belongs, so it is illegal to use @p scales after @p attr is destroyed.
mkldnn_status_t MKLDNN_API mkldnn_primitive_attr_get_output_scales(
        const_mkldnn_primitive_attr_t attr, mkldnn_dim_t *count, int *mask,
        const float **scales);

/// Sets output @p scales for primitive operations. The number of elements @p
/// count and correspondence scale @p mask are stored for future use.
///
/// The @p mask argument defines the correspondence between the output tensor
/// dimensions and the @p scales array. Set the i-th bit of @p mask to 1 to use a
/// dedicated scaling factor for each slice of the output tensor over the i-th
/// dimension. Set @p mask to 0 to use a common scaling factor for the whole
/// output tensor.
///
/// @note
///      The dimension order is always native and does not depend on the actual
///      layout used. Examples:
///       - 2D dimensional data the order of dimensions is always: (n, c)
///       - 4D dimensional data the order is always: (n, c, h, w)
///       - 5D dimensional weights the order is always: (g, oc, ic, kh, kw)
///
/// Example usage:
/// @code
///      int mb = 32, oc = 32, oh = 14, ow = 14; // convolution output params
///      float scales[oc] = { ... }; // unique output scales per output channel
///      int oc_dim = 1; // mb_dim = 0, channel_dim = 1, height_dim = 2, ...
///
///      mkldnn_convolution_desc_t cd; // create & configure convolution op_desc
///
///      mkldnn_primitive_attr_t attr;
///      mkldnn_primitive_attr_create(&attr);  // create default attributes
///      mkldnn_primitive_attr_set_output_scales(attr, oc, 1 << oc_dim, scales);
///
///      mkldnn_primitive_desc_t cpd;
///      mkldnn_primitive_desc_create(&cpd, &cd, attr, NULL);
/// @endcode
///
/// @note
///      There is no way to check that @p count corresponds to @p mask until an
///      actual primitive descriptor is created, so it is the user's
///      responsibility to set proper values. The following formula must hold:
///
///      \f[count = \prod\limits_{d \in mask} output.dims[d]\f]
mkldnn_status_t MKLDNN_API mkldnn_primitive_attr_set_output_scales(
        mkldnn_primitive_attr_t attr, mkldnn_dim_t count, int mask,
        const float *scales);

/// Returns @p post_ops for given @p attr.
///
/// @warning
///      @p post_ops points to the internal @p attr field, so the user should not
///      modify or destroy @p post_ops. Also, the lifetime of @p post_ops is the
///      same as that of the @p attr it belongs to, so it is illegal to use @p
///      post_ops after @p attr has been destroyed.
mkldnn_status_t MKLDNN_API mkldnn_primitive_attr_get_post_ops(
        const_mkldnn_primitive_attr_t attr, const_mkldnn_post_ops_t *post_ops);

/// Sets configured @p post_ops to an attribute @p attr for future use (when
/// primitive descriptor is being created).
///
/// @note
///      At this point in time, there is no way to check whether the primitive
///      descriptor does or does not support a given sequence of post operations.
///      Therefore the user should handle an error that might occur at the
///      mkldnn_primitive_desc_create call.
mkldnn_status_t MKLDNN_API mkldnn_primitive_attr_set_post_ops(
        mkldnn_primitive_attr_t attr, const_mkldnn_post_ops_t post_ops);

/// @addtogroup c_api_attributes_post_ops Sequence of post operations
/// An extension for performing extra operations after a base operation.
/// @{

/// Creates an empty sequence of post operations @p post_ops.
mkldnn_status_t MKLDNN_API mkldnn_post_ops_create(mkldnn_post_ops_t *post_ops);

/// Deletes a @p post_ops sequence.
mkldnn_status_t MKLDNN_API mkldnn_post_ops_destroy(mkldnn_post_ops_t post_ops);

/// Returns the @p length of post operations for given @p post_ops.
int MKLDNN_API mkldnn_post_ops_len(const_mkldnn_post_ops_t post_ops);

/// Returns the kind of post operation with index @p index in given
/// @p post_ops. In case of error, returns #mkldnn_undefined_primitive.
mkldnn_primitive_kind_t MKLDNN_API mkldnn_post_ops_get_kind(
        const_mkldnn_post_ops_t post_ops, int index);

/// Appends accumulation (sum) post operation to the @p post_ops. Prior to
/// accumulating the result, the previous value would be multiplied by @p scale.
///
/// The kind of this post operation is #mkldnn_sum.
///
/// This feature might improve performance for cases like residual learning
/// blocks, where the result of convolution is accumulated to the previously
/// computed activations. The parameter @p scale might be extreme for the
/// integer-based computations when the result and previous activations have
/// different logical scaling factors.
///
/// In the simplest case when the accumulation is the only post operation, the
/// computations would be:
/// dst[] <- scale * dst[] + op(...) // instead of dst[] <- op(...)
///
/// @note
///      This post operation (as well as all the others) disregards the original
///      layout of the destination; that is, the layout of the original
///      destination is expected to be the same as the layout of the stored
///      destination.
mkldnn_status_t MKLDNN_API mkldnn_post_ops_append_sum(
        mkldnn_post_ops_t post_ops, float scale);

/// Gets the parameters of the accumulation (sum) post operation with index
/// @p index in the sequence of @p post_ops.
///
/// @note
///      If index @p index would not correspond to the accumulation post
///      operation, the function returns #mkldnn_invalid_arguments.
mkldnn_status_t MKLDNN_API mkldnn_post_ops_get_params_sum(
        const_mkldnn_post_ops_t post_ops, int index, float *scale);

/// Appends eltwise post operation to the @p post_ops with given parameters
/// @p kind, @p alpha, and @p beta (@sa mkldnn_eltwise_forward_desc_init and
/// mkldnn_eltwise_desc_t).
///
/// The kind of this post operation is #mkldnn_eltwise.
///
/// In the simplest case when the eltwise is the only post operation, the
/// computations would be:
/// dst[] <- scale * eltwise_op ( op(...) ) // instead of dst[] <- op(...)
/// where eltwise_op is configured with the given parameters.
mkldnn_status_t MKLDNN_API mkldnn_post_ops_append_eltwise(
        mkldnn_post_ops_t post_ops, float scale, mkldnn_alg_kind_t alg,
        float alpha, float beta);

/// Gets the eltwise parameters of the post operation with index @p index in
/// the sequence of @p post_ops.
mkldnn_status_t MKLDNN_API mkldnn_post_ops_get_params_eltwise(
        const_mkldnn_post_ops_t post_ops, int index, float *scale,
        mkldnn_alg_kind_t *alg, float *alpha, float *beta);

/// @}

/// @}

/// @addtogroup c_api_memory Memory
/// A primitive to describe and store data.
///
/// The library supports various data types and formats. Memory hierarchy
/// consists of three levels of abstraction:
/// 1. **Memory descriptor** -- engine agnostic logical description of data
///      (number of dimensions, dimensions themselves, and data type), and
///      optionally the format/layout that describes the physical representation
///      of data in memory. If the format is not known yet, one can pass
///      #mkldnn_format_tag_any. This approach is used to allow compute-intensive
///      primitives to specify the most appropriate format on their own with
///      users required to reorder the data if the incoming format doesn't match
///      the primitive's selection. Memory descriptor can be initialized with
///      mkldnn_memory_desc_init_by_tag() or mkldnn_memory_desc_init_by_strides()
///      functions, or by directly filling the mkldnn_memory_desc_t structure.
///      The latter requires deep knowledge of how the physical data
///      representation is mapped to the structure.
///      The @ref dev_guide_understanding_memory_formats topic should shed some
///      light on that.
///      For the fully defined memory descriptors (i.e. where the format kind is
///      not equal to #mkldnn_format_kind_any) a user can the size, using the
///      mkldnn_memory_desc_get_size() function. As described in
///      @ref dev_guide_understanding_memory_formats, the size of data sometimes
///      cannot be computed as the product of dimensions times the size
///      of the data type. So users are encouraged to use this function
///      for better code portability.
///      Two memory descriptors can be compared with mkldnn_memory_desc_equal().
///      The comparison is especially useful when checking whether a primitive
///      requires reorder from the user's data format to the primitive's format.
/// 2. **Memory** -- an engine-specific object that handles the data and its
///      description (a memory descriptor). For CPU enigne, the data handle is
///      simply a pointer to @c void. The data handle can be queried using
///      mkldnn_memory_get_data_handle() and set using
///      mkldnn_memory_set_data_handle(). The latter function always sets the
///      memory in the padding region to zero, which is the invariant maintained
///      by all the primitives in Intel MKL-DNN.
///      See @ref dev_guide_understanding_memory_formats for more details.
///      A memory can be created using mkldnn_memory_create() function.
///      A memory can also be queried for the underlying memory descriptor and
///      engine using mkldnn_memory_get_memory_desc() and
///      mkldnn_memory_get_engine() functions.
///
/// Along with ordinary memory with all dimensions being positive, Intel
/// MKL-DNN supports *zero-volume* memory with one or more dimensions set to
/// zero. This is to support the NumPy\* convention.
/// If a *zero-volume* memory is passed to a primitive, the primitive does
/// not perform any computations on this memory. For example:
///  - Convolution with `(0 batch, 3 input channels, 13 height, 13 width)`
///    source and `(16 output channels, 3 inputs, channel, 3 height, 3 width)`
///    weights would produce `(0 batch, 16 output channels, 11 height, 11 width)`
///    destination (assuming strides are `1` and paddings are zero) and perform
///    zero multiply-add operations.
///  - Concatenation of three memories of shapes `(3, 4, 13, 13)`,
///    `(3, 0, 13, 13)`, and `(3, 1, 13, 13)` along the second axis would produce
///    the output of the shape `(3, 5, 13, 13)`, effectively ignoring the second
///    input (however, if the user created a concatenation primitive descriptor
///    with three inputs they should also provide all three memories to the
///    concatenation primitive, including the one with zero second dimension).
///  - However, Intel MKL-DNN would return an error when attempting to create a
///    convolution with *zero-volume* memory passed for weights because such a
///    convolution is not well-defined:
///    ~~~
///    dst(1, 16, 11, 11) <-- src(1, 0, 13, 13) (*) wei(16, 0, 3, 3)
///    ~~~
///    Should the values in the destination be zeroes or just not accessed at
///    all? Moreover, backward pass w.r.t. weights in such cases is also not
///    well-defined.
///
///  Data handle of *zero-volume* memory is never accessed and hence can be
///  unset (NULL in case of CPU engine).
///
/// @sa @ref dev_guide_understanding_memory_formats
/// @{

/// Initializes a @p memory_desc memory descriptor using @p ndims, @p dims, @p
/// data_type, and @p strides.
///
/// The @p strides might be NULL, which means the order of physical dimensions
/// is the same as the order of logical ones.
///
/// @note The logical order of dimensions is defined by a primitive that
///       consumes the memory.
mkldnn_status_t MKLDNN_API mkldnn_memory_desc_init_by_strides(
        mkldnn_memory_desc_t *memory_desc, int ndims, const mkldnn_dims_t dims,
        mkldnn_data_type_t data_type, const mkldnn_dims_t strides);

/// Initializes a @p memory_desc memory descriptor using @p ndims, @p dims, @p
/// data_type, and format @p tag.
///
/// @p tag can be #mkldnn_format_tag_any, which allows a primitive to define
/// the appropriate memory format. In this case, the @p format_kind would be set
/// to #mkldnn_format_kind_any
mkldnn_status_t MKLDNN_API mkldnn_memory_desc_init_by_tag(
        mkldnn_memory_desc_t *memory_desc, int ndims, const mkldnn_dims_t dims,
        mkldnn_data_type_t data_type, mkldnn_format_tag_t tag);

/// Initializes a @p memory_desc for a given @p parent_memory_desc, with
/// @p dims sizes and @p offsets. May fail if layout used does not allow
/// obtain desired submemory. In this case consider using `extract` or `insert`
/// primitive
mkldnn_status_t MKLDNN_API mkldnn_memory_desc_init_submemory(
        mkldnn_memory_desc_t *memory_desc,
        const mkldnn_memory_desc_t *parent_memory_desc,
        const mkldnn_dims_t dims, const mkldnn_dims_t offsets);

/// Compares two memory descriptors.
/// @return 1 if the descriptors are the same.
/// @return 0 if the descriptors are different.
///
/// Use this function to identify whether a reorder is required between the
/// two memories
int MKLDNN_API mkldnn_memory_desc_equal(
        const mkldnn_memory_desc_t *lhs, const mkldnn_memory_desc_t *rhs);

/// Returns the size (in bytes) that is required for given @p memory_desc
size_t MKLDNN_API mkldnn_memory_desc_get_size(
        const mkldnn_memory_desc_t *memory_desc);

/// Creates a memory for given @p memory_desc and @p engine. Also sets @p
/// handle to one of the following:
/// - pointer to the user allocated memory, i.e. valid handle. In this case the
///   library doesn't own allocated memory.
/// - MKLDNN_MEMORY_ALLOCATE to ask the library to allocate and
///   attach memory. In this case the library owns allocated memory.
/// - MKLDNN_MEMORY_NONE to create mkldnn_memory w/o attached memory.
mkldnn_status_t MKLDNN_API mkldnn_memory_create(mkldnn_memory_t *memory,
        const mkldnn_memory_desc_t *memory_desc, mkldnn_engine_t engine,
        void *handle);

/// Returns a @p memory_desc associated with @p memory.
mkldnn_status_t MKLDNN_API mkldnn_memory_get_memory_desc(
        const_mkldnn_memory_t memory, const mkldnn_memory_desc_t **memory_desc);

/// Returns an @p engine associated with @p memory.
mkldnn_status_t MKLDNN_API mkldnn_memory_get_engine(
        const_mkldnn_memory_t memory, mkldnn_engine_t *engine);

/// For a @p memory, maps the data of the memory to @p mapped_ptr.
///
/// Mapping allows to read/write directly from/to the memory contents for
/// engines that do not support direct memory access.
///
/// Mapping is an exclusive operation - a memory object cannot be used in other
/// operations until this memory object is unmapped.
///
/// @note Any primitives working with @p memory should be completed before
///       mapping the memory. Use mkldnn_stream_wait to synchronize the
///       corresponding execution stream.
///
/// @note Map/unmap API is provided mainly for debug/testing purposes and its
///       performance may be suboptimal.
mkldnn_status_t MKLDNN_API mkldnn_memory_map_data(
        const_mkldnn_memory_t memory, void **mapped_ptr);

/// For a @p memory, unmaps a mapped pointer to the data of the memory.
///
/// Any changes of the mapped data are synchronized back to the memory after the
/// call is complete. The mapped pointer must be obtained through a
/// mkldnn_memory_map_data call.
///
/// @note Map/unmap API is provided mainly for debug/testing purposes and its
///       performance may be suboptimal.
mkldnn_status_t MKLDNN_API mkldnn_memory_unmap_data(
        const_mkldnn_memory_t memory, void *mapped_ptr);

/// For a @p memory, returns the data @p handle.
///
/// For the CPU engine, the data handle is a pointer to the actual data.
mkldnn_status_t MKLDNN_API mkldnn_memory_get_data_handle(
        const_mkldnn_memory_t memory, void **handle);

/// For a @p memory, sets the data @p handle.
mkldnn_status_t MKLDNN_API mkldnn_memory_set_data_handle(
        mkldnn_memory_t memory, void *handle);

#if MKLDNN_GPU_RUNTIME == MKLDNN_RUNTIME_OCL
/// For a @p memory returns the OpenCL memory object associated with it.
mkldnn_status_t MKLDNN_API mkldnn_memory_get_ocl_mem_object(
        const_mkldnn_memory_t memory, cl_mem *mem_object);

/// For a @p memory sets the OpenCL memory object associated with it.
mkldnn_status_t MKLDNN_API mkldnn_memory_set_ocl_mem_object(
        mkldnn_memory_t memory, cl_mem mem_object);
#endif

/// Deletes a @p memory.
mkldnn_status_t MKLDNN_API mkldnn_memory_destroy(mkldnn_memory_t memory);

/// @}

/// @addtogroup c_api_reorder Reorder
/// A primitive to copy data between memory formats.
///
/// @sa @ref dev_guide_reorder in developer guide
/// @sa @ref cpp_api_reorder in @ref cpp_api
/// @{

/// Initializes a @p reorder_primitive_desc using the description of the source
/// (@p src_engine and @p src_md) and destination (@p dst_engine and @p dst_md)
/// memory, and an @p attr attribute.
///
/// Inputs:
///  - input (#mkldnn_query_src_md, 0)
///
/// Outputs:
///  - output (#mkldnn_query_dst_md, 0)
mkldnn_status_t MKLDNN_API mkldnn_reorder_primitive_desc_create(
        mkldnn_primitive_desc_t *reorder_primitive_desc,
        const mkldnn_memory_desc_t *src_md, mkldnn_engine_t src_engine,
        const mkldnn_memory_desc_t *dst_md, mkldnn_engine_t dst_engine,
        const_mkldnn_primitive_attr_t attr);

/// @}

/// @addtogroup c_api_concat Concat
/// A primitive to concatenate data by arbitrary dimension.
///
/// @sa @ref dev_guide_concat in developer guide
/// @sa @ref cpp_api_concat in @ref cpp_api
/// @{

/// Creates out-of-place @p concat_primitive_desc for concatenation of @p n
/// inputs by @p concat_dimension with resulting @p output_desc memory
/// descriptor. @p output_desc can be NULL or specified with the
/// #mkldnn_format_kind_any format kind -- in this case, the appropriate memory
/// format would be chosen automatically.
///
/// Inputs:
///  - input 0 (#mkldnn_query_src_md, 0)
///  - input 1 (#mkldnn_query_src_md, 1)
///  - ...
///  - input @p n - 1 (#mkldnn_query_src_md, @p n - 1)
///
/// Outputs:
///  - output (#mkldnn_query_dst_md, 0)
mkldnn_status_t MKLDNN_API mkldnn_concat_primitive_desc_create(
        mkldnn_primitive_desc_t *concat_primitive_desc,
        const mkldnn_memory_desc_t *dst_md, int n, int concat_dimension,
        const mkldnn_memory_desc_t *src_mds, const_mkldnn_primitive_attr_t attr,
        mkldnn_engine_t engine);

/// @}

/// @addtogroup c_api_sum Sum
/// A primitive to sum data.
///
/// @sa @ref dev_guide_sum in developer guide
/// @sa @ref cpp_api_sum in @ref cpp_api
/// @{

/// Creates out-of-place @p sum_primitive_desc for sum of @p n
/// inputs multiplied by scale with resulting @p output_desc memory
/// descriptor. @p output_desc can be NULL or specified with the
/// #mkldnn_format_kind_any format kind -- in this case, the appropriate memory
/// format would be chosen automatically.
///
/// Inputs:
///  - src 0 (#mkldnn_query_src_md, 0)
///  - src 1 (#mkldnn_query_src_md, 1)
///  - ...
///  - src @p n - 1 (#mkldnn_query_src_md, @p n - 1)
///
/// Outputs:
///  - output (#mkldnn_query_dst_md, 0)
mkldnn_status_t MKLDNN_API mkldnn_sum_primitive_desc_create(
        mkldnn_primitive_desc_t *sum_primitive_desc,
        const mkldnn_memory_desc_t *dst_mds, int n, const float *scales,
        const mkldnn_memory_desc_t *src_mds, const_mkldnn_primitive_attr_t attr,
        mkldnn_engine_t engine);

/// @}

/// @addtogroup c_api_convolution Convolution
/// The convolution primitive computes a forward, backward, or weight update for
/// a batched convolution operation on 1D, 2D, or 3D spatial data with bias.
///
///  @sa @ref dev_guide_convolution in developer guide
///  @sa @ref cpp_api_convolution in @ref cpp_api
/// @{

/// Initializes a convolution descriptor @p conv_desc for forward propagation
/// using @p prop_kind (possible values are #mkldnn_forward_training and
/// #mkldnn_forward_inference), @p alg_kind, memory descriptors, @p strides, @p
/// padding_l, and @p padding_r. In order to create a
/// convolution without bias, @p bias_desc should either be @c NULL or point to
/// a descriptor with memory format kind equal to #mkldnn_format_kind_undef.
///
/// @note If @p padding_r is @c NULL, the padding is supposed to be symmetric.
///
/// @note Memory descriptors are allowed to be initialized with
///       #mkldnn_format_kind_any value of @p format_kind.
///
/// Inputs:
///  - src (#mkldnn_query_src_md, 0)
///  - weights (#mkldnn_query_weights_md, 0)
///  - bias (#mkldnn_query_weights_md, 1), if created with bias
///
/// Outputs:
///  - dst (#mkldnn_query_dst_md, 0)
mkldnn_status_t MKLDNN_API mkldnn_convolution_forward_desc_init(
        mkldnn_convolution_desc_t *conv_desc, mkldnn_prop_kind_t prop_kind,
        mkldnn_alg_kind_t alg_kind, const mkldnn_memory_desc_t *src_desc,
        const mkldnn_memory_desc_t *weights_desc,
        const mkldnn_memory_desc_t *bias_desc,
        const mkldnn_memory_desc_t *dst_desc, const mkldnn_dims_t strides,
        const mkldnn_dims_t padding_l, const mkldnn_dims_t padding_r);

/// Initializes a dilated convolution descriptor @p conv_desc for forward
/// propagation using @p prop_kind (possible values are #mkldnn_forward_training
/// and #mkldnn_forward_inference), @p alg_kind, memory descriptors, @p strides,
/// @p dilates, @p padding_l, and @p padding_r.
/// In order to create a dilated convolution without bias, @p bias_desc
/// should either be @c NULL or point to a descriptor with memory format kind
/// equals #mkldnn_format_kind_undef.
///
/// @note If @p padding_r is @c NULL, the padding is supposed to be symmetric.
///
/// @note Memory descriptors are allowed to be initialized with
///       #mkldnn_format_kind_any value of @p format_kind.
///
/// Inputs:
///  - src (#mkldnn_query_src_md, 0)
///  - weights (#mkldnn_query_weights_md, 0)
///  - bias (#mkldnn_query_weights_md, 1), if created with bias
///
/// Outputs:
///  - dst (#mkldnn_query_dst_md, 0)
mkldnn_status_t MKLDNN_API mkldnn_dilated_convolution_forward_desc_init(
        mkldnn_convolution_desc_t *conv_desc, mkldnn_prop_kind_t prop_kind,
        mkldnn_alg_kind_t alg_kind, const mkldnn_memory_desc_t *src_desc,
        const mkldnn_memory_desc_t *weights_desc,
        const mkldnn_memory_desc_t *bias_desc,
        const mkldnn_memory_desc_t *dst_desc, const mkldnn_dims_t strides,
        const mkldnn_dims_t dilates, const mkldnn_dims_t padding_l,
        const mkldnn_dims_t padding_r);

/// Initializes a convolution descriptor @p conv_desc for backward propagation
/// with respect to data using @p alg_kind, memory descriptors, @p strides, @p
/// padding_l, and @p padding_r.
///
/// @note Memory descriptors are allowed to be initialized with
///       #mkldnn_format_kind_any value of @p format_kind.
///
/// Inputs:
///  - diff_dst (#mkldnn_query_diff_dst_md, 0)
///  - weights (#mkldnn_query_weights_md, 0)
///
/// Outputs:
///  - diff_src (#mkldnn_query_diff_src_md, 0)
mkldnn_status_t MKLDNN_API mkldnn_convolution_backward_data_desc_init(
        mkldnn_convolution_desc_t *conv_desc, mkldnn_alg_kind_t alg_kind,
        const mkldnn_memory_desc_t *diff_src_desc,
        const mkldnn_memory_desc_t *weights_desc,
        const mkldnn_memory_desc_t *diff_dst_desc, const mkldnn_dims_t strides,
        const mkldnn_dims_t padding_l, const mkldnn_dims_t padding_r);

/// Initializes a dilated convolution descriptor @p conv_desc for backward
/// propagation with respect to data using @p alg_kind, memory descriptors, @p
/// strides, @p dilates @p padding_l, and @p padding_r.
///
/// @note Memory descriptors are allowed to be initialized with
///       #mkldnn_format_kind_any value of @p format_kind.
///
/// Inputs:
///  - diff_dst (#mkldnn_query_diff_dst_md, 0)
///  - weights (#mkldnn_query_weights_md, 0)
///
/// Outputs:
///  - diff_src (#mkldnn_query_diff_src_md, 0)
mkldnn_status_t MKLDNN_API mkldnn_dilated_convolution_backward_data_desc_init(
        mkldnn_convolution_desc_t *conv_desc, mkldnn_alg_kind_t alg_kind,
        const mkldnn_memory_desc_t *diff_src_desc,
        const mkldnn_memory_desc_t *weights_desc,
        const mkldnn_memory_desc_t *diff_dst_desc, const mkldnn_dims_t strides,
        const mkldnn_dims_t dilates, const mkldnn_dims_t padding_l,
        const mkldnn_dims_t padding_r);

/// Initializes a convolution descriptor @p conv_desc for backward propagation
/// with respect to weights using @p alg_kind, memory descriptors, @p strides,
/// @p padding_l, and @p padding_r.
///
/// @note Memory descriptors are allowed to be initialized with
///       #mkldnn_format_kind_any value of @p format_kind.
///
/// Inputs:
///  - src (#mkldnn_query_src_md, 0)
///  - diff_dst (#mkldnn_query_diff_dst_md, 0)
///
/// Outputs:
///  - diff_weights (#mkldnn_query_diff_weights_md, 0)
///  - diff_bias (#mkldnn_query_diff_weights_md, 1), if created with bias
mkldnn_status_t MKLDNN_API mkldnn_convolution_backward_weights_desc_init(
        mkldnn_convolution_desc_t *conv_desc, mkldnn_alg_kind_t alg_kind,
        const mkldnn_memory_desc_t *src_desc,
        const mkldnn_memory_desc_t *diff_weights_desc,
        const mkldnn_memory_desc_t *diff_bias_desc,
        const mkldnn_memory_desc_t *diff_dst_desc, const mkldnn_dims_t strides,
        const mkldnn_dims_t padding_l, const mkldnn_dims_t padding_r);

/// Initializes a convolution descriptor @p conv_desc for backward propagation
/// with respect to weights using @p alg_kind, memory descriptors, @p strides,
/// @p dilates @p padding_l, and @p padding_r.
///
/// @note Memory descriptors are allowed to be initialized with
///       #mkldnn_format_kind_any value of @p format_kind.
///
/// Inputs:
///  - src (#mkldnn_query_src_md, 0)
///  - diff_dst (#mkldnn_query_diff_dst_md, 0)
///
/// Outputs:
///  - diff_weights (#mkldnn_query_diff_weights_md, 0)
///  - diff_bias (#mkldnn_query_diff_weights_md, 1), if created with bias
mkldnn_status_t MKLDNN_API
mkldnn_dilated_convolution_backward_weights_desc_init(
        mkldnn_convolution_desc_t *conv_desc, mkldnn_alg_kind_t alg_kind,
        const mkldnn_memory_desc_t *src_desc,
        const mkldnn_memory_desc_t *diff_weights_desc,
        const mkldnn_memory_desc_t *diff_bias_desc,
        const mkldnn_memory_desc_t *diff_dst_desc, const mkldnn_dims_t strides,
        const mkldnn_dims_t dilates, const mkldnn_dims_t padding_l,
        const mkldnn_dims_t padding_r);

/// @}

/// @addtogroup c_api_deconvolution Deconvolution
/// A primitive to compute deconvolution using different algorithms.
///
/// @{

/// Initializes a deconvolution descriptor @p deconv_desc for forward
/// propagation using @p prop_kind (possible values are #mkldnn_forward_training
/// and #mkldnn_forward_inference), @p alg_kind, memory descriptors, @p strides,
/// @p padding_l, and @p padding_r. In order to create a
/// deconvolution without bias, @p bias_desc should either be @c NULL or point to
/// a descriptor with memory format kind equals #mkldnn_format_kind_undef.
///
/// @note If @p padding_r is @c NULL, the padding is supposed to be symmetric.
///
/// @note Memory descriptors are allowed to be initialized with
///       #mkldnn_format_kind_any value of @p format_kind.
///
/// Inputs:
///  - src (#mkldnn_query_src_md, 0)
///  - weights (#mkldnn_query_weights_md, 0)
///  - bias (#mkldnn_query_weights_md, 1), if created with bias
///
/// Outputs:
///  - dst (#mkldnn_query_dst_md, 0)
mkldnn_status_t MKLDNN_API mkldnn_deconvolution_forward_desc_init(
        mkldnn_deconvolution_desc_t *conv_desc, mkldnn_prop_kind_t prop_kind,
        mkldnn_alg_kind_t alg_kind, const mkldnn_memory_desc_t *src_desc,
        const mkldnn_memory_desc_t *weights_desc,
        const mkldnn_memory_desc_t *bias_desc,
        const mkldnn_memory_desc_t *dst_desc, const mkldnn_dims_t strides,
        const mkldnn_dims_t padding_l, const mkldnn_dims_t padding_r);

/// Initializes a dilated deconvolution descriptor @p deconv_desc for forward
/// propagation using @p prop_kind (possible values are #mkldnn_forward_training
/// and #mkldnn_forward_inference), @p alg_kind, memory descriptors, @p strides,
/// @p dilates, @p padding_l, and @p padding_r. In order to
/// create a dilated deconvolution without bias, @p bias_desc should either be
/// @c NULL or point to a descriptor with memory format kind equal
/// #mkldnn_format_kind_undef.
///
/// @note If @p padding_r is @c NULL, the padding is supposed to be symmetric.
///
/// @note Memory descriptors are allowed to be initialized with
///       #mkldnn_format_kind_any value of @p format_kind.
///
/// Inputs:
///  - src (#mkldnn_query_src_md, 0)
///  - weights (#mkldnn_query_weights_md, 0)
///  - bias (#mkldnn_query_weights_md, 1), if created with bias
///
/// Outputs:
///  - dst (#mkldnn_query_dst_md, 0)
mkldnn_status_t MKLDNN_API mkldnn_dilated_deconvolution_forward_desc_init(
        mkldnn_deconvolution_desc_t *conv_desc, mkldnn_prop_kind_t prop_kind,
        mkldnn_alg_kind_t alg_kind, const mkldnn_memory_desc_t *src_desc,
        const mkldnn_memory_desc_t *weights_desc,
        const mkldnn_memory_desc_t *bias_desc,
        const mkldnn_memory_desc_t *dst_desc, const mkldnn_dims_t strides,
        const mkldnn_dims_t dilates, const mkldnn_dims_t padding_l,
        const mkldnn_dims_t padding_r);

/// Initializes a deconvolution descriptor @p conv_desc for backward propagation
/// with respect to data using @p alg_kind, memory descriptors, @p strides, @p
/// padding_l, and @p padding_r.
///
/// @note Memory descriptors are allowed to be initialized with
///       #mkldnn_format_kind_any value of @p format_kind.
///
/// Inputs:
///  - diff_dst (#mkldnn_query_diff_dst_md, 0)
///  - weights (#mkldnn_query_weights_md, 0)
///
/// Outputs:
///  - diff_src (#mkldnn_query_diff_src_md, 0)
mkldnn_status_t MKLDNN_API mkldnn_deconvolution_backward_data_desc_init(
        mkldnn_deconvolution_desc_t *conv_desc, mkldnn_alg_kind_t alg_kind,
        const mkldnn_memory_desc_t *diff_src_desc,
        const mkldnn_memory_desc_t *weights_desc,
        const mkldnn_memory_desc_t *diff_dst_desc, const mkldnn_dims_t strides,
        const mkldnn_dims_t padding_l, const mkldnn_dims_t padding_r);

/// Initializes a dilated deconvolution descriptor @p conv_desc for backward
/// propagation with respect to data using @p alg_kind, memory descriptors, @p
/// strides, @p dilates, @p padding_l, and @p padding_r.
///
/// @note Memory descriptors are allowed to be initialized with
///       #mkldnn_format_kind_any value of @p format_kind.
///
/// Inputs:
///  - diff_dst (#mkldnn_query_diff_dst_md, 0)
///  - weights (#mkldnn_query_weights_md, 0)
///
/// Outputs:
///  - diff_src (#mkldnn_query_diff_src_md, 0)
mkldnn_status_t MKLDNN_API mkldnn_dilated_deconvolution_backward_data_desc_init(
        mkldnn_deconvolution_desc_t *conv_desc, mkldnn_alg_kind_t alg_kind,
        const mkldnn_memory_desc_t *diff_src_desc,
        const mkldnn_memory_desc_t *weights_desc,
        const mkldnn_memory_desc_t *diff_dst_desc, const mkldnn_dims_t strides,
        const mkldnn_dims_t dilates, const mkldnn_dims_t padding_l,
        const mkldnn_dims_t padding_r);

/// Initializes a deconvolution descriptor @p conv_desc for backward propagation
/// with respect to weights using @p alg_kind, memory descriptors, @p strides,
/// @p padding_l, and @p padding_r.
///
/// @note Memory descriptors are allowed to be initialized with
///       #mkldnn_format_kind_any value of @p format_kind.
///
/// Inputs:
///  - src (#mkldnn_query_src_md, 0)
///  - diff_dst (#mkldnn_query_diff_dst_md, 0)
///
/// Outputs:
///  - diff_weights (#mkldnn_query_diff_weights_md, 0)
///  - diff_bias (#mkldnn_query_diff_weights_md, 1), if created with bias
mkldnn_status_t MKLDNN_API mkldnn_deconvolution_backward_weights_desc_init(
        mkldnn_deconvolution_desc_t *conv_desc, mkldnn_alg_kind_t alg_kind,
        const mkldnn_memory_desc_t *src_desc,
        const mkldnn_memory_desc_t *diff_weights_desc,
        const mkldnn_memory_desc_t *diff_bias_desc,
        const mkldnn_memory_desc_t *diff_dst_desc, const mkldnn_dims_t strides,
        const mkldnn_dims_t padding_l, const mkldnn_dims_t padding_r);

/// Initializes a dilated deconvolution descriptor @p conv_desc for backward
/// propagation with respect to weights using @p alg_kind, memory descriptors,
/// @p strides, @p dilates, @p padding_l, and @p padding_r.
///
/// @note Memory descriptors are allowed to be initialized with
///       #mkldnn_format_kind_any value of @p format_kind.
///
/// Inputs:
///  - src (#mkldnn_query_src_md, 0)
///  - diff_dst (#mkldnn_query_diff_dst_md, 0)
///
/// Outputs:
///  - diff_weights (#mkldnn_query_diff_weights_md, 0)
///  - diff_bias (#mkldnn_query_diff_weights_md, 1), if created with bias
mkldnn_status_t MKLDNN_API
mkldnn_dilated_deconvolution_backward_weights_desc_init(
        mkldnn_deconvolution_desc_t *conv_desc, mkldnn_alg_kind_t alg_kind,
        const mkldnn_memory_desc_t *src_desc,
        const mkldnn_memory_desc_t *diff_weights_desc,
        const mkldnn_memory_desc_t *diff_bias_desc,
        const mkldnn_memory_desc_t *diff_dst_desc, const mkldnn_dims_t strides,
        const mkldnn_dims_t dilates, const mkldnn_dims_t padding_l,
        const mkldnn_dims_t padding_r);

/// @}

/// @addtogroup c_api_shuffle Shuffle
/// A primitive to shuffle data along the axis.
///
/// @sa @ref dev_guide_shuffle in developer guide
/// @sa @ref cpp_api_shuffle in @ref cpp_api
/// @{

/// Initializes a @p shuffle_desc for forward propagation using @p prop_kind,
/// memory descriptor @p data_desc, @p axis, and @p group_size.
///
/// Inputs:
///  - src (#mkldnn_query_src_md, 0)
///
/// Outputs:
///  - dst (#mkldnn_query_dst_md, 0)
///
mkldnn_status_t MKLDNN_API mkldnn_shuffle_forward_desc_init(
        mkldnn_shuffle_desc_t *shuffle_desc, mkldnn_prop_kind_t prop_kind,
        const mkldnn_memory_desc_t *data_desc, int axis,
        mkldnn_dim_t group_size);

/// Initializes a @p shuffle_desc for backward propagation using memory
/// descriptor @p diff_data_desc, @p axis, and @p group_size.
///
///
/// Inputs:
///  - diff_dst (#mkldnn_query_diff_dst_md, 0)
///
/// Outputs:
///  - diff_src (#mkldnn_query_diff_src_md, 0)
///
mkldnn_status_t MKLDNN_API mkldnn_shuffle_backward_desc_init(
        mkldnn_shuffle_desc_t *shuffle_desc,
        const mkldnn_memory_desc_t *diff_data_desc, int axis,
        mkldnn_dim_t group_size);

/// @}

/// @addtogroup c_api_eltwise Eltwise
/// A primitive to compute element-wise operations such as parametric rectifier
/// linear unit (ReLU).
///
/// Both forward and backward passes support in-place operation; that is, src
/// and dst point to the same memory for forward pass, and diff_dst and diff_src
/// point to the same memory for backward pass.
///
/// @warning Because the original src is required for backward pass, in-place
/// forward pass in general cannot be applied during training. However, for some
/// kinds of element-wise operations (namely ReLU with alpha parameter equals 0),
/// dst and src can be interchangeable for the backward pass, which enables
/// performance of in-place forward even for training.
///
/// @sa @ref dev_guide_eltwise in developer guide
/// @sa @ref cpp_api_eltwise in @ref cpp_api
///
/// @{

/// Initializes an @p eltwise_desc for forward propagation using @p prop_kind
/// (possible values are #mkldnn_forward_training and #mkldnn_forward_inference),
/// @p alg_kind algorithm, memory descriptor @p data_desc, @p alpha, and
/// @p beta parameters.
///
/// @sa mkldnn_eltwise_desc_t for details.
///
/// Inputs:
///  - src (#mkldnn_query_src_md, 0)
///
/// Outputs:
///  - dst (#mkldnn_query_dst_md, 0)
mkldnn_status_t MKLDNN_API mkldnn_eltwise_forward_desc_init(
        mkldnn_eltwise_desc_t *eltwise_desc, mkldnn_prop_kind_t prop_kind,
        mkldnn_alg_kind_t alg_kind, const mkldnn_memory_desc_t *data_desc,
        float alpha, float beta);

/// Initializes an @p eltwise_desc for backward propagation using @p alg_kind
/// algorithm memory descriptors @p diff_data_desc and @p data_desc, and the
/// @p alpha and @p beta parameters.
///
/// @sa mkldnn_eltwise_desc_t for details.
///
/// Inputs:
///  - src (#mkldnn_query_src_md, 0)
///  - diff_dst (#mkldnn_query_diff_dst_md, 0)
///
/// Outputs:
///  - diff_src (#mkldnn_query_diff_src_md, 0)
mkldnn_status_t MKLDNN_API mkldnn_eltwise_backward_desc_init(
        mkldnn_eltwise_desc_t *eltwise_desc, mkldnn_alg_kind_t alg_kind,
        const mkldnn_memory_desc_t *diff_data_desc,
        const mkldnn_memory_desc_t *data_desc, float alpha, float beta);

/// @}

/// @addtogroup c_api_softmax Softmax
/// A primitive to perform softmax.
///
/// @sa @ref dev_guide_softmax in developer guide
/// @sa @ref cpp_api_softmax in @ref cpp_api
/// @{

/// Initializes a @p softmax_desc for forward propagation using @p prop_kind
/// (possible values are #mkldnn_forward_training and #mkldnn_forward_inference)
/// and memory descriptor @p data_desc.
///
/// Inputs:
///  - src (#mkldnn_query_src_md, 0)
///
/// Outputs:
///  - dst (#mkldnn_query_dst_md, 0)
mkldnn_status_t MKLDNN_API mkldnn_softmax_forward_desc_init(
        mkldnn_softmax_desc_t *softmax_desc, mkldnn_prop_kind_t prop_kind,
        const mkldnn_memory_desc_t *data_desc, int softmax_axis);

/// Initializes a @p softmax_desc for backward propagation using memory
/// descriptors @p diff_desc and @p data_desc.
///
/// Inputs:
///  - dst (#mkldnn_query_dst_md, 0)
///  - diff_dst (#mkldnn_query_diff_dst_md, 0)
///
/// Outputs:
///  - diff_src (#mkldnn_query_diff_src_md, 0)
mkldnn_status_t MKLDNN_API mkldnn_softmax_backward_desc_init(
        mkldnn_softmax_desc_t *softmax_desc,
        const mkldnn_memory_desc_t *diff_desc,
        const mkldnn_memory_desc_t *data_desc, int softmax_axis);

/// @}

/// @addtogroup c_api_pooling Pooling
/// A primitive to perform max or average pooling.
///
/// @sa @ref dev_guide_pooling in developer guide
/// @sa @ref cpp_api_pooling in @ref cpp_api
///
/// @{

/// Initializes a pooling descriptor @p pool_desc for forward propagation using
/// @p prop_kind (possible values are #mkldnn_forward_training and
/// #mkldnn_forward_inference), @p alg_kind, memory descriptors, and pooling
/// parameters in the spatial domain: @p strides, @p kernel sizes, @p padding_l,
/// and @p padding_r.
///
/// @note If @p padding_r is @c NULL, the padding is supposed to be symmetric.
///
/// Inputs:
///  - src (#mkldnn_query_src_md, 0)
///
/// Outputs:
///  - dst (#mkldnn_query_dst_md, 0)
///  - workspace (#mkldnn_query_workspace_md, 0),
///      if @p alg_kind = #mkldnn_pooling_max and
///      @p prop_kind = #mkldnn_forward_training
mkldnn_status_t MKLDNN_API mkldnn_pooling_forward_desc_init(
        mkldnn_pooling_desc_t *pool_desc, mkldnn_prop_kind_t prop_kind,
        mkldnn_alg_kind_t alg_kind, const mkldnn_memory_desc_t *src_desc,
        const mkldnn_memory_desc_t *dst_desc, const mkldnn_dims_t strides,
        const mkldnn_dims_t kernel, const mkldnn_dims_t padding_l,
        const mkldnn_dims_t padding_r);

/// Initializes a pooling descriptor @p pool_desc for backward propagation
/// using @p alg_kind, memory descriptors, and pooling parameters in the spatial
/// domain: @p strides, @p kernel sizes, @p padding_l, and @p padding_r.
///
/// @note If @p padding_r is @c NULL, the padding is supposed to be symmetric.
///
/// Inputs:
///  - diff_dst (#mkldnn_query_diff_dst_md, 0)
///  - workspace (#mkldnn_query_workspace_md, 0),
///      if @p alg_kind = #mkldnn_pooling_max
///
/// Outputs:
///  - diff_src (#mkldnn_query_diff_src_md, 0)
mkldnn_status_t MKLDNN_API mkldnn_pooling_backward_desc_init(
        mkldnn_pooling_desc_t *pool_desc, mkldnn_alg_kind_t alg_kind,
        const mkldnn_memory_desc_t *diff_src_desc,
        const mkldnn_memory_desc_t *diff_dst_desc, const mkldnn_dims_t strides,
        const mkldnn_dims_t kernel, const mkldnn_dims_t padding_l,
        const mkldnn_dims_t padding_r);

/// @}

/// @addtogroup c_api_lrn LRN
/// A primitive to perform local response normalization (LRN) across or within
/// channels.
///
/// @sa mkldnn_primitive_desc_query and mkldnn_primitive_desc_query_pd
///
/// @sa @ref dev_guide_lrn in developer guide
/// @sa @ref cpp_api_lrn in @ref cpp_api
///
/// @{

/// Initializes an @p lrn_desc for forward propagation using @p prop_kind
/// (possible values are #mkldnn_forward_training and #mkldnn_forward_inference),
/// @p alg_kind, memory descriptor @p data_desc, and regularization
/// parameters @p local_size, @p alpha, @p beta, and @p k.
///
/// Inputs:
///  - src (#mkldnn_query_src_md, 0)
///
/// Outputs:
///  - dst (#mkldnn_query_dst_md, 0)
///  - workspace (#mkldnn_query_workspace_md, 0),
///      if the underlying implementation requires
mkldnn_status_t MKLDNN_API mkldnn_lrn_forward_desc_init(
        mkldnn_lrn_desc_t *lrn_desc, mkldnn_prop_kind_t prop_kind,
        mkldnn_alg_kind_t alg_kind, const mkldnn_memory_desc_t *data_desc,
        mkldnn_dim_t local_size, float alpha, float beta, float k);

/// Initializes an @p lrn_desc for backward propagation using @p alg_kind,
/// memory descriptors @p data_desc and @p diff_data_desc, and regularization
/// parameters @p local_size, @p alpha, @p beta, and @p k.
///
/// Inputs:
///  - src (#mkldnn_query_src_md, 0)
///  - diff_dst (#mkldnn_query_diff_dst_md, 0)
///  - workspace (#mkldnn_query_workspace_md, 0),
///      if the underlying implementation requires
///
/// Outputs:
///  - diff_src (#mkldnn_query_diff_src_md, 0)
mkldnn_status_t MKLDNN_API mkldnn_lrn_backward_desc_init(
        mkldnn_lrn_desc_t *lrn_desc, mkldnn_alg_kind_t alg_kind,
        const mkldnn_memory_desc_t *diff_data_desc,
        const mkldnn_memory_desc_t *data_desc, mkldnn_dim_t local_size,
        float alpha, float beta, float k);

/// @}

/// @addtogroup c_api_batch_normalization Batch Normalization
/// A primitive to perform batch normalization.
///
/// Both forward and backward passes support in-place operation; that is, src
/// and dst point to the same memory for forward pass, and diff_dst and diff_src
/// point to the same memory for backward pass.
///
/// Batch normalization supports different flavors controlled by
/// mkldnn_batch_normalization_desc_t. For example, batch normalization can
/// compute the mean and variance on its own or take them as inputs. It can
/// either perform scaling and shifting using gamma and beta parameters or not.
/// Optionally, it can also perform a fused ReLU, which in case of training would
/// also require a workspace.
///
/// @sa mkldnn_batch_normalization_desc_t
///
/// @sa @ref dev_guide_batch_normalization in developer guide
/// @sa @ref cpp_api_batch_normalization in @ref cpp_api
/// @{

/// Initializes a batch normalization descriptor @p bnrm_desc for forward
/// propagation using @p prop_kind (possible values are
/// #mkldnn_forward_training and #mkldnn_forward_inference), memory descriptor
/// @p data_desc, normalization parameter @p epsilon, and @p flags set using bit
/// flags of type mkldnn_batch_normalization_desc_t.
///
/// Inputs:
///  - src (#mkldnn_query_src_md, 0)
///  - mean (#mkldnn_query_src_md, 1),
///      if #mkldnn_use_global_stats bit-flags is set in @p flags
///  - variance (#mkldnn_query_src_md, 2),
///      if #mkldnn_use_global_stats bit-flags is set in @p flags
///  - scale_and_shift (#mkldnn_query_weights_md, 0),
///      if #mkldnn_use_scaleshift bit-flags is set in @p flags
///
/// Outputs:
///  - dst (#mkldnn_query_dst_md, 0)
///  - mean (#mkldnn_query_dst_md, 1),
///      if #mkldnn_use_global_stats bit-flags is not set in @p flags
///      @p prop_kind = #mkldnn_forward_training
///  - variance (#mkldnn_query_dst_md, 2),
///      if #mkldnn_use_global_stats bit-flags is not set in @p flags
///      and @p prop_kind = #mkldnn_forward_training
///  - workspace (#mkldnn_query_workspace_md, 0),
///      if #mkldnn_fuse_norm_relu bit-flags is set in @p flags
///      and @p prop_kind = #mkldnn_forward_training
///
/// @note In-place operation is supported; that is, dst points to the same memory
///       as src.
///
/// @sa mkldnn_batch_normalization_desc_t
mkldnn_status_t MKLDNN_API mkldnn_batch_normalization_forward_desc_init(
        mkldnn_batch_normalization_desc_t *bnrm_desc,
        mkldnn_prop_kind_t prop_kind, const mkldnn_memory_desc_t *data_desc,
        float epsilon, unsigned flags);

/// Initializes a batch normalization descriptor @p bnrm_desc for backward
/// propagation with respect to data and scale-shift parameters using memory
/// descriptors @p data_desc and @p diff_data_desc, normalization parameter
/// @p epsilon, and @p flags set using bit flags of type
/// mkldnn_batch_normalization_desc_t.
///
/// Inputs:
///  - src (#mkldnn_query_src_md, 0)
///  - mean (#mkldnn_query_src_md, 1)
///  - variance (#mkldnn_query_src_md, 2)
///  - diff_dst (#mkldnn_query_diff_dst_md, 0)
///  - scale_and_shift (#mkldnn_query_weights_md, 0),
///      if #mkldnn_use_scaleshift bit-flags is set in @p flags
///  - workspace (#mkldnn_query_workspace_md, 0),
///      if #mkldnn_fuse_norm_relu bit-flags is set in @p flags
///
/// Outputs:
///  - diff_src (#mkldnn_query_diff_src_md, 0)
///  - diff_scale_and_shift (#mkldnn_query_diff_weights_md, 0),
///      if #mkldnn_use_scaleshift bit-flags is set in @p flags
///      and @p prop_kind = #mkldnn_backward
///
/// @note in-place operation is supported,
///       i.e. diff_src points to the same memory as diff_dst.
///
/// @sa mkldnn_batch_normalization_desc_t
mkldnn_status_t MKLDNN_API mkldnn_batch_normalization_backward_desc_init(
        mkldnn_batch_normalization_desc_t *bnrm_desc,
        mkldnn_prop_kind_t prop_kind,
        const mkldnn_memory_desc_t *diff_data_desc,
        const mkldnn_memory_desc_t *data_desc, float epsilon, unsigned flags);
<<<<<<< HEAD
=======

/// @}

/// @addtogroup c_api_layer_normalization Layer Normalization
/// A primitive to perform layer normalization. Normalization is performed over
/// the last logical axis of data tensor.
///
/// Both forward and backward passes support in-place operation; that is, src
/// and dst point to the same memory for forward pass, and diff_dst and diff_src
/// point to the same memory for backward pass.
///
/// Layer normalization supports different flavors controlled by
/// mkldnn_layer_normalization_desc_t. For example, layer normalization can
/// compute the mean and variance on its own or take them as inputs. It can
/// either perform scaling and shifting using gamma and beta parameters or not.
///
/// @sa mkldnn_layer_normalization_desc_t
///
/// @sa @ref dev_guide_layer_normalization in developer guide
/// @sa @ref cpp_api_layer_normalization in @ref cpp_api
/// @{

/// Initializes a layer normalization descriptor @p lnrm_desc for forward
/// propagation using @p prop_kind (possible values are
/// #mkldnn_forward_training and #mkldnn_forward_inference), memory descriptor
/// @p data_desc, normalization parameter @p epsilon, and @p flags set using bit
/// flags of type mkldnn_layer_normalization_desc_t.
///
/// Inputs:
///  - src (#mkldnn_query_src_md, 0)
///  - mean (#mkldnn_query_src_md, 1),
///      if #mkldnn_use_global_stats bit-flags is set in @p flags
///  - variance (#mkldnn_query_src_md, 2),
///      if #mkldnn_use_global_stats bit-flags is set in @p flags
///  - scale_and_shift (#mkldnn_query_weights_md, 0),
///      if #mkldnn_use_scaleshift bit-flags is set in @p flags
///
/// Outputs:
///  - dst (#mkldnn_query_dst_md, 0)
///  - mean (#mkldnn_query_dst_md, 1),
///      if #mkldnn_use_global_stats bit-flags is not set in @p flags
///      @p prop_kind = #mkldnn_forward_training
///  - variance (#mkldnn_query_dst_md, 2),
///      if #mkldnn_use_global_stats bit-flags is not set in @p flags
///      and @p prop_kind = #mkldnn_forward_training
///
/// @note In-place operation is supported; that is, dst points to the same memory
///       as src.
///
/// @sa mkldnn_layer_normalization_desc_t
mkldnn_status_t MKLDNN_API mkldnn_layer_normalization_forward_desc_init(
        mkldnn_layer_normalization_desc_t *lnrm_desc,
        mkldnn_prop_kind_t prop_kind, const mkldnn_memory_desc_t *data_desc,
        const mkldnn_memory_desc_t *stat_desc, float epsilon, unsigned flags);

/// Initializes a layer normalization descriptor @p lnrm_desc for backward
/// propagation with respect to data and scale-shift parameters using memory
/// descriptors @p data_desc and @p diff_data_desc, normalization parameter
/// @p epsilon, and @p flags set using bit flags of type
/// mkldnn_layer_normalization_desc_t.
///
/// Inputs:
///  - src (#mkldnn_query_src_md, 0)
///  - mean (#mkldnn_query_src_md, 1)
///  - variance (#mkldnn_query_src_md, 2)
///  - diff_dst (#mkldnn_query_diff_dst_md, 0)
///  - scale_and_shift (#mkldnn_query_weights_md, 0),
///      if #mkldnn_use_scaleshift bit-flags is set in @p flags
///
/// Outputs:
///  - diff_src (#mkldnn_query_diff_src_md, 0)
///  - diff_scale_and_shift (#mkldnn_query_diff_weights_md, 0),
///      if #mkldnn_use_scaleshift bit-flags is set in @p flags
///      and @p prop_kind = #mkldnn_backward
///
/// @note in-place operation is supported,
///       i.e. diff_src points to the same memory as diff_dst.
///
/// @sa mkldnn_layer_normalization_desc_t
mkldnn_status_t MKLDNN_API mkldnn_layer_normalization_backward_desc_init(
        mkldnn_layer_normalization_desc_t *lnrm_desc,
        mkldnn_prop_kind_t prop_kind,
        const mkldnn_memory_desc_t *diff_data_desc,
        const mkldnn_memory_desc_t *data_desc,
        const mkldnn_memory_desc_t *stat_desc, float epsilon, unsigned flags);
>>>>>>> c53a700b

/// @}

/// @addtogroup c_api_inner_product Inner product
/// A primitive to compute an inner product.
///
/// @sa @ref dev_guide_inner_product in developer guide
/// @sa @ref cpp_api_inner_product in @ref cpp_api
/// @{

/// Initializes an inner product descriptor @p ip_desc for forward propagation
/// using @p prop_kind (possible values are #mkldnn_forward_training and
/// #mkldnn_forward_inference) and memory descriptors. In order to create an
/// inner product without bias, @p bias_desc should be either @c NULL or a
/// pointer to a descriptor with memory format kind equals
/// #mkldnn_format_kind_undef.
///
/// @note Memory descriptors are allowed to be initialized with
///       #mkldnn_format_kind_any value of @p format_kind.
///
/// Inputs:
///  - src (#mkldnn_query_src_md, 0)
///  - weights (#mkldnn_query_weights_md, 0)
///  - bias (#mkldnn_query_weights_md, 1), if created with bias
///
/// Outputs:
///  - dst (#mkldnn_query_dst_md, 0)
mkldnn_status_t MKLDNN_API mkldnn_inner_product_forward_desc_init(
        mkldnn_inner_product_desc_t *ip_desc, mkldnn_prop_kind_t prop_kind,
        const mkldnn_memory_desc_t *src_desc,
        const mkldnn_memory_desc_t *weights_desc,
        const mkldnn_memory_desc_t *bias_desc,
        const mkldnn_memory_desc_t *dst_desc);

/// Initializes an inner product descriptor @p ip_desc for backward propagation
/// with respect to data using memory descriptors.
///
/// @note Memory descriptors are allowed to be initialized with
///       #mkldnn_format_kind_any value of @p format_kind.
///
/// Inputs:
///  - diff_dst (#mkldnn_query_diff_dst_md, 0)
///  - weights (#mkldnn_query_weights_md, 0)
///
/// Outputs:
///  - diff_src (#mkldnn_query_diff_src_md, 0)
mkldnn_status_t MKLDNN_API mkldnn_inner_product_backward_data_desc_init(
        mkldnn_inner_product_desc_t *ip_desc,
        const mkldnn_memory_desc_t *diff_src_desc,
        const mkldnn_memory_desc_t *weights_desc,
        const mkldnn_memory_desc_t *diff_dst_desc);

/// Initializes an inner product descriptor @p ip_desc for backward propagation
/// with respect to weights using memory descriptors.
///
/// @note Memory descriptors are allowed to be initialized with
///       #mkldnn_format_kind_any value of @p format_kind.
///
/// Inputs:
///  - src (#mkldnn_query_src_md, 0)
///  - diff_dst (#mkldnn_query_diff_dst_md, 0)
///
/// Outputs:
///  - diff_weights (#mkldnn_query_diff_weights_md, 0)
///  - diff_bias (#mkldnn_query_diff_weights_md, 1), if created with bias
mkldnn_status_t MKLDNN_API mkldnn_inner_product_backward_weights_desc_init(
        mkldnn_inner_product_desc_t *ip_desc,
        const mkldnn_memory_desc_t *src_desc,
        const mkldnn_memory_desc_t *diff_weights_desc,
        const mkldnn_memory_desc_t *diff_bias_desc,
        const mkldnn_memory_desc_t *diff_dst_desc);

/// @}

/// @addtogroup c_api_rnn RNN
/// A primitive to compute the common recurrent layer.
///
/// @sa @ref dev_guide_rnn in developer guide
/// @sa @ref cpp_api_rnn in @ref cpp_api
/// @{

/// Sets quantization @p scale and @p shift for RNN data tensors.
/// For performance reasons, low precision configuration of RNN primitive
/// expects input activations to have unsigned int8 data type. Scale and shift
/// used to quantize floating point data to unsigned integer must be passed to
/// RNN primitive using attributes.
/// Example usage:
/// @code
///     // rnn parameters
///     int l = 2, t = 2, mb = 32, sic = 32, slc = 32, dic = 32, dlc = 32;
///     // activations quantization parameters
///     float scale = ..., shift = ..;
///
///     mkldnn_primitive_attr_t rnn_attr;
///     // create default attributes
///     mkldnn_primitive_attr_create(&rnn_attr);
///
///     // set scale and shift for int8 quantization of activation
///     mkldnn_primitive_attr_set_rnn_data_qparams(rnn_attr, scale, shift);
///
///     // create & configure rnn op_desc
///     mkldnn_rnn_desc_t rnn_d;
///     mkldnn_primitive_desc_t rnn_pd;
///     mkldnn_primitive_desc_create(&rnn_pd, &rnn_d, attr, engine, NULL);
/// @endcode
/// @note
///     Quantization scale and shift are common for src_layer, src_iter,
///     dst_iter and dst_layer.
mkldnn_status_t MKLDNN_API mkldnn_primitive_attr_set_rnn_data_qparams(
        mkldnn_primitive_attr_t attr, const float scale, const float shift);

/// Sets quantization scales @p weights_scales for RNN weights tensors.
/// Low precision configuration of RNN primitive expects input weights to have
/// signed int8 data type. Scales used to quantize floating point data
/// to signed integer must be passed to RNN primitive using attributes.
/// The @p mask argument defines correspondence between output tensor dimensions
/// and the @p weights_scales array. Set i-th bit of @p mask to 1 to use
/// dedicated scaling factor for each slice of the output tensor over i-th
/// dimension. Set @p mask to 0 to use common scaling factor for the whole output
/// tensor. Example usage:
/// @code
///      // rnn parameters
///      int l = 2, t = 2, mb = 32, sic = 32, slc = 32, dic = 32, dlc = 32;
///      // unique output scales per output channel
///      float weights_scales[dic * n_gates] = { ... };
///      // mask that specifies last two dimensions of ldigo format
///      int mask = 0x3;
///
///      mkldnn_primitive_attr_t attr;
///      // create default attributes
///      mkldnn_primitive_attr_create(&attr);
///
///      // set output channel-wise weights scales
///      mkldnn_primitive_attr_set_rnn_weights_qparams(attr, dic * n_gates, mask,
///              weights_scales);
///
///      // create & configure rnn op_desc
///      mkldnn_rnn_desc_t rnn_d;
///      mkldnn_primitive_desc_t rnn_pd;
///      mkldnn_primitive_desc_create(&rnn_pd, &rnn_d, attr, engine, NULL);
/// @endcode
/// @note
///      The dimension order is always native and does not depend on the actual
///      layout used. For example, 5 dimensional weights always have
///      (l, d, i, g, o) logical dimension ordering.
/// @note
///      Quantization sales are common for weights_layer and weights_iteration
/// @note
///      There is no way to check that @p count corresponds to @p mask until an
///      actual primitive descriptor is created, so it is user's responsibility
///      to set proper values. The following formula must be held:
///
///      \f[count = \prod\limits_{d \in mask} output.dims[d]\f]
mkldnn_status_t MKLDNN_API mkldnn_primitive_attr_set_rnn_weights_qparams(
        mkldnn_primitive_attr_t attr, mkldnn_dim_t count, int mask,
        const float *weights_scales);

/// Initializes an RNN descriptor @p rnn_desc for forward propagation
/// using @p prop_kind, @p activation, @p direction, and memory descriptors.
/// @note If @p prop_kind equals #mkldnn_forward_training, you must query a
/// workspace memory descriptor before creating the primitive.
///
/// @p src_iter_desc, @p bias_desc, and @p dst_iter_desc are allowed to either be
/// @c NULL or point to a zero memory descriptor, which would indicate that the
/// RNN primitive should not use them and will default to zero values.
///
/// @note All memory descriptorsare allowed to be initialized with
/// #mkldnn_format_kind_any value of @p format_kind.
///
/// Parameters:
///  - activation (#mkldnn_eltwise_relu, #mkldnn_eltwise_tanh or #mkldnn_eltwise_logistic)
///  - alpha (negative slope if activation is #mkldnn_eltwise_relu)
///  - beta (unused for now)
///  - flags (unused for now)
///
/// Inputs:
///  - src_layer (#mkldnn_query_src_md, 0)
///  - src_iter (#mkldnn_query_src_md, 1), if used
///  - weights_layer (#mkldnn_query_weights_md, 0)
///  - weights_iter (#mkldnn_query_weights_md, 1)
///  - bias (#mkldnn_query_weights_md, 2), if used
///
/// Outputs:
///  - dst_layer (#mkldnn_query_dst_md, 0)
///  - dst_iter (#mkldnn_query_dst_md, 1), if used
///  - workspace (#mkldnn_query_workspace_md, 0),
///      if @p prop_kind equals #mkldnn_forward_training
mkldnn_status_t MKLDNN_API mkldnn_vanilla_rnn_forward_desc_init(
        mkldnn_rnn_desc_t *rnn_desc, mkldnn_prop_kind_t prop_kind,
        const mkldnn_alg_kind_t activation,
        const mkldnn_rnn_direction_t direction,
        const mkldnn_memory_desc_t *src_layer_desc,
        const mkldnn_memory_desc_t *src_iter_desc,
        const mkldnn_memory_desc_t *weights_layer_desc,
        const mkldnn_memory_desc_t *weights_iter_desc,
        const mkldnn_memory_desc_t *bias_desc,
        const mkldnn_memory_desc_t *dst_layer_desc,
        const mkldnn_memory_desc_t *dst_iter_desc, unsigned flags, float alpha,
        float beta);

/// Initializes an RNN descriptor @p rnn_desc for backward propagation
/// using @p prop_kind, @p activation, @p direction, and memory descriptors.
///
/// @note All memory descriptors are allowed to be initialized with
///       #mkldnn_format_kind_any value of @p format_kind.
///
/// @p src_iter_desc (simultaneously with @p diff_src_iter_desc),
/// @p bias_desc (simultaneously with @p diff_bias_desc), and
/// @p dst_iter_desc (simultaneously with @p diff_src_iter_desc) are allowed to
/// either be @c NULL or point to a zero memory descriptor, which would indicate
/// that the RNN primitive should not use them and will default to zero values.
///
/// Parameters:
///  - activation (#mkldnn_eltwise_relu, #mkldnn_eltwise_tanh or #mkldnn_eltwise_logistic)
///  - alpha (negative slope if activation is #mkldnn_eltwise_relu)
///  - beta (unused for now)
///  - flags (unused for now)
///
/// Inputs:
///  - src_layer (#mkldnn_query_src_md, 0)
///  - src_iter (#mkldnn_query_src_md, 1), if used
///  - weights_layer (#mkldnn_query_weights_md, 0)
///  - weights_iter (#mkldnn_query_weights_md, 1)
///  - bias (#mkldnn_query_weights_md, 2), if used
///  - dst_layer (#mkldnn_query_dst_md, 0)
///  - dst_iter (#mkldnn_query_dst_md, 1), if used
///  - diff_dst_layer (#mkldnn_query_diff_dst_md, 0)
///  - diff_dst_iter (#mkldnn_query_diff_dst_md, 1), if used
///  - workspace (#mkldnn_query_workspace_md, 0)
///
/// Outputs:
///  - diff_src_layer (#mkldnn_query_diff_src_md, 0)
///  - diff_src_iter (#mkldnn_query_diff_src_md, 1), if used
///  - diff_weights_layer (#mkldnn_query_diff_weights_md, 0)
///  - diff_weights_iter (#mkldnn_query_diff_weights_md, 1)
///  - diff_bias (#mkldnn_query_diff_weights_md, 2), if used
mkldnn_status_t MKLDNN_API mkldnn_vanilla_rnn_backward_desc_init(
        mkldnn_rnn_desc_t *rnn_desc, mkldnn_prop_kind_t prop_kind,
        const mkldnn_alg_kind_t activation,
        const mkldnn_rnn_direction_t direction,
        const mkldnn_memory_desc_t *src_layer_desc,
        const mkldnn_memory_desc_t *src_iter_desc,
        const mkldnn_memory_desc_t *weights_layer_desc,
        const mkldnn_memory_desc_t *weights_iter_desc,
        const mkldnn_memory_desc_t *bias_desc,
        const mkldnn_memory_desc_t *dst_layer_desc,
        const mkldnn_memory_desc_t *dst_iter_desc,
        const mkldnn_memory_desc_t *diff_src_layer_desc,
        const mkldnn_memory_desc_t *diff_src_iter_desc,
        const mkldnn_memory_desc_t *diff_weights_layer_desc,
        const mkldnn_memory_desc_t *diff_weights_iter_desc,
        const mkldnn_memory_desc_t *diff_bias_desc,
        const mkldnn_memory_desc_t *diff_dst_layer_desc,
        const mkldnn_memory_desc_t *diff_dst_iter_desc, unsigned flags,
        float alpha, float beta);

/// Initializes an LSTM descriptor @p rnn_desc for forward propagation
/// using @p prop_kind, @p direction, and memory descriptors.
/// @note If @p prop_kind equals #mkldnn_forward_training, you must query a
/// workspace memory descriptor before creating the primitive.
///
/// @p src_iter_desc, @p bias_desc, and @p dst_iter_desc are allowed to either be
/// @c NULL or point to a zero memory descriptor, which would indicate that the
/// RNN primitive should not use them and will default to zero values.
///
/// @note All memory descriptors except @p src_iter_desc are allowed to be
///       initialized with #mkldnn_format_kind_any value of @p format_kind.
///
/// Parameters:
///  - flags (unused for now)
///
/// Inputs:
///  - src_layer (#mkldnn_query_src_md, 0)
///  - src_iter (#mkldnn_query_src_md, 1), if used
///  - src_iter_c (#mkldnn_query_src_md, 2), if used
///  - weights_layer (#mkldnn_query_weights_md, 0)
///  - weights_iter (#mkldnn_query_weights_md, 1)
///  - bias (#mkldnn_query_weights_md, 2), if used
///
/// Outputs:
///  - dst_layer (#mkldnn_query_dst_md, 0)
///  - dst_iter (#mkldnn_query_dst_md, 1), if used
///  - dst_iter_c (#mkldnn_query_dst_md, 2), if used
///  - workspace (#mkldnn_query_workspace_md, 0),
///      if @p prop_kind equals #mkldnn_forward_training
mkldnn_status_t MKLDNN_API mkldnn_lstm_forward_desc_init(
        mkldnn_rnn_desc_t *rnn_desc, mkldnn_prop_kind_t prop_kind,
        mkldnn_rnn_direction_t direction,
        const mkldnn_memory_desc_t *src_layer_desc,
        const mkldnn_memory_desc_t *src_iter_desc,
        const mkldnn_memory_desc_t *src_iter_c_desc,
        const mkldnn_memory_desc_t *weights_layer_desc,
        const mkldnn_memory_desc_t *weights_iter_desc,
        const mkldnn_memory_desc_t *bias_desc,
        const mkldnn_memory_desc_t *dst_layer_desc,
        const mkldnn_memory_desc_t *dst_iter_desc,
        const mkldnn_memory_desc_t *dst_iter_c_desc, unsigned flags);

/// Initializes an LSTM descriptor @p rnn_desc for backward propagation
/// using @p prop_kind, @p direction, and memory descriptors.
///
/// @note All memory descriptors are allowed to be initialized with
///       #mkldnn_format_kind_any value of @p format_kind.
///
/// @p src_iter_desc (simultaneously with @p diff_src_iter_desc),
/// @p bias_desc (simultaneously with @p diff_bias_desc), and
/// @p dst_iter_desc (simultaneously with @p diff_src_iter_desc) are allowed to
/// either be @c NULL or point to a zero memory descriptor, which would indicate
/// that the RNN primitive should not use them and will default to zero values.
///
/// Parameters:
///  - flags (unused for now)
///
/// Inputs:
///  - src_layer (#mkldnn_query_src_md, 0)
///  - src_iter (#mkldnn_query_src_md, 1), if used
///  - src_iter_c (#mkldnn_query_src_md, 2), if used
///  - weights_layer (#mkldnn_query_weights_md, 0)
///  - weights_iter (#mkldnn_query_weights_md, 1)
///  - bias (#mkldnn_query_weights_md, 2), if used
///  - dst_layer (#mkldnn_query_dst_md, 0)
///  - dst_iter (#mkldnn_query_dst_md, 1), if used
///  - dst_iter_c (#mkldnn_query_dst_md, 2), if used
///  - diff_dst_layer (#mkldnn_query_diff_dst_md, 0)
///  - diff_dst_iter (#mkldnn_query_diff_dst_md, 1), if used
///  - diff_dst_iter_c (#mkldnn_query_diff_dst_md, 2), if used
///  - workspace (#mkldnn_query_workspace_md, 0)
///
/// Outputs:
///  - diff_src_layer (#mkldnn_query_diff_src_md, 0)
///  - diff_src_iter (#mkldnn_query_diff_src_md, 1), if used
///  - diff_src_iter_c (#mkldnn_query_diff_src_md, 2), if used
///  - diff_weights_layer (#mkldnn_query_diff_weights_md, 0)
///  - diff_weights_iter (#mkldnn_query_diff_weights_md, 1)
///  - diff_bias (#mkldnn_query_diff_weights_md, 2), if used
mkldnn_status_t MKLDNN_API mkldnn_lstm_backward_desc_init(
        mkldnn_rnn_desc_t *rnn_desc, mkldnn_prop_kind_t prop_kind,
        mkldnn_rnn_direction_t direction,
        const mkldnn_memory_desc_t *src_layer_desc,
        const mkldnn_memory_desc_t *src_iter_desc,
        const mkldnn_memory_desc_t *src_iter_c_desc,
        const mkldnn_memory_desc_t *weights_layer_desc,
        const mkldnn_memory_desc_t *weights_iter_desc,
        const mkldnn_memory_desc_t *bias_desc,
        const mkldnn_memory_desc_t *dst_layer_desc,
        const mkldnn_memory_desc_t *dst_iter_desc,
        const mkldnn_memory_desc_t *dst_iter_c_desc,
        const mkldnn_memory_desc_t *diff_src_layer_desc,
        const mkldnn_memory_desc_t *diff_src_iter_desc,
        const mkldnn_memory_desc_t *diff_src_iter_c_desc,
        const mkldnn_memory_desc_t *diff_weights_layer_desc,
        const mkldnn_memory_desc_t *diff_weights_iter_desc,
        const mkldnn_memory_desc_t *diff_bias_desc,
        const mkldnn_memory_desc_t *diff_dst_layer_desc,
        const mkldnn_memory_desc_t *diff_dst_iter_desc,
        const mkldnn_memory_desc_t *diff_dst_iter_c_desc, unsigned flags);

/// Initializes a GRU descriptor @p rnn_desc for forward propagation
/// using @p prop_kind, @p direction, and memory descriptors.
/// @note If @p prop_kind equals #mkldnn_forward_training, you must query a
/// workspace memory descriptor before creating the primitive.
///
/// @p src_iter_desc, @p bias_desc, and @p dst_iter_desc are allowed to either be
/// @c NULL or point to a zero memory descriptor, which would indicate that the
/// RNN primitive should not use them and will default to zero values.
///
/// @note All memory descriptors except @p src_iter_desc are allowed to be
///       initialized with #mkldnn_format_kind_any value of @p format_kind.
///
/// Parameters:
///  - flags (unused for now)
///
/// Inputs:
///  - src_layer (#mkldnn_query_src_md, 0)
///  - src_iter (#mkldnn_query_src_md, 1), if used
///  - weights_layer (#mkldnn_query_weights_md, 0)
///  - weights_iter (#mkldnn_query_weights_md, 1)
///  - bias (#mkldnn_query_weights_md, 2), if used
///
/// Outputs:
///  - dst_layer (#mkldnn_query_dst_md, 0)
///  - dst_iter (#mkldnn_query_dst_md, 1), if used
///  - workspace (#mkldnn_query_workspace_md, 0),
///      if @p prop_kind equals #mkldnn_forward_training
mkldnn_status_t MKLDNN_API mkldnn_gru_forward_desc_init(
        mkldnn_rnn_desc_t *rnn_desc, mkldnn_prop_kind_t prop_kind,
        mkldnn_rnn_direction_t direction,
        const mkldnn_memory_desc_t *src_layer_desc,
        const mkldnn_memory_desc_t *src_iter_desc,
        const mkldnn_memory_desc_t *weights_layer_desc,
        const mkldnn_memory_desc_t *weights_iter_desc,
        const mkldnn_memory_desc_t *bias_desc,
        const mkldnn_memory_desc_t *dst_layer_desc,
        const mkldnn_memory_desc_t *dst_iter_desc, unsigned flags);

/// Initializes a GRU descriptor @p rnn_desc for backward propagation
/// using @p prop_kind, @p direction, and memory descriptors.
///
/// @note All memory descriptors are allowed to be initialized with
///       #mkldnn_format_kind_any value of @p format_kind.
///
/// @p src_iter_desc (simultaneously with @p diff_src_iter_desc),
/// @p bias_desc (simultaneously with @p diff_bias_desc), and
/// @p dst_iter_desc (simultaneously with @p diff_src_iter_desc) are allowed to
/// either be @c NULL or point to a zero memory descriptor, which would indicate
/// that the RNN primitive should not use them and will default to zero values.
///
/// Parameters:
///  - flags (unused for now)
///
/// Inputs:
///  - src_layer (#mkldnn_query_src_md, 0)
///  - src_iter (#mkldnn_query_src_md, 1), if used
///  - weights_layer (#mkldnn_query_weights_md, 0)
///  - weights_iter (#mkldnn_query_weights_md, 1)
///  - bias (#mkldnn_query_weights_md, 2), if used
///  - dst_layer (#mkldnn_query_dst_md, 0)
///  - dst_iter (#mkldnn_query_dst_md, 1), if used
///  - diff_dst_layer (#mkldnn_query_diff_dst_md, 0)
///  - diff_dst_iter (#mkldnn_query_diff_dst_md, 1), if used
///  - workspace (#mkldnn_query_workspace_md, 0)
///
/// Outputs:
///  - diff_src_layer (#mkldnn_query_diff_src_md, 0)
///  - diff_src_iter (#mkldnn_query_diff_src_md, 1), if used
///  - diff_weights_layer (#mkldnn_query_diff_weights_md, 0)
///  - diff_weights_iter (#mkldnn_query_diff_weights_md, 1)
///  - diff_bias (#mkldnn_query_diff_weights_md, 2), if used
mkldnn_status_t MKLDNN_API mkldnn_gru_backward_desc_init(
        mkldnn_rnn_desc_t *rnn_desc, mkldnn_prop_kind_t prop_kind,
        mkldnn_rnn_direction_t direction,
        const mkldnn_memory_desc_t *src_layer_desc,
        const mkldnn_memory_desc_t *src_iter_desc,
        const mkldnn_memory_desc_t *weights_layer_desc,
        const mkldnn_memory_desc_t *weights_iter_desc,
        const mkldnn_memory_desc_t *bias_desc,
        const mkldnn_memory_desc_t *dst_layer_desc,
        const mkldnn_memory_desc_t *dst_iter_desc,
        const mkldnn_memory_desc_t *diff_src_layer_desc,
        const mkldnn_memory_desc_t *diff_src_iter_desc,
        const mkldnn_memory_desc_t *diff_weights_layer_desc,
        const mkldnn_memory_desc_t *diff_weights_iter_desc,
        const mkldnn_memory_desc_t *diff_bias_desc,
        const mkldnn_memory_desc_t *diff_dst_layer_desc,
        const mkldnn_memory_desc_t *diff_dst_iter_desc, unsigned flags);

/// Initializes an LBR GRU descriptor @p rnn_desc for forward propagation
/// using @p prop_kind, @p direction, and memory descriptors.
/// @note If @p prop_kind equals #mkldnn_forward_training, you must query a
/// workspace memory descriptor before creating the primitive.
///
/// @p src_iter_desc, @p bias_desc, and @p dst_iter_desc are allowed to either be
/// @c NULL or point to a zero memory descriptor, which would indicate that the
/// RNN primitive should not use them and will default to zero values.
///
/// @note All memory descriptors except @p src_iter_desc are allowed to be
///       initialized with #mkldnn_format_kind_any value of @p format_kind.
///
/// Parameters:
///  - flags (unused for now)
///
/// Inputs:
///  - src_layer (#mkldnn_query_src_md, 0)
///  - src_iter (#mkldnn_query_src_md, 1), if used
///  - weights_layer (#mkldnn_query_weights_md, 0)
///  - weights_iter (#mkldnn_query_weights_md, 1)
///  - bias (#mkldnn_query_weights_md, 2), if used
///
/// Outputs:
///  - dst_layer (#mkldnn_query_dst_md, 0)
///  - dst_iter (#mkldnn_query_dst_md, 1), if used
///  - workspace (#mkldnn_query_workspace_md, 0),
///      if @p prop_kind equals #mkldnn_forward_training
mkldnn_status_t MKLDNN_API mkldnn_lbr_gru_forward_desc_init(
        mkldnn_rnn_desc_t *rnn_desc, mkldnn_prop_kind_t prop_kind,
        mkldnn_rnn_direction_t direction,
        const mkldnn_memory_desc_t *src_layer_desc,
        const mkldnn_memory_desc_t *src_iter_desc,
        const mkldnn_memory_desc_t *weights_layer_desc,
        const mkldnn_memory_desc_t *weights_iter_desc,
        const mkldnn_memory_desc_t *bias_desc,
        const mkldnn_memory_desc_t *dst_layer_desc,
        const mkldnn_memory_desc_t *dst_iter_desc, unsigned flags);

/// Initializes an LBR GRU descriptor @p rnn_desc for backward propagation
/// using @p prop_kind, @p direction, and memory descriptors.
///
/// @note All memory descriptors are allowed to be initialized with
///       #mkldnn_format_kind_any value of @p format_kind.
///
/// @p src_iter_desc (simultaneously with @p diff_src_iter_desc),
/// @p bias_desc (simultaneously with @p diff_bias_desc), and
/// @p dst_iter_desc (simultaneously with @p diff_src_iter_desc) are allowed to
/// either be @c NULL or point to a zero memory descriptor, which would indicate
/// that the RNN primitive should not use them and will default to zero values.
///
/// Parameters:
///  - flags (unused for now)
///
/// Inputs:
///  - src_layer (#mkldnn_query_src_md, 0)
///  - src_iter (#mkldnn_query_src_md, 1), if used
///  - weights_layer (#mkldnn_query_weights_md, 0)
///  - weights_iter (#mkldnn_query_weights_md, 1)
///  - bias (#mkldnn_query_weights_md, 2), if used
///  - dst_layer (#mkldnn_query_dst_md, 0)
///  - dst_iter (#mkldnn_query_dst_md, 1), if used
///  - diff_dst_layer (#mkldnn_query_diff_dst_md, 0)
///  - diff_dst_iter (#mkldnn_query_diff_dst_md, 1), if used
///  - workspace (#mkldnn_query_workspace_md, 0)
///
/// Outputs:
///  - diff_src_layer (#mkldnn_query_diff_src_md, 0)
///  - diff_src_iter (#mkldnn_query_diff_src_md, 1), if used
///  - diff_weights_layer (#mkldnn_query_diff_weights_md, 0)
///  - diff_weights_iter (#mkldnn_query_diff_weights_md, 1)
///  - diff_bias (#mkldnn_query_diff_weights_md, 2), if used
mkldnn_status_t MKLDNN_API mkldnn_lbr_gru_backward_desc_init(
        mkldnn_rnn_desc_t *rnn_desc, mkldnn_prop_kind_t prop_kind,
        mkldnn_rnn_direction_t direction,
        const mkldnn_memory_desc_t *src_layer_desc,
        const mkldnn_memory_desc_t *src_iter_desc,
        const mkldnn_memory_desc_t *weights_layer_desc,
        const mkldnn_memory_desc_t *weights_iter_desc,
        const mkldnn_memory_desc_t *bias_desc,
        const mkldnn_memory_desc_t *dst_layer_desc,
        const mkldnn_memory_desc_t *dst_iter_desc,
        const mkldnn_memory_desc_t *diff_src_layer_desc,
        const mkldnn_memory_desc_t *diff_src_iter_desc,
        const mkldnn_memory_desc_t *diff_weights_layer_desc,
        const mkldnn_memory_desc_t *diff_weights_iter_desc,
        const mkldnn_memory_desc_t *diff_bias_desc,
        const mkldnn_memory_desc_t *diff_dst_layer_desc,
        const mkldnn_memory_desc_t *diff_dst_iter_desc, unsigned flags);

/// @}

/// @}

/// @addtogroup c_api_engine Engine operations
/// @{

/// Returns the number of engines of a particular @p kind.
size_t MKLDNN_API mkldnn_engine_get_count(mkldnn_engine_kind_t kind);

/// Creates an @p engine of particular @p kind and @p index.
mkldnn_status_t MKLDNN_API mkldnn_engine_create(
        mkldnn_engine_t *engine, mkldnn_engine_kind_t kind, size_t index);

#if MKLDNN_GPU_RUNTIME == MKLDNN_RUNTIME_OCL
/// Creates an @p engine of particular @p kind associated with a given OpenCL
/// @p device and @p context objects.
mkldnn_status_t MKLDNN_API mkldnn_engine_create_ocl(mkldnn_engine_t *engine,
        mkldnn_engine_kind_t kind, cl_device_id device, cl_context context);
#endif

/// Returns the kind of an @p engine.
mkldnn_status_t MKLDNN_API mkldnn_engine_get_kind(
        mkldnn_engine_t engine, mkldnn_engine_kind_t *kind);

#if MKLDNN_GPU_RUNTIME == MKLDNN_RUNTIME_OCL
/// Returns an OpenCL @p context associated with an @p engine.
mkldnn_status_t MKLDNN_API mkldnn_engine_get_ocl_context(
        mkldnn_engine_t engine, cl_context *context);

/// Returns an OpenCL @p device associated with an @p engine.
mkldnn_status_t MKLDNN_API mkldnn_engine_get_ocl_device(
        mkldnn_engine_t engine, cl_device_id *device);
#endif

/// Returns the kind of an @p engine.
mkldnn_status_t MKLDNN_API mkldnn_engine_get_kind(
        mkldnn_engine_t engine, mkldnn_engine_kind_t *kind);

/// Destroys an @p engine.
mkldnn_status_t MKLDNN_API mkldnn_engine_destroy(mkldnn_engine_t engine);

/// @}

/// @addtogroup c_api_stream Execution stream operations
/// @{

/// Creates an execution @p stream for @p engine and with @p flags.
mkldnn_status_t MKLDNN_API mkldnn_stream_create(
        mkldnn_stream_t *stream, mkldnn_engine_t engine, unsigned flags);

#if MKLDNN_GPU_RUNTIME == MKLDNN_RUNTIME_OCL
/// Creates an execution @p stream for a given @p engine associated with
/// an OpenCL command @p queue.
mkldnn_status_t MKLDNN_API mkldnn_stream_create_ocl(mkldnn_stream_t *stream,
        mkldnn_engine_t engine, cl_command_queue queue);

/// Returns the OpenCL command @p queue associated with an execution
/// @p stream.
mkldnn_status_t MKLDNN_API mkldnn_stream_get_ocl_command_queue(
        mkldnn_stream_t stream, cl_command_queue *queue);
#endif

/// Waits for all primitives in the execution @p stream to finish.
mkldnn_status_t MKLDNN_API mkldnn_stream_wait(mkldnn_stream_t stream);

/// Destroys an execution @p stream.
mkldnn_status_t MKLDNN_API mkldnn_stream_destroy(mkldnn_stream_t stream);

/// @}

/// @addtogroup c_api_service Service functions
/// @{

/// Sets verbosity level (print information to stdout).
/// Possible levels are:
///  - 0 -- no verbose output (default)
///  - 1 -- primitive information at execution
///  - 2 -- primitive information at creation and execution
///
/// @note
///     Dumping information might affect performance.
///     This setting overrides the MKLDNN_VERBOSE environment variable.
mkldnn_status_t MKLDNN_API mkldnn_set_verbose(int level);

/// Enables or disables dumping of JIT-generated code.
/// The enable parameter can be:
///  - 0 -- disable
///  - any other value -- enable
///
/// @note
///     This setting overrides the MKLDNN_JIT_DUMP environment variable.
mkldnn_status_t MKLDNN_API mkldnn_set_jit_dump(int enable);

/// Gets library version information.
/// Version information includes:
///  - major -- major version number
///  - minor -- minor version number
///  - patch -- patch release number
///  - hash -- git commit hash
const mkldnn_version_t MKLDNN_API *mkldnn_version();

/// @}

/// @addtogroup c_api_blas BLAS functions
/// A subset of Basic Linear ALgebra (BLAS) functions to perform
/// matrix-matrix multiplication.
/// @{

/// SGEMM performs a matrix-matrix multiplication operation defined as
///
/// C := alpha*op( A )*op( B ) + beta*C
///
/// where
///  - op( X ) is one of op( X ) = X or op( X ) = X**T,
///  - alpha and beta are scalars,
///  - A, B and C are matrices, with op( A ) an m by k matrix, op( B ) a k by n matrix
///    and C an m by n matrix.
///
/// The matrices are assumed to be stored in row-major order (the elements
/// in a matrix rows are contiguous in memory).
///
/// @note
///      The API is different from the standard BLAS routine
///      because it returns mkldnn_status_t for error handling.
///      XERBLA is not supported: no error message will be printed
///      in case of incorrect parameters.
mkldnn_status_t MKLDNN_API mkldnn_sgemm(char transa, char transb,
        mkldnn_dim_t M, mkldnn_dim_t N, mkldnn_dim_t K, float alpha,
        const float *A, mkldnn_dim_t lda, const float *B, mkldnn_dim_t ldb,
        float beta, float *C, mkldnn_dim_t ldc);

/// mkldnn_gemm_u8s8s32() and mkldnn_gemm_s8s8s32() perform a matrix-matrix
/// multiplication operation and add the result to a scalar-matrix product.
/// For the final result, a vector is added to each row or column of the output
/// matrix.
///
/// The operation is defined as:
///
/// - `C := alpha*(op(A) - A_offset) * (op(B) - B_offset) + beta*C + C_offset`
///
/// where
///  - `op( X ) = X` or `op( X ) = X**T`,
///  - `A_offset` is an m-by-k matrix with every element
///               equal to the value `ao`,
///  - `B_offset` is an k-by-n matrix with every element
///               equal to the value `bo`,
///  - `C_offset` is an m-by-n matrix defined by the `co` array of size `len`:
///    - if `offsetc = F`: `len` must be at least `1`,
///    - if `offsetc = C`: `len` must be at least `max(1, m)`,
///    - if `offsetc = R`: `len` must be at least `max(1, n)`,
///  - `alpha` and `beta` are scalars, and
///  - `A`, `B` and `C` are matrices, with `op( A )` an m-by-k matrix,
///    `op( B )` a k-by-n matrix and `C` an m-by-n matrix.
///
/// The matrices are assumed to be stored in row-major order (the elements
/// in a matrix rows are contiguous in memory).
///
/// @note
///      The API is different compared with the standard BLAS routine.
///      In particular, the function returns @ref mkldnn_status_t for
///      error handling.
///      XERBLA is not supported: no error message will be printed
///      in case of incorrect parameters.
///
/// @warning
///      On some architectures the intermediate saturation might happen,
///      which would lead to unexpected results. For more details, refer to
///      @ref dev_guide_int8_computations.
mkldnn_status_t MKLDNN_API mkldnn_gemm_u8s8s32(char transa, char transb,
        char offsetc, mkldnn_dim_t M, mkldnn_dim_t N, mkldnn_dim_t K,
        float alpha, const uint8_t *A, mkldnn_dim_t lda, uint8_t ao,
        const int8_t *B, mkldnn_dim_t ldb, int8_t bo, float beta, int32_t *C,
        mkldnn_dim_t ldc, const int32_t *co);

/// mkldnn_gemm_u8s8s32() and mkldnn_gemm_s8s8s32() perform a matrix-matrix
/// multiplication operation and add the result to a scalar-matrix product.
/// For the final result, a vector is added to each row or column of the output
/// matrix.
///
/// For full description, see mkldnn_gemm_u8s8s32().
///
/// @warning
///      On some architectures the intermediate saturation might happen,
///      which would lead to unexpected results. For more details, refer to
///      @ref dev_guide_int8_computations.
mkldnn_status_t MKLDNN_API mkldnn_gemm_s8s8s32(char transa, char transb,
        char offsetc, mkldnn_dim_t M, mkldnn_dim_t N, mkldnn_dim_t K,
        float alpha, const int8_t *A, mkldnn_dim_t lda, int8_t ao,
        const int8_t *B, mkldnn_dim_t ldb, int8_t bo, float beta, int32_t *C,
        mkldnn_dim_t ldc, const int32_t *co);
/// @}

/// @}

#ifdef __cplusplus
}
#endif

#endif<|MERGE_RESOLUTION|>--- conflicted
+++ resolved
@@ -1259,8 +1259,6 @@
         mkldnn_prop_kind_t prop_kind,
         const mkldnn_memory_desc_t *diff_data_desc,
         const mkldnn_memory_desc_t *data_desc, float epsilon, unsigned flags);
-<<<<<<< HEAD
-=======
 
 /// @}
 
@@ -1346,7 +1344,6 @@
         const mkldnn_memory_desc_t *diff_data_desc,
         const mkldnn_memory_desc_t *data_desc,
         const mkldnn_memory_desc_t *stat_desc, float epsilon, unsigned flags);
->>>>>>> c53a700b
 
 /// @}
 
