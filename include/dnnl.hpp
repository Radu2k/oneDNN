/*******************************************************************************
* Copyright 2016-2019 Intel Corporation
*
* Licensed under the Apache License, Version 2.0 (the "License");
* you may not use this file except in compliance with the License.
* You may obtain a copy of the License at
*
*     http://www.apache.org/licenses/LICENSE-2.0
*
* Unless required by applicable law or agreed to in writing, software
* distributed under the License is distributed on an "AS IS" BASIS,
* WITHOUT WARRANTIES OR CONDITIONS OF ANY KIND, either express or implied.
* See the License for the specific language governing permissions and
* limitations under the License.
*******************************************************************************/

/// @file
/// C++ API

#ifndef DNNL_HPP
#define DNNL_HPP

#include "dnnl_config.h"

/// @cond DO_NOT_DOCUMENT_THIS
#include <algorithm>
#include <cstdlib>
#include <iterator>
#include <memory>
#include <string>
#include <vector>
#include <unordered_map>

#include "dnnl.h"

#if DNNL_GPU_RUNTIME == DNNL_RUNTIME_OCL
#include <CL/cl.h>
#endif
/// @endcond

// __cpp_exceptions is referred from
// https://gcc.gnu.org/onlinedocs/libstdc++/manual/using_exceptions.html
// gcc < 5 does not define __cpp_exceptions but __EXCEPTIONS,
// Microsoft C++ Compiler does not provide an option to disable exceptions
#ifndef DNNL_ENABLE_EXCEPTIONS
#if __cpp_exceptions || __EXCEPTIONS \
        || (defined(_MSC_VER) && !defined(__clang__))
#define DNNL_ENABLE_EXCEPTIONS 1
#else
#define DNNL_ENABLE_EXCEPTIONS 0
#endif
#endif

#if defined(__GNUC__) || defined(__clang__)
#define DNNL_TRAP() __builtin_trap()
#elif defined(__INTEL_COMPILER) || defined(_MSC_VER)
#define DNNL_TRAP() __debugbreak()
#else
#error "unknown compiler"
#endif

#if DNNL_ENABLE_EXCEPTIONS
#define DNNL_THROW_ERROR(status, msg) throw error(status, msg)
#else
#include <cstdio>
#define DNNL_THROW_ERROR(status, msg) \
    do { \
        fputs(msg, stderr); \
        DNNL_TRAP(); \
    } while (0)
#endif

namespace dnnl {

/// @addtogroup cpp_api C++ API
/// @{

/// @addtogroup cpp_api_utils Utils
/// @{

/// DNNL exception class.
///
/// This class captures the status returned by a failed C API function and
/// the error message from the call site.
struct error : public std::exception {
    dnnl_status_t status;
    const char *message;

    /// Constructs an instance of an exception class.
    ///
    /// @param status The error status returned by a C API function.
    /// @param message The error message.
    error(dnnl_status_t status, const char *message)
        : status(status), message(message) {}

    /// Returns the explanatory string.
    const char *what() const noexcept override { return message; }

    /// A convenience function for wrapping calls to C API functions. Checks
    /// the return status and throws an dnnl::error in case of failure.
    ///
    /// @param status The error status returned by a C API function.
    /// @param message The error message.
    static void wrap_c_api(dnnl_status_t status, const char *message) {
        if (status != dnnl_success) DNNL_THROW_ERROR(status, message);
    }
};

/// A class that provides the destructor for a DNNL C API handle.
template <typename T>
struct handle_traits {};

/// DNNL C API handle wrapper class.
///
/// This class is used as the base class for primitive (dnnl::primitive),
/// engine (dnnl::engine), and stream (dnnl::stream) classes, as well as
/// others. An object of the dnnl::handle class can be passed by value.
///
/// A handle can be weak, in which case it follows std::weak_ptr semantics.
/// Otherwise, it follows `std::shared_ptr` semantics.
///
/// @note
///     The implementation stores DNNL C API handles in a `std::shared_ptr`
///     with deleter set to a dummy function in the weak mode.
///
template <typename T, typename traits = handle_traits<T>>
struct handle {
private:
    static dnnl_status_t dummy_destructor(T) { return dnnl_success; }
    std::shared_ptr<typename std::remove_pointer<T>::type> data_ {0};

protected:
    bool operator==(const T other) const { return other == data_.get(); }
    bool operator!=(const T other) const { return !(*this == other); }

public:
    /// Constructs an empty handle object.
    ///
    /// @warning
    ///     Uninitialized object cannot be used in most library calls and is
    ///     equivalent to a null pointer. Any attempt to use its methods, or
    ///     passing it to the other library function, will cause an exception
    ///     to be thrown.
    handle() = default;

    /// Copy constructor.
    handle(const handle<T, traits> &) = default;
    /// Assignment operator.
    handle<T, traits> &operator=(const handle<T, traits> &) = default;
    /// Move constructor.
    handle(handle<T, traits> &&) = default;
    /// Move assignment operator.
    handle<T, traits> &operator=(handle<T, traits> &&) = default;

    /// Constructs a handle wrapper object from a C API handle.
    ///
    /// @param t The C API handle to wrap.
    /// @param weak A flag specifying whether to construct a weak wrapper;
    ///             defaults to `false`.
    explicit handle(T t, bool weak = false) { reset(t, weak); }

    /// Resets the handle wrapper objects to wrap a new C API handle.
    ///
    /// @param t The new value of the C API handle.
    /// @param weak A flag specifying whether the wrapper should be weak;
    ///             defaults to `false`.
    void reset(T t, bool weak = false) {
        data_.reset(t, weak ? &dummy_destructor : traits::destructor);
    }

    /// Returns the underlying C API handle.
    ///
    /// @param allow_empty A flag signifying whether the method is
    ///                    allowed to return an empty (null) object without
    ///                    throwing an exception.
    ///
    /// @returns The underlying C API handle.
    T get(bool allow_empty = false) const {
        T result = data_.get();
        if (allow_empty == false && result == nullptr)
            DNNL_THROW_ERROR(dnnl_invalid_arguments,
                    "attempt to use uninitialized object");
        return result;
    }

    /// Converts a handle to the underlying C API handle type. Does not throw
    /// and returns `nullptr` if the object is empty.
    ///
    /// @returns The underlying C API handle.
    explicit operator T() const { return get(true); }

    /// Checks whether the object is empty.
    ///
    /// @returns Whether the object is empty.
    explicit operator bool() const { return get(true) != nullptr; }

    /// Equality operator.
    ///
    /// @param other Another handle wrapper.
    ///
    /// @returns `true` if this and the other handle wrapper manage the same
    /// underlying C API handle, and `false` otherwise. Empty handle objects are
    /// considered to be equal.
    bool operator==(const handle<T, traits> &other) const {
        return other.data_.get() == data_.get();
    }

    /// Inequality operator.
    ///
    /// @param other Another handle wrapper.
    ///
    /// @returns `true` if this and the other handle wrapper manage different
    /// underlying C API handles, and `false` otherwise. Empty handle objects
    /// are considered to be equal.
    bool operator!=(const handle &other) const { return !(*this == other); }
};

/// @cond DO_NOT_DOCUMENT_THIS
template <>
struct handle_traits<dnnl_memory_t> {
    static constexpr auto destructor = &dnnl_memory_destroy;
};

template <>
struct handle_traits<dnnl_primitive_desc_t> {
    static constexpr auto destructor = &dnnl_primitive_desc_destroy;
};

template <>
struct handle_traits<dnnl_primitive_t> {
    static constexpr auto destructor = &dnnl_primitive_destroy;
};

template <>
struct handle_traits<dnnl_primitive_desc_iterator_t> {
    static constexpr auto destructor = &dnnl_primitive_desc_iterator_destroy;
};
/// @endcond

/// @}

struct stream;
struct error;
struct memory;
struct primitive_desc;

/// @addtogroup cpp_api_primitives Primitives
/// Primitive operations.
/// @{

/// @addtogroup cpp_api_primitive Primitive
/// A base class for all C++ primitives.
/// @{

/// Base class for all computational primitives.
struct primitive : public handle<dnnl_primitive_t> {
    friend struct error;
    friend struct stream;

public:
    /// Kinds of primitives. Used to implement a way to extend the library with
    /// new primitives without changing the ABI.
    enum class kind {
        /// Undefined primitive
        undef = dnnl_undefined_primitive,
        /// A reorder primitive.
        reorder = dnnl_reorder,
        /// A shuffle primitive.
        shuffle = dnnl_shuffle,
        /// A (out-of-place) tensor concatenation primitive.
        concat = dnnl_concat,
        /// A summation primitive.
        sum = dnnl_sum,
        /// A convolution primitive.
        convolution = dnnl_convolution,
        /// A deconvolution primitive.
        deconvolution = dnnl_deconvolution,
        /// An element-wise primitive.
        eltwise = dnnl_eltwise,
        /// A softmax primitive.
        softmax = dnnl_softmax,
        /// A pooling primitive.
        pooling = dnnl_pooling,
        /// An LRN primitive.
        lrn = dnnl_lrn,
        /// A batch normalization primitive.
        batch_normalization = dnnl_batch_normalization,
        /// A layer normalization primitive.
        layer_normalization = dnnl_layer_normalization,
        /// An inner product primitive.
        inner_product = dnnl_inner_product,
        /// A rnn primitive.
        rnn = dnnl_rnn,
        /// A binary primitive.
        binary = dnnl_binary,
        /// A logsoftmax primitive.
        logsoftmax = dnnl_logsoftmax,
        /// A matmul (matrix multiplication) primitive.
        matmul = dnnl_matmul,
    };

    using handle::handle;

    /// Default constructor. Constructs an empty object.
    primitive() = default;

    /// Constructs a primitive from a C API primitive descriptor.
    ///
    /// @param c_pd C API primitive descriptor.
    primitive(const_dnnl_primitive_desc_t c_pd);

    /// Constructs a primitive from a primitive descriptor.
    ///
    /// @param pd Primitive descriptor.
    primitive(const primitive_desc &pd);

    /// Returns the C API primitive descriptor of the underlying C API
    /// primitive.
    ///
    /// @returns The underlying C API primitive descriptor.
    inline const_dnnl_primitive_desc_t get_primitive_desc() const;

    /// Returns the kind of the primitive.
    ///
    /// @returns The primitive kind.
    inline kind get_kind() const;

    /// Executes computations specified by the primitive in a specified stream.
    ///
    /// Arguments are passed via an arguments map containing <index,
    /// memory object> pairs. The index must be one of the `DNNL_ARG_*` values
    /// such as `DNNL_ARG_SRC`, and the memory must have a memory descriptor
    /// matching the one returned by
    /// primitive_desc::query_md(#query::exec_arg_md, index) unless using
    /// dynamic shapes (see DNNL_RUNTIME_DIM_VAL).
    ///
    /// @param stream Stream object. The stream must belong to the same engine
    ///               as the primitive.
    /// @param args Arguments map.
    ///
    void execute(
            stream &stream, const std::unordered_map<int, memory> &args) const;
};

/// Converts primitive kind enum value from C++ API to C API type.
/// @param kind C++ API primitive kind enum value.
/// @returns Corresponding C API primitive kind enum value.
inline dnnl_primitive_kind_t convert_to_c(primitive::kind kind) {
    return static_cast<dnnl_primitive_kind_t>(kind);
}

const_dnnl_primitive_desc_t primitive::get_primitive_desc() const {
    const_dnnl_primitive_desc_t pd;
    error::wrap_c_api(dnnl_primitive_get_primitive_desc(get(), &pd),
            "could not get primitive descriptor by primitive");
    return pd;
}

dnnl::primitive::kind primitive::get_kind() const {
    const_dnnl_primitive_desc_t pd = get_primitive_desc();
    // TODO (Roma): the code below is only needed because get_primitive_desc
    // returns a C type.
    dnnl_primitive_kind_t kind;
    error::wrap_c_api(dnnl_primitive_desc_query(
                              pd, dnnl_query_primitive_kind, 0, (void *)&kind),
            "could not get primitive kind from the primitive descriptor");
    return static_cast<dnnl::primitive::kind>(kind);
}

/// @}

/// @}

/// @addtogroup cpp_api_enums Common data types and enumerations
/// A proxy to @ref c_api_types in @ref c_api.
///
/// @{

/// Scratchpad mode
enum class scratchpad_mode {
    /// The library manages the scratchpad allocation according to the policy
    /// specified by the `DNNL_ENABLE_CONCURRENT_EXEC`
    /// [build option](@ref dev_guide_build_options) (default).
    ///
    /// When `DNNL_ENABLE_CONCURRENT_EXEC=OFF` (default), the library
    /// scratchpad is common to all primitives to reduce the memory footprint.
    /// This configuration comes with limited thread-safety properties, namely
    /// primitives can be created and executed in parallel but cannot migrate
    /// between threads (in other words, each primitive should be executed in
    /// the same thread it was created in).
    ///
    /// When `DNNL_ENABLE_CONCURRENT_EXEC=ON`, the library scratchpad is
    /// private to each primitive. The memory footprint is larger than when
    /// using `DNNL_ENABLE_CONCURRENT_EXEC=OFF` but different primitives can be
    /// created and run concurrently (the same primitive cannot be run
    /// concurrently from two different threads though).
    library = dnnl_scratchpad_mode_library,
    /// A user shall query and provide the scratchpad memory to primitives
    /// This mode is thread-safe as long as the scratchpad buffers
    /// are not used concurrently by two primitive executions.
    user = dnnl_scratchpad_mode_user,
};

/// Converts a scratchpad mode enum value from C++ API to C API type.
/// @param mode C++ API scratchpad mode enum value.
/// @returns Corresponding C API scratchpad mode enum value.
inline dnnl_scratchpad_mode_t convert_to_c(scratchpad_mode mode) {
    return static_cast<dnnl_scratchpad_mode_t>(mode);
}

/// Propagation kind
enum class prop_kind {
    /// Undefined propagation kind
    undef = dnnl_prop_kind_undef,
    /// Forward data propagation (training mode). In this mode primitives
    /// perform computations necessary for subsequent backward propagation.
    forward_training = dnnl_forward_training,
    /// Forward data propagation (inference mode). In this mode primitives
    /// perform only computations that are necessary for inference and omit
    /// computations that are necessary only for backward propagation.
    forward_inference = dnnl_forward_inference,
    /// Forward data propagation,
    /// alias for #dnnl::prop_kind::forward_inference
    forward_scoring = dnnl_forward_scoring,
    /// Forward data propagation,
    /// alias for #dnnl::prop_kind::forward_training
    forward = dnnl_forward,
    /// Backward propagation (with respect to all parameters).
    backward = dnnl_backward,
    /// Backward data propagation.
    backward_data = dnnl_backward_data,
    /// Backward weights propagation.
    backward_weights = dnnl_backward_weights,
    /// Backward bias propagation.
    backward_bias = dnnl_backward_bias
};

/// Converts propagation kind enum value from C++ API to C API type.
/// @param kind C++ API propagation kind enum value.
/// @returns Corresponding C API propagation kind enum value.
inline dnnl_prop_kind_t convert_to_c(prop_kind kind) {
    return static_cast<dnnl_prop_kind_t>(kind);
}

/// Kinds of algorithms.
enum class algorithm {
    undef = dnnl_alg_kind_undef,
    /// Convolution algorithm (either direct or Winograd) is chosen just in time
    convolution_auto = dnnl_convolution_auto,
    /// Direct convolution
    convolution_direct = dnnl_convolution_direct,
    /// Winograd convolution
    convolution_winograd = dnnl_convolution_winograd,
    /// Direct deconvolution
    deconvolution_direct = dnnl_deconvolution_direct,
    /// Winograd deconvolution
    deconvolution_winograd = dnnl_deconvolution_winograd,
    /// Eltwise: ReLU
    eltwise_relu = dnnl_eltwise_relu,
    /// Eltwise: hyperbolic tangent non-linearity (tanh)
    eltwise_tanh = dnnl_eltwise_tanh,
    /// Eltwise: parametric exponential linear unit (elu)
    eltwise_elu = dnnl_eltwise_elu,
    /// Eltwise: square
    eltwise_square = dnnl_eltwise_square,
    /// Eltwise: abs
    eltwise_abs = dnnl_eltwise_abs,
    /// Eltwise: square root
    eltwise_sqrt = dnnl_eltwise_sqrt,
    /// Eltwise: x*sigmoid(a*x)
    eltwise_swish = dnnl_eltwise_swish,
    /// Eltwise: linear
    eltwise_linear = dnnl_eltwise_linear,
    /// Eltwise: bounded_relu
    eltwise_bounded_relu = dnnl_eltwise_bounded_relu,
    /// Eltwise: soft_relu
    eltwise_soft_relu = dnnl_eltwise_soft_relu,
    /// Eltwise: logistic
    eltwise_logistic = dnnl_eltwise_logistic,
    /// Eltwise: exponent
    eltwise_exp = dnnl_eltwise_exp,
    /// Eltwise: gelu
    eltwise_gelu = dnnl_eltwise_gelu,
    /// Eltwise: natural logarithm
    eltwise_log = dnnl_eltwise_log,
    /// Eltwise: clip
    eltwise_clip = dnnl_eltwise_clip,
    /// Local response normalization (LRN) across multiple channels
    lrn_across_channels = dnnl_lrn_across_channels,
    /// LRN within a single channel
    lrn_within_channel = dnnl_lrn_within_channel,
    /// Max pooling
    pooling_max = dnnl_pooling_max,
    /// Average pooling exclude padding,
    /// alias for #dnnl::algorithm::pooling_avg_include_padding
    pooling_avg = dnnl_pooling_avg,
    /// Average pooling include padding
    pooling_avg_include_padding = dnnl_pooling_avg_include_padding,
    /// Average pooling exclude padding
    pooling_avg_exclude_padding = dnnl_pooling_avg_exclude_padding,
    /// RNN cell
    vanilla_rnn = dnnl_vanilla_rnn,
    /// LSTM cell
    vanilla_lstm = dnnl_vanilla_lstm,
    /// GRU cell
    vanilla_gru = dnnl_vanilla_gru,
    /// GRU cell with linear before reset
    ///
    /// Modification of original GRU cell. Differs from
    /// #dnnl::algorithm::vanilla_gru in how the new memory gate is
    /// calculated:
    /// \f[ c_t = tanh(W_c*x_t + b_{c_x} + r_t*(U_c*h_{t-1}+b_{c_h})) \f]
    /// Primitive expects 4 biases on input:
    /// \f$[b_{u}, b_{r}, b_{c_x}, b_{c_h}]\f$
    lbr_gru = dnnl_lbr_gru,
    /// Binary add
    binary_add = dnnl_binary_add,
    /// Binary mul
    binary_mul = dnnl_binary_mul,
};

/// Converts algorithm kind enum value from C++ API to C API type.
/// @param algorithm C++ API algorithm kind enum value.
/// @returns Corresponding C API algorithm kind enum value.
inline dnnl_alg_kind_t convert_to_c(algorithm algorithm) {
    return static_cast<dnnl_alg_kind_t>(algorithm);
}

/// Flags for batch normalization primitive.
enum class normalization_flags : unsigned {
    /// Use global statistics
    ///
    /// If specified
    ///  - on forward propagation use mean and variance provided by user (input)
    ///  - on backward propagation reduces the amount of computations, since
    ///    mean and variance are considered as constants
    ///
    ///  If not specified:
    ///   - on forward propagation mean and variance are computed and stored in
    ///     output
    ///   - on backward propagation compute full derivative with respect to
    ///     data
    use_global_stats = dnnl_use_global_stats,

    /// Use scale and shift parameters
    ///
    /// If specified:
    ///  - on forward propagation use scale and shift (also named scale and
    ///    bias) for the batch normalization results
    ///  - on backward propagation
    ///    (for `prop_kind` == #dnnl::prop_kind::backward) compute
    ///    gradient (diff) with respect to scale and shift and use an extra
    ///    output
    ///
    /// If not specified:
    ///  - on backward propagation
    ///    `prop_kind` == #dnnl::prop_kind::backward_data has the
    ///    same behavior as `prop_kind` == #dnnl::prop_kind::backward
    use_scale_shift = dnnl_use_scaleshift,

    /// Fuse with ReLU
    ///
    /// If specified:
    ///  - on inference this option behaves the same as if the primitive were
    ///    fused with ReLU via post ops API
    ///  - on training primitive requires workspace (required to be able to
    ///    perform backward propagation)
    fuse_norm_relu = dnnl_fuse_norm_relu
};

/// Converts normalization flags enum value from C++ API to C API type.
/// @param flags C++ API normalization flags enum value.
/// @returns Corresponding C API normalization flags enum value.
inline dnnl_normalization_flags_t convert_to_c(normalization_flags flags) {
    return static_cast<dnnl_normalization_flags_t>(flags);
}

/// RNN cell flags.
enum class rnn_flags : unsigned {
    /// Undefined RNN flags
    undef = dnnl_rnn_flags_undef
};

/// Converts RNN cell flags enum value from C++ API to C API type.
/// @param flags C++ API RNN cell flags enum value.
/// @returns Corresponding C API RNN cell flags enum value.
inline dnnl_rnn_flags_t convert_to_c(rnn_flags flags) {
    return static_cast<dnnl_rnn_flags_t>(flags);
}

#define DNNL_DEFINE_BITMASK_OPS(enum_name) \
    inline enum_name operator|(enum_name lhs, enum_name rhs) { \
        return static_cast<enum_name>( \
                static_cast<unsigned>(lhs) | static_cast<unsigned>(rhs)); \
    } \
\
    inline enum_name operator&(enum_name lhs, enum_name rhs) { \
        return static_cast<enum_name>( \
                static_cast<unsigned>(lhs) & static_cast<unsigned>(rhs)); \
    } \
\
    inline enum_name operator^(enum_name lhs, enum_name rhs) { \
        return static_cast<enum_name>( \
                static_cast<unsigned>(lhs) ^ static_cast<unsigned>(rhs)); \
    } \
\
    inline enum_name &operator|=(enum_name &lhs, enum_name rhs) { \
        lhs = static_cast<enum_name>( \
                static_cast<unsigned>(lhs) | static_cast<unsigned>(rhs)); \
        return lhs; \
    } \
\
    inline enum_name &operator&=(enum_name &lhs, enum_name rhs) { \
        lhs = static_cast<enum_name>( \
                static_cast<unsigned>(lhs) & static_cast<unsigned>(rhs)); \
        return lhs; \
    } \
\
    inline enum_name &operator^=(enum_name &lhs, enum_name rhs) { \
        lhs = static_cast<enum_name>( \
                static_cast<unsigned>(lhs) ^ static_cast<unsigned>(rhs)); \
        return lhs; \
    } \
\
    inline enum_name operator~(enum_name rhs) { \
        return static_cast<enum_name>(~static_cast<unsigned>(rhs)); \
    }

DNNL_DEFINE_BITMASK_OPS(normalization_flags)
DNNL_DEFINE_BITMASK_OPS(rnn_flags)

/// A direction of RNN primitive execution
enum class rnn_direction {
    /// Unidirectional execution of RNN primitive from left to right.
    unidirectional_left2right = dnnl_unidirectional_left2right,
    /// Unidirectional execution of RNN primitive from right to left.
    unidirectional_right2left = dnnl_unidirectional_right2left,
    /// Bidirectional execution of RNN primitive with concatenation of the
    /// results.
    bidirectional_concat = dnnl_bidirectional_concat,
    /// Bidirectional execution of RNN primitive with summation of the
    /// results.
    bidirectional_sum = dnnl_bidirectional_sum,
    /// Alias for #dnnl::rnn_direction::unidirectional_left2right
    unidirectional = dnnl_unidirectional,
};

/// Converts RNN direction enum value from C++ API to C API type.
/// @param dir C++ API RNN direction enum value.
/// @returns Corresponding C API RNN direction enum value.
inline dnnl_rnn_direction_t convert_to_c(rnn_direction dir) {
    return static_cast<dnnl_rnn_direction_t>(dir);
}

/// Primitive descriptor query specification.
///
/// In general, queries are not used with the C++ API because most queries are
/// implemented as class members.
///
/// See @ref dnnl_query_t for more information.
enum class query {
    /// no query
    undef = dnnl_query_undef,

    /// execution engine
    engine = dnnl_query_engine,
    /// primitive kind
    primitive_kind = dnnl_query_primitive_kind,

    /// number of inputs expected
    num_of_inputs_s32 = dnnl_query_num_of_inputs_s32,
    /// number of outputs expected
    num_of_outputs_s32 = dnnl_query_num_of_outputs_s32,

    /// runtime estimation (seconds), unimplemented
    time_estimate_f64 = dnnl_query_time_estimate_f64,
    /// memory consumption (bytes)
    ///
    /// extra (scratch) memory, additional to all inputs and outputs memory
    ///
    /// @sa @ref dev_guide_attributes_scratchpad
    memory_consumption_s64 = dnnl_query_memory_consumption_s64,

    /// scratchpad engine
    ///
    /// engine to be used for creating scratchpad memory
    scratchpad_engine = dnnl_query_scratchpad_engine,

    /// reorder source engine
    reorder_src_engine = dnnl_query_reorder_src_engine,
    /// reorder destination engine
    reorder_dst_engine = dnnl_query_reorder_dst_engine,

    /// implementation name
    impl_info_str = dnnl_query_impl_info_str,

    /// propagation kind
    prop_kind = dnnl_query_prop_kind,

    /// op descriptor
    op_d = dnnl_query_op_d,
    /// convolution descriptor
    convolution_d = dnnl_query_convolution_d,
    /// deconvolution descriptor
    deconvolution_d = dnnl_query_deconvolution_d,
    /// shuffle descriptor
    shuffle_d = dnnl_query_shuffle_d,
    /// eltwise descriptor
    eltwise_d = dnnl_query_eltwise_d,
    /// softmax descriptor
    softmax_d = dnnl_query_softmax_d,
    /// pooling descriptor
    pooling_d = dnnl_query_pooling_d,
    /// lrn descriptor
    lrn_d = dnnl_query_lrn_d,
    /// batch normalization descriptor
    batch_normalization_d = dnnl_query_batch_normalization_d,
    /// layer normalization descriptor
    layer_normalization_d = dnnl_query_layer_normalization_d,
    /// inner product descriptor
    inner_product_d = dnnl_query_inner_product_d,
    /// rnn descriptor
    rnn_d = dnnl_query_rnn_d,
    /// binary descriptor
    binary_d = dnnl_query_binary_d,
    /// logsoftmax descriptor
    logsoftmax_d = dnnl_query_logsoftmax_d,
    /// matmul descriptor
    matmul_d = dnnl_query_matmul_d,

    /// source memory desc
    src_md = dnnl_query_src_md,
    /// source gradient memory desc
    diff_src_md = dnnl_query_diff_src_md,
    /// weights memory descriptor desc
    weights_md = dnnl_query_weights_md,
    /// weights grad. memory desc
    diff_weights_md = dnnl_query_diff_weights_md,
    /// destination memory desc
    dst_md = dnnl_query_dst_md,
    /// destination grad. memory desc
    diff_dst_md = dnnl_query_diff_dst_md,
    /// workspace memory desc
    workspace_md = dnnl_query_workspace_md,
    /// scratchpad memory desc
    scratchpad_md = dnnl_query_scratchpad_md,
    /// memory desc of an execute argument
    exec_arg_md = dnnl_query_exec_arg_md,
};

/// Converts query enum value from C++ API to C API type.
/// @param query C++ API query enum value.
/// @returns Corresponding C API query enum value.
inline dnnl_query_t convert_to_c(query query) {
    return static_cast<dnnl_query_t>(query);
}

/// @}

/// @addtogroup cpp_api_attr Attributes
/// An extension for controlling primitive behavior.
///
/// @sa @ref c_api_attributes in @ref c_api
/// @{

/// @cond DO_NOT_DOCUMENT_THIS
template <>
struct handle_traits<dnnl_post_ops_t> {
    static constexpr auto destructor = &dnnl_post_ops_destroy;
};
/// @endcond

/// Post operations
///
/// @sa @ref dev_guide_attributes_post_ops
struct post_ops : public handle<dnnl_post_ops_t> {
    using handle<dnnl_post_ops_t>::handle;

    /// Constructs an empty sequence of post operations.
    post_ops() {
        dnnl_post_ops_t result;
        error::wrap_c_api(dnnl_post_ops_create(&result),
                "could not create post operation sequence");
        reset(result);
    }

    /// Returns the number of post-ops entries.
    int len() const { return dnnl_post_ops_len(get()); }

    /// Returns the primitive kind of post-op at entry with a certain index.
    ///
    /// @param index Index of the post-op to return the kind for.
    ///
    /// @returns Primitive kind of the post-op at the specified index.
    primitive::kind kind(int index) const {
        error::wrap_c_api(index < len() ? dnnl_success : dnnl_invalid_arguments,
                "post_ops index is out of range");
        return static_cast<primitive::kind>(
                dnnl_post_ops_get_kind(get(), index));
    }

    /// Appends an accumulation (sum) post operation. Prior to accumulating the
    /// result, the previous value would be multiplied by a scaling factor
    /// @p scale.
    ///
    /// The kind of this post operation is #dnnl::primitive::kind::sum.
    ///
    /// This feature might improve performance for cases like residual learning
    /// blocks, where the result of convolution is accumulated to the previously
    /// computed activations. The parameter @p scale might be extreme for the
    /// integer-based computations when the result and previous activations have
    /// different logical scaling factors.
    ///
    /// In the simplest case when the accumulation is the only post operation,
    /// the computations would be:
    ///
    /// dst[] <- scale * dst[] + op(...) instead of dst[] <- op(...)
    ///
    /// @note
    ///     This post operation (as well as all the others) disregards the
    ///     original layout of the destination; that is, the layout of the
    ///     original destination is expected to be the same as the layout of the
    ///     stored destination.
    ///
    /// @param scale Scaling factor.
    void append_sum(float scale = 1.) {
        error::wrap_c_api(
                dnnl_post_ops_append_sum(get(), scale), "could not append sum");
    }

    /// Returns the parameters of a sum post-op.
    ///
    /// @param index Index of the sum post-op.
    /// @param scale Scaling factor of the sum post-op.
    void get_params_sum(int index, float &scale) const {
        error::wrap_c_api(dnnl_post_ops_get_params_sum(get(), index, &scale),
                "could not get sum params");
    }

    /// Appends an eltwise post operation.
    ///
    /// The kind of this post operation is #dnnl::primitive::kind::eltwise.
    ///
    /// In the simplest case when the eltwise is the only post operation, the
    /// computations would be:
    /// dst[] <- scale * eltwise_op ( op(...) ) instead of dst[] <- op(...)
    /// where eltwise_op is configured with the given parameters.
    ///
    /// @param scale Scaling factor.
    /// @param algorithm Eltwise algorithm.
    /// @param alpha Alpha parameter for the eltwise algorithm.
    /// @param beta Beta parameter for the eltwise algorithm.
    void append_eltwise(
            float scale, algorithm algorithm, float alpha, float beta) {
        error::wrap_c_api(dnnl_post_ops_append_eltwise(get(), scale,
                                  convert_to_c(algorithm), alpha, beta),
                "could not append eltwise");
    }

    /// Returns the eltwise parameters of a post-up.
    ///
    /// @param index Index of the post-op.
    /// @param scale Scaling factor.
    /// @param algorithm Eltwise algorithm.
    /// @param alpha Alpha parameter for the eltwise algorithm.
    /// @param beta Beta parameter for the eltwise algorithm.
    void get_params_eltwise(int index, float &scale, algorithm &algorithm,
            float &alpha, float &beta) const {
        dnnl_alg_kind_t c_alg;
        error::wrap_c_api(dnnl_post_ops_get_params_eltwise(
                                  get(), index, &scale, &c_alg, &alpha, &beta),
                "could not get eltwise params");
        algorithm = static_cast<dnnl::algorithm>(c_alg);
    }
};

/// @cond DO_NOT_DOCUMENT_THIS
template <>
struct handle_traits<dnnl_primitive_attr_t> {
    static constexpr auto destructor = &dnnl_primitive_attr_destroy;
};
/// @endcond

/// Primitive attributes
///
/// @sa @ref dev_guide_attributes
struct primitive_attr : public handle<dnnl_primitive_attr_t> {
    using handle<dnnl_primitive_attr_t>::handle;

    /// Constructs default (empty) primitive attributes.
    primitive_attr() {
        dnnl_primitive_attr_t result;
        error::wrap_c_api(dnnl_primitive_attr_create(&result),
                "could not create a primitive attr");
        reset(result);
    }

    /// Creates primitive attributes from a C API ::dnnl_primitive_attr_t
    /// handle. The resulting handle is not weak and the C handle will be
    /// destroyed during the destruction of the C++ object.
    ///
    /// @param attr The C API primitive attributes.
    primitive_attr(dnnl_primitive_attr_t attr)
        : handle<dnnl_primitive_attr_t>(attr) {}

    /// Returns the scratchpad mode.
    scratchpad_mode get_scratchpad_mode() const {
        dnnl_scratchpad_mode_t result;
        error::wrap_c_api(
                dnnl_primitive_attr_get_scratchpad_mode(get(), &result),
                "could not get scratchpad mode");
        return scratchpad_mode(result);
    }

    /// Sets scratchpad mode.
    ///
    /// @param mode Specified scratchpad mode.
    void set_scratchpad_mode(scratchpad_mode mode) {
        error::wrap_c_api(dnnl_primitive_attr_set_scratchpad_mode(
                                  get(), dnnl::convert_to_c(mode)),
                "could not set scratchpad mode");
    }

    /// Returns output scaling factors correspondence mask and values.
    ///
    /// @param mask Scaling factors correspondence mask that defines the
    ///             correspondence between the output tensor dimensions and
    ///             the @p scales vector. The set i-th bit indicates that a
    ///             dedicated output scaling factor is used for each index
    ///             along that dimension. The mask value of 0 implies a common
    ///             output scaling factor for the whole output tensor.
    /// @param scales Vector of output scaling factors.
    void get_output_scales(int &mask, std::vector<float> &scales) const {
        dnnl_dim_t count;
        int c_mask;
        const float *c_scales;
        error::wrap_c_api(dnnl_primitive_attr_get_output_scales(
                                  get(), &count, &c_mask, &c_scales),
                "could not get int output scales");
        scales.resize(count);

        mask = c_mask;
        for (dnnl_dim_t c = 0; c < count; ++c)
            scales[c] = c_scales[c];
    }

    /// Sets output scale correspondence mask and values.
    ///
    /// @param mask   Defines the correspondence between the output tensor
    ///               dimensions and the @p scales vector. The set i-th bit
    ///               indicates that a dedicated scaling factor is used for
    ///               each index along that dimension. Set the mask to 0 to
    ///               use a common output scaling factor for the whole output
    ///               tensor.
    /// @param scales Constant vector of output scaling factors.
    ///
    /// @note
    ///      The order of dimensions does not depend on how elements are laid
    ///      out in memory. For example:
    ///       - for a 2D CNN activations tensor the order is always (n, c)
    ///       - for a 4D CNN activations tensor the order is always (n, c, h, w)
    ///       - for a 5D CNN weights tensor the order is always
    ///         (g, oc, ic, kh, kw)
    void set_output_scales(int mask, const std::vector<float> &scales) {
        error::wrap_c_api(dnnl_primitive_attr_set_output_scales(get(),
                                  (dnnl_dim_t)scales.size(), mask, &scales[0]),
                "could not set int output scales");
    }

    /// Returns zero points correspondence mask and values.
    ///
    /// @param arg  Parameter argument index as passed to the
    ///             primitive::execute() call.
    /// @param mask Zero points correspondence mask that defines the
    ///             correspondence between the output tensor dimensions and
    ///             the @p zero_points vector. The set i-th bit indicates that
    ///             a dedicated zero point is used for each index along that
    ///             dimension. Set the mask to 0 to use a common zero point
    ///             for the whole output tensor.
    /// @param zero_points Output vector of zero points.
    void get_zero_points(
            int arg, int &mask, std::vector<int32_t> &zero_points) const {
        dnnl_dim_t count;
        int c_mask;
        const int32_t *c_zero_points;
        error::wrap_c_api(dnnl_primitive_attr_get_zero_points(
                                  get(), arg, &count, &c_mask, &c_zero_points),
                "could not get zero points");
        zero_points.resize(count);

        mask = c_mask;
        for (dnnl_dim_t c = 0; c < count; ++c)
            zero_points[c] = c_zero_points[c];
    }

    /// Sets zero points for primitive operations for given memory argument.
    ///
    /// @param arg  Parameter argument index as passed to the
    ///             primitive::execute() call.
    /// @param mask Zero point correspondence mask that defines the
    ///             correspondence between the tensor dimensions and the @p
    ///             zero_points vector. The set i-th bit indicates that a
    ///             dedicated zero point is used for each index along that
    ///             dimension. Set the mask to 0 to use a common zero point
    ///             for the whole output tensor.
    /// @param zero_points Constant vector of zero points.
    ///
    /// @sa dnnl_primitive_attr_set_zero_points
    /// @sa dnnl::primitive_attr::set_output_scales
    void set_zero_points(
            int arg, int mask, const std::vector<int32_t> &zero_points) {
        error::wrap_c_api(
                dnnl_primitive_attr_set_zero_points(get(), arg,
                        (dnnl_dim_t)zero_points.size(), mask, &zero_points[0]),
                "could not set zero points");
    }

    /// @returns Post-ops previously set via set_post_ops().
    const post_ops get_post_ops() const {
        post_ops result;
        const_dnnl_post_ops_t c_result;
        error::wrap_c_api(dnnl_primitive_attr_get_post_ops(get(), &c_result),
                "could not get post operation sequence");
        result.reset(const_cast<dnnl_post_ops_t>(c_result), true);
        return result;
    }

    /// Sets post-ops.
    ///
    /// @param ops Post-ops object to copy post-ops from.
    void set_post_ops(const post_ops ops) {
        error::wrap_c_api(dnnl_primitive_attr_set_post_ops(get(), ops.get()),
                "could not set post-ops");
    }

    /// Sets quantization scale and shift parameters for RNN data tensors.
    ///
    /// For performance reasons, the low-precision configuration of the RNN
    /// primitives expect input activations to have the unsigned 8-bit integer
    /// data type. The scale and shift parameters are used to quantize
    /// floating-point data to unsigned integer and must be passed to the RNN
    /// primitive using attributes.
    /// The quantization formula is `scale * (data + shift)`.
    ///
    /// @note Quantization scale and shift are common for src_layer, src_iter,
    ///     dst_iter, and dst_layer.
    ///
    /// @param scale The value to scale the data by.
    /// @param shift The value to shift the data by.
    void set_rnn_data_qparams(float scale, float shift) {
        error::wrap_c_api(
                dnnl_primitive_attr_set_rnn_data_qparams(get(), scale, shift),
                "could not set rnn data int scale/shift");
    }

    /// Sets quantization scaling factors for RNN weights tensors. The
    /// low-precision configuration of the RNN primitives expect input weights
    /// to use the signed 8-bit integer data type. The scaling factors are
    /// used to quantize floating-point data to signed integer and must be
    /// passed to RNN primitives using attributes.
    ///
    /// @param mask Scaling factors correspondence mask that defines the
    ///             correspondence between the output tensor dimensions and
    ///             the @p scales vector. The set i-th bit indicates that a
    ///             dedicated scaling factor should be used for any dimension
    ///             j with j >= i. Set the mask to 0 to use a common scaling
    ///             factor for the whole output tensor.
    /// @param scales Vector of output scaling factors.
    ///
    /// @note
    ///      The dimension order is always native and does not depend on the
    ///      actual layout used. For example, five-dimensional weights always
    ///      have (l, d, i, g, o) logical dimension ordering.
    ///
    /// @note
    ///     Quantization scales are common for weights_layer and
    ///     weights_iteration
    ///
    /// @note
    ///     There is no way to check whether @p count corresponds to @p mask
    ///     until an actual primitive descriptor is created, so it is the user's
    ///     responsibility to set proper values. The following formula must
    ///     hold:
    ///
    ///      \f[count = \prod\limits_{d \in mask} output.dims[d]\f]
    void set_rnn_weights_qparams(int mask, const std::vector<float> &scales) {
        error::wrap_c_api(dnnl_primitive_attr_set_rnn_weights_qparams(
                                  get(), (int)scales.size(), mask, &scales[0]),
                "could not set rnn weights int scales");
    }
};

/// @}

/// @addtogroup cpp_api_engine Engine
/// Engine operations.
///
/// @sa @ref c_api_engine in @ref c_api
/// @{

/// @cond DO_NOT_DOCUMENT_THIS
template <>
struct handle_traits<dnnl_engine_t> {
    static constexpr auto destructor = &dnnl_engine_destroy;
};
/// @endcond

/// An execution engine.
struct engine : public handle<dnnl_engine_t> {
    friend struct primitive;
    friend struct reorder;

    /// Kinds of engines.
    enum class kind {
        /// An unspecified engine
        any = dnnl_any_engine,
        /// CPU engine
        cpu = dnnl_cpu,
        /// GPU engine
        gpu = dnnl_gpu,
    };

    using handle::handle;

    /// Constructs an empty engine. An empty engine cannot be used in any
    /// operations.
    engine() = default;

    /// Returns the number of engines of a certain kind.
    ///
    /// @param kind The kind of engines to count.
    /// @returns The number of engines of the specified kind.
    static size_t get_count(kind kind) {
        return dnnl_engine_get_count(convert_to_c(kind));
    }

    /// Constructs an engine.
    ///
    /// @param kind The kind of engine to construct.
    /// @param index The index of the engine. Must be less than the value
    ///              returned by #get_count() for this particular kind
    ///              of engine.
    engine(kind kind, size_t index) {
        dnnl_engine_t engine;
        error::wrap_c_api(
                dnnl_engine_create(&engine, convert_to_c(kind), index),
                "could not create an engine");
        reset(engine);
    }

#if DNNL_GPU_RUNTIME == DNNL_RUNTIME_OCL
    /// Constructs an engine from OpenCL device and context objects.
    ///
    /// @param kind The kind of engine to construct.
    /// @param device The OpenCL device that this engine will encapsulate.
    /// @param context The OpenCL context (containing the device) that this
    ///                engine will use for all operations.
    engine(kind kind, cl_device_id device, cl_context context) {
        dnnl_engine_t engine;
        error::wrap_c_api(dnnl_engine_create_ocl(
                                  &engine, convert_to_c(kind), device, context),
                "could not create an engine");
        reset(engine);
    }
#endif

    /// Constructs an engine based on a primitive from the primitive
    /// descriptor @p pd by querying its engine.
    ///
    /// @param pd The primitive descriptor based on which the engine is
    ///           constructed.
    engine(const handle<dnnl_primitive_desc_t> &pd) {
        dnnl_engine_t c_engine;
        error::wrap_c_api(
                dnnl_primitive_desc_query(pd.get(),
                        dnnl::convert_to_c(dnnl::query::engine), 0, &c_engine),
                "could not get engine from primitive_desc");
        reset(c_engine, true);
    }

    /// @returns The kind of the engine.
    kind get_kind() const {
        dnnl_engine_kind_t kind;
        error::wrap_c_api(dnnl_engine_get_kind(get(), &kind),
                "could not get the engine kind");
        return static_cast<engine::kind>(kind);
    }

#if DNNL_GPU_RUNTIME == DNNL_RUNTIME_OCL
    /// Returns the OpenCL context associated with the engine.
    cl_context get_ocl_context() const {
        cl_context context = nullptr;
        error::wrap_c_api(dnnl_engine_get_ocl_context(get(), &context),
                "could not get a context handle");
        return context;
    }

    /// Returns the OpenCL device associated with the engine.
    cl_device_id get_ocl_device() const {
        cl_device_id device = nullptr;
        error::wrap_c_api(dnnl_engine_get_ocl_device(get(), &device),
                "could not get a device handle");
        return device;
    }
#endif

    /// Returns the engine of a primitive descriptor.
    ///
    /// @param pd The primitive descriptor based on which the engine is
    ///           constructed.
    /// @returns A weak handle to the engine that the primitive descriptor was
    ///          created with.
    template <class primitive_desc>
    static engine query(const primitive_desc &pd) {
        return query(pd, dnnl::query::engine);
    }

private:
    static dnnl_engine_kind_t convert_to_c(kind kind) {
        return static_cast<dnnl_engine_kind_t>(kind);
    }

    template <class primitive_desc>
    static engine query(const primitive_desc &pd, dnnl::query what) {
        dnnl_engine_t c_engine;
        error::wrap_c_api(dnnl_primitive_desc_query(pd.get(),
                                  dnnl::convert_to_c(what), 0, &c_engine),
                "could not get engine from primitive_desc");
        return engine(c_engine, true);
    }
};

/// @}

/// @addtogroup cpp_api_stream Stream
/// Execution stream operations
///
/// @sa @ref c_api_stream in @ref c_api
/// @{

/// @cond DO_NOT_DOCUMENT_THIS
template <>
struct handle_traits<dnnl_stream_t> {
    static constexpr auto destructor = &dnnl_stream_destroy;
};
/// @endcond

/// An execution stream.
struct stream : public handle<dnnl_stream_t> {
    using handle::handle;

    /// Stream flags. Can be combined using the bitwise OR operator.
    enum class flags : unsigned {
        /// Default order execution. Either in-order or out-of-order depending
        /// on the engine runtime
        default_order = dnnl_stream_default_order,
        /// In-order execution.
        in_order = dnnl_stream_default_order,
        /// Out-of-order execution.
        out_of_order = dnnl_stream_out_of_order,
        /// Default stream configuration.
        default_flags = dnnl_stream_default_flags,
    };

    /// Constructs an empty stream. An empty stream cannot be used in any
    /// operations.
    stream() = default;

    /// Constructs a stream for the specified engine and with behavior
    /// controlled by the specified flags.
    ///
    /// @param engine Engine to create the stream on.
    /// @param flags Flags controlling stream behavior.
    stream(const engine &engine, flags flags = flags::default_flags) {
        dnnl_stream_t stream;
        error::wrap_c_api(dnnl_stream_create(&stream, engine.get(),
                                  static_cast<dnnl_stream_flags_t>(flags)),
                "could not create a stream");
        reset(stream);
    }

#if DNNL_GPU_RUNTIME == DNNL_RUNTIME_OCL
    /// Constructs a stream for the specified engine and the OpenCL queue.
    ///
    /// @param engine Engine to create the stream on.
    /// @param queue OpenCL queue to use for the stream.
    stream(const engine &engine, cl_command_queue queue) {
        dnnl_stream_t stream;
        error::wrap_c_api(dnnl_stream_create_ocl(&stream, engine.get(), queue),
                "could not create a stream");
        reset(stream);
    }

    /// @returns The underlying OpenCL queue object.
    cl_command_queue get_ocl_command_queue() const {
        cl_command_queue queue = nullptr;
        error::wrap_c_api(dnnl_stream_get_ocl_command_queue(get(), &queue),
                "could not get OpenCL command queue");
        return queue;
    }
#endif

    /// Waits for all primitives executing in the stream to finish.
    stream &wait() {
        error::wrap_c_api(dnnl_stream_wait(get()), "could not wait a stream");
        return *this;
    }
};

DNNL_DEFINE_BITMASK_OPS(stream::flags)

/// @}

/// @addtogroup cpp_api_memory_related Memory and memory related operations
/// @{

/// @addtogroup cpp_api_memory Memory
/// An object to describe and store data.
///
/// For more information, refer to @ref c_api_memory in @ref c_api.
/// @{

/// Memory object.
///
/// A memory object encapsulates a handle to a memory buffer allocated on a
/// specific engine, tensor dimensions, data type, and memory format, which is
/// the way tensor indices map to offsets in linear memory space. Memory
/// objects are passed to primitives during execution.
struct memory : public handle<dnnl_memory_t> {
    /// Integer type for representing dimension sizes and indices.
    typedef dnnl_dim_t dim;
    /// Vector of dimensions. Implementations are free to force a limit on the
    /// vector's length.
    typedef std::vector<dim> dims;

    /// Helper function that validates that an `std::vector` of dimensions can
    /// be safely converted to the C API array ::dnnl_dims_t. Throws if
    /// validation fails.
    ///
    /// @param v Vector of dimensions.
    template <typename T>
    static void validate_dims(const std::vector<T> &v) {
        if (v.size() > DNNL_MAX_NDIMS)
            DNNL_THROW_ERROR(dnnl_invalid_arguments, "invalid dimensions");
    }

    /// Data type specification
    enum class data_type {
        /// Undefined data type (used for empty memory descriptors).
        undef = dnnl_data_type_undef,
        /// 16-bit/half-precision floating point.
        f16 = dnnl_f16,
        /// non-standard 16-bit floating point with 7-bit mantissa.
        bf16 = dnnl_bf16,
        /// 32-bit/single-precision floating point.
        f32 = dnnl_f32,
        /// 32-bit signed integer.
        s32 = dnnl_s32,
        /// 8-bit signed integer.
        s8 = dnnl_s8,
        /// 8-bit unsigned integer.
        u8 = dnnl_u8,
    };

    /// Memory format kind
    enum class format_kind {
        /// Undefined memory format kind, used for empty memory descriptors.
        undef = dnnl_format_kind_undef,
        /// Unspecified format kind.
        /// The primitive selects a format automatically.
        any = dnnl_format_kind_any,
        /// A tensor in a generic format described by the stride and blocking
        /// values in each dimension. See @ref dnnl_blocking_desc_t for more
        /// information.
        blocked = dnnl_blocked,
        /// Weights format used in 8bit Winograd convolution.
        wino = dnnl_format_kind_wino,
        /// Packed weights format used in RNN.
        packed = dnnl_format_kind_rnn_packed,
    };

    /// Memory format tag specification.
    ///
    /// Memory format tags can be further divided into two categories:
    ///
    ///  - Domain-agnostic names, i.e. names that do not depend on the tensor
    ///    usage in the specific primitive. These names use letters from `a`
    ///    to `l` to denote logical dimensions and form the order in which the
    ///    dimensions are laid in memory. For example,
    ///    #dnnl::memory::format_tag::ab is used to denote a 2D tensor where the
    ///    second logical dimension (denoted as `b`) is the innermost, i.e.
    ///    has stride = 1, and the first logical dimension (`a`) is laid out in
    ///    memory with stride equal to the size of the second dimension. On the
    ///    other hand, #dnnl::memory::format_tag::ba is the transposed version
    ///    of the same tensor: the outermost dimension (`a`) becomes the
    ///    innermost one.
    ///
    ///  - Domain-specific names, i.e. names that make sense only in the
    ///    context of a certain domain, such as CNN. These names are
    ///    aliases to the corresponding domain-agnostic tags and used mostly
    ///    for convenience. For example, #dnnl::memory::format_tag::nc
    ///    is used to denote 2D CNN activations tensor memory format, where
    ///    the channels dimension is the innermost one and the batch dimension
    ///    is the outermost one. Moreover, #dnnl::memory::format_tag::nc is
    ///    an alias for #dnnl::memory::format_tag::ab, because for DNNL
    ///    CNN primitives the logical dimensions of activations tensors come
    ///    in order: batch, channels, spatial.  In other words, batch
    ///    corresponds to the first logical dimension (`a`), and channels
    ///    correspond to the second one (`b`).
    ///
    /// The following domain-specific notation applies to memory format tags:
    ///  - @c 'n' denotes the mini-batch dimension
    ///  - @c 'c' denotes a channels dimension
    ///  - When there are multiple channel dimensions (for example,
    ///    in convolution weights tensor), @c 'i' and @c 'o' denote dimensions
    ///    of input and output channels
    ///  - @c 'c' denotes a groups dimension for convolution weights
    ///  - @c 'd', @c 'h', and @c 'w' denote spatial depth, height, and width
    ///    respectively
    ///
    /// See @ref dnnl_format_tag_t for a detailed description.
    enum class format_tag {
        /// Undefined memory format tag
        undef = dnnl_format_tag_undef,
        /// Placeholder memory format tag. Used to instruct the primitive to
        /// select a format automatically.
        any = dnnl_format_tag_any,

        a = dnnl_a, ///< plain 1D tensor
        ab = dnnl_ab, ///< plain 2D tensor
        abc = dnnl_abc, ///< plain 3D tensor
        abcd = dnnl_abcd, ///< plain 4D tensor
        abcde = dnnl_abcde, ///< plain 5D tensor
        abcdef = dnnl_abcdef, ///< plain 6D tensor

        // Permuted plain formats

        abdec = dnnl_abdec, ///< permuted 5D tensor
        acb = dnnl_acb, ///< permuted 3D tensor
        acbde = dnnl_acbde, ///< permuted 5D tensor
        acbdef = dnnl_acbdef, ///< permuted 6D tensor
        acdb = dnnl_acdb, ///< permuted 4D tensor
        acdeb = dnnl_acdeb, ///< permuted 5D tensor
        ba = dnnl_ba, ///< permuted 2D tensor
        bac = dnnl_bac, ///< permuted 3D tensor
        bacd = dnnl_bacd, ///< permuted 4D tensor
        bcda = dnnl_bcda, ///< permuted 4D tensor
        cba = dnnl_cba, ///< permuted 3D tensor
        cdba = dnnl_cdba, ///< permuted 4D tensor
        cdeba = dnnl_cdeba, ///< permuted 5D tensor
        decab = dnnl_decab, ///< permuted 5D tensor

        // Opaque blocked formats

        Abc16a = dnnl_Abc16a,
        ABc16a16b = dnnl_ABc16a16b,
        ABc4a4b = dnnl_ABc4a4b,
        aBc16b = dnnl_aBc16b,
        aBc32b = dnnl_aBc32b,
        ABc16b16a = dnnl_ABc16b16a,
        Abc4a = dnnl_Abc4a,
        aBc4b = dnnl_aBc4b,
        ABc4b16a4b = dnnl_ABc4b16a4b,
        ABc2b8a4b = dnnl_ABc2b8a4b,
        ABc4b4a = dnnl_ABc4b4a,
        ABc8a16b2a = dnnl_ABc8a16b2a,
        ABc8a8b = dnnl_ABc8a8b,
        ABc8a4b = dnnl_ABc8a4b,
        aBc8b = dnnl_aBc8b,
        ABc8b16a2b = dnnl_ABc8b16a2b,
        ABc8b8a = dnnl_ABc8b8a,
        Abcd16a = dnnl_Abcd16a,
        Abcd32a = dnnl_Abcd32a,
        ABcd16a16b = dnnl_ABcd16a16b,
        aBcd16b = dnnl_aBcd16b,
        aBcd32b = dnnl_aBcd32b,
        ABcd16b16a = dnnl_ABcd16b16a,
        aBCd16b16c = dnnl_aBCd16b16c,
        aBCd16c16b = dnnl_aBCd16c16b,
        Abcd4a = dnnl_Abcd4a,
        aBcd4b = dnnl_aBcd4b,
        ABcd4b16a4b = dnnl_ABcd4b16a4b,
        ABcd2b8a4b = dnnl_ABcd2b8a4b,
        ABcd4b4a = dnnl_ABcd4b4a,
        ABcd4a4b = dnnl_ABcd4a4b,
        aBCd4c16b4c = dnnl_aBCd4c16b4c,
        aBCd2c8b4c = dnnl_aBCd2c8b4c,
        aBCd4c4b = dnnl_aBCd4c4b,
        aBCd4b4c = dnnl_aBCd4b4c,
        ABcd8a16b2a = dnnl_ABcd8a16b2a,
        ABcd8a8b = dnnl_ABcd8a8b,
        ABcd8a4b = dnnl_ABcd8a4b,
        /// 4D tensor blocked by 2nd dimension with block size 8
        aBcd8b = dnnl_aBcd8b,
        ABcd8b16a2b = dnnl_ABcd8b16a2b,
        aBCd8b16c2b = dnnl_aBCd8b16c2b,
        /// 4D tensor blocked by 1st and 2nd dimension with block size 8
        ABcd8b8a = dnnl_ABcd8b8a,
        aBCd8b8c = dnnl_aBCd8b8c,
        aBCd8b4c = dnnl_aBCd8b4c,
        aBCd8c16b2c = dnnl_aBCd8c16b2c,
        aBCd8c8b = dnnl_aBCd8c8b,
        Abcde16a = dnnl_Abcde16a,
        Abcde32a = dnnl_Abcde32a,
        ABcde16a16b = dnnl_ABcde16a16b,
        aBcde16b = dnnl_aBcde16b,
        aBcde32b = dnnl_aBcde32b,
        ABcde16b16a = dnnl_ABcde16b16a,
        aBCde16b16c = dnnl_aBCde16b16c,
        aBCde16c16b = dnnl_aBCde16c16b,
        aBCde2c8b4c = dnnl_aBCde2c8b4c,
        Abcde4a = dnnl_Abcde4a,
        aBcde4b = dnnl_aBcde4b,
        ABcde4b4a = dnnl_ABcde4b4a,
        ABcde4a4b = dnnl_ABcde4a4b,
        aBCde4b4c = dnnl_aBCde4b4c,
        aBCde4c16b4c = dnnl_aBCde4c16b4c,
        aBCde4c4b = dnnl_aBCde4c4b,
        Abcde8a = dnnl_Abcde8a,
        ABcde8a8b = dnnl_ABcde8a8b,
        ABcde8a4b = dnnl_ABcde8a4b,
        aBcde8b = dnnl_aBcde8b,
        ABcde8b16a2b = dnnl_ABcde8b16a2b,
        ABcde4b16a4b = dnnl_ABcde4b16a4b,
        aBCde8b16c2b = dnnl_aBCde8b16c2b,
        ABcde8b8a = dnnl_ABcde8b8a,
        aBCde8b8c = dnnl_aBCde8b8c,
        aBCde8b4c = dnnl_aBCde8b4c,
        ABcd4a8b8a4b = dnnl_ABcd4a8b8a4b,
        ABcd2a8b8a2b = dnnl_ABcd2a8b8a2b,
        aBCde4b8c8b4c = dnnl_aBCde4b8c8b4c,
        aBCde2b8c8b2c = dnnl_aBCde2b8c8b2c,
        aBCde8c16b2c = dnnl_aBCde8c16b2c,
        aBCde8c8b = dnnl_aBCde8c8b,
        aBcdef16b = dnnl_aBcdef16b,
        aBCdef16b16c = dnnl_aBCdef16b16c,
        aBCdef16c16b = dnnl_aBCdef16c16b,
        aBcdef4b = dnnl_aBcdef4b,
        aBCdef4c4b = dnnl_aBCdef4c4b,
        aBCdef4b4c = dnnl_aBCdef4b4c,
        aBCdef8b8c = dnnl_aBCdef8b8c,
        aBCdef8b4c = dnnl_aBCdef8b4c,
        aBCdef8c16b2c = dnnl_aBCdef8c16b2c,
        aBCdef4c16b4c = dnnl_aBCdef4c16b4c,
        aBCdef8c8b = dnnl_aBCdef8c8b,
        aBdc16b = dnnl_aBdc16b,
        aBdc4b = dnnl_aBdc4b,
        aBdc8b = dnnl_aBdc8b,
        aBdec16b = dnnl_aBdec16b,
        aBdec4b = dnnl_aBdec4b,
        aBdec8b = dnnl_aBdec8b,
        aBdefc16b = dnnl_aBdefc16b,
        aCBdef16c16b = dnnl_aCBdef16c16b,
        aBdefc4b = dnnl_aBdefc4b,
        aBdefc8b = dnnl_aBdefc8b,
        Acb16a = dnnl_Acb16a,
        Acb4a = dnnl_Acb4a,
        Acb8a = dnnl_Acb8a,
        aCBd16b16c = dnnl_aCBd16b16c,
        aCBd16c16b = dnnl_aCBd16c16b,
        aCBde16b16c = dnnl_aCBde16b16c,
        aCBde16c16b = dnnl_aCBde16c16b,
        Acdb16a = dnnl_Acdb16a,
        Acdb4a = dnnl_Acdb4a,
        Acdb8a = dnnl_Acdb8a,
        Acdeb16a = dnnl_Acdeb16a,
        Acdeb4a = dnnl_Acdeb4a,
        Acdeb8a = dnnl_Acdeb8a,
        BAc16a16b = dnnl_BAc16a16b,
        BAc16b16a = dnnl_BAc16b16a,
        BAcd16a16b = dnnl_BAcd16a16b,
        BAcd16b16a = dnnl_BAcd16b16a,
        ABcd32a32b = dnnl_ABcd32a32b,
        BAcde16b16 = dnnl_BAcde16b16a,
        aBdec32b = dnnl_aBdec32b,
        Abcdef16a = dnnl_Abcdef16a,
        Abcdef32a = dnnl_Abcdef32a,
        Acdb32a = dnnl_Acdb32a,
        format_tag_last = dnnl_format_tag_last,

        x = dnnl_x,
        /// 2D CNN activations tensor,
        /// an alias for #dnnl::memory::format_tag::ab
        nc = dnnl_nc,
        cn = dnnl_cn,
        tn = dnnl_tn,
        nt = dnnl_nt,
        ncw = dnnl_ncw,
        nwc = dnnl_nwc,
        /// 4D CNN activations tensor,
        /// an alias for #dnnl::memory::format_tag::abcd
        nchw = dnnl_nchw,
        /// 4D CNN activations tensor,
        /// an alias for #dnnl::memory::format_tag::acdb
        nhwc = dnnl_nhwc,
        /// 4D CNN activations tensor,
        /// an alias for #dnnl::memory::format_tag::bcda
        chwn = dnnl_chwn,
        ncdhw = dnnl_ncdhw,
        ndhwc = dnnl_ndhwc,
        oi = dnnl_oi,
        io = dnnl_io,
        oiw = dnnl_oiw,
        wio = dnnl_wio,
        oihw = dnnl_oihw,
        hwio = dnnl_hwio,
        ihwo = dnnl_ihwo,
        iohw = dnnl_iohw,
        oidhw = dnnl_oidhw,
        dhwio = dnnl_dhwio,
        goiw = dnnl_goiw,
        goihw = dnnl_goihw,
        hwigo = dnnl_hwigo,
        giohw = dnnl_giohw,
        goidhw = dnnl_goidhw,
        giodhw = dnnl_giodhw,
        tnc = dnnl_tnc,
        ntc = dnnl_ntc,
        ldnc = dnnl_ldnc,
        ldigo = dnnl_ldigo,
        ldgoi = dnnl_ldgoi,
        ldgo = dnnl_ldgo,
        nCdhw16c = dnnl_nCdhw16c,
        nCdhw4c = dnnl_nCdhw4c,
        nCdhw8c = dnnl_nCdhw8c,
        nChw16c = dnnl_nChw16c,
        nChw4c = dnnl_nChw4c,
        nChw8c = dnnl_nChw8c,
        nCw16c = dnnl_nCw16c,
        nCw4c = dnnl_nCw4c,
        nCw8c = dnnl_nCw8c,
        NCw16n16c = dnnl_NCw16n16c,
        NChw16n16c = dnnl_NChw16n16c,
        NCdhw16n16c = dnnl_NCdhw16n16c,
        NCdhw32n32c = dnnl_NCdhw32n32c,
        NChw32n32c = dnnl_NChw32n32c,
        IOhw16i16o = dnnl_IOhw16i16o,
        Ohwi32o = dnnl_Ohwi32o,
        IOdhw16i16o = dnnl_IOdhw16i16o,
        gIOhw16i16o = dnnl_gIOhw16i16o,
        gOhwi32o = dnnl_gOhwi32o,
        Goidhw16g = dnnl_Goidhw16g,
        IOw16o16i = dnnl_IOw16o16i,
        OIw16i16o = dnnl_OIw16i16o,
        IOw16i16o = dnnl_IOw16i16o,
        gIOw16i16o = dnnl_gIOw16i16o,
        OIw16o16i = dnnl_OIw16o16i,
        Oiw16o = dnnl_Oiw16o,
        OIw4i16o4i = dnnl_OIw4i16o4i,
        OIw2i8o4i = dnnl_OIw2i8o4i,
        OIw4i4o = dnnl_OIw4i4o,
        OIw4o4i = dnnl_OIw4o4i,
        Oiw4o = dnnl_Oiw4o,
        OIw8i16o2i = dnnl_OIw8i16o2i,
        OIw8i8o = dnnl_OIw8i8o,
        OIw8o16i2o = dnnl_OIw8o16i2o,
        OIw8o8i = dnnl_OIw8o8i,
        OIw8o4i = dnnl_OIw8o4i,
        Owi16o = dnnl_Owi16o,
        Owi4o = dnnl_Owi4o,
        Owi8o = dnnl_Owi8o,
        IOhw16o16i = dnnl_IOhw16o16i,
        Ohwi16o = dnnl_Ohwi16o,
        Ohwi4o = dnnl_Ohwi4o,
        Ohwi8o = dnnl_Ohwi8o,
        OIhw16i16o = dnnl_OIhw16i16o,
        OIhw16o16i = dnnl_OIhw16o16i,
        Oihw16o = dnnl_Oihw16o,
        OIhw4i16o4i = dnnl_OIhw4i16o4i,
        OIhw4i4o = dnnl_OIhw4i4o,
        OIhw4o4i = dnnl_OIhw4o4i,
        Oihw4o = dnnl_Oihw4o,
        OIhw8i16o2i = dnnl_OIhw8i16o2i,
        OIhw8i8o = dnnl_OIhw8i8o,
        OIhw8o16i2o = dnnl_OIhw8o16i2o,
        OIhw8o8i = dnnl_OIhw8o8i,
<<<<<<< HEAD
        OIhw8o4i = dnnl_OIhw8o4i,
=======
        OIhw2i8o4i = dnnl_OIhw2i8o4i,
>>>>>>> d929a5f1
        Odhwi16o = dnnl_Odhwi16o,
        Odhwi4o = dnnl_Odhwi4o,
        Odhwi8o = dnnl_Odhwi8o,
        OIdhw16i16o = dnnl_OIdhw16i16o,
        OIdhw16o16i = dnnl_OIdhw16o16i,
        Oidhw16o = dnnl_Oidhw16o,
        OIdhw4i4o = dnnl_OIdhw4i4o,
        OIdhw4o4i = dnnl_OIdhw4o4i,
        Oidhw4o = dnnl_Oidhw4o,
        OIdhw8i16o2i = dnnl_OIdhw8i16o2i,
        OIdhw4i16o4i = dnnl_OIdhw4i16o4i,
        OIdhw8i8o = dnnl_OIdhw8i8o,
        OIdhw8o8i = dnnl_OIdhw8o8i,
        OIdhw8o4i = dnnl_OIdhw8o4i,
        gIOw16o16i = dnnl_gIOw16o16i,
        gOIw16i16o = dnnl_gOIw16i16o,
        gOIw16o16i = dnnl_gOIw16o16i,
        gOiw16o = dnnl_gOiw16o,
        gOIw4i16o4i = dnnl_gOIw4i16o4i,
        gOIw2i8o4i = dnnl_gOIw2i8o4i,
        gOIw4i4o = dnnl_gOIw4i4o,
        gOIw4o4i = dnnl_gOIw4o4i,
        gOiw4o = dnnl_gOiw4o,
        gOIw8i16o2i = dnnl_gOIw8i16o2i,
        gOIw8i8o = dnnl_gOIw8i8o,
        gOIw8o16i2o = dnnl_gOIw8o16i2o,
        gOIw8o8i = dnnl_gOIw8o8i,
        gOIw8o4i = dnnl_gOIw8o4i,
        gOwi16o = dnnl_gOwi16o,
        gOwi4o = dnnl_gOwi4o,
        gOwi8o = dnnl_gOwi8o,
        Goiw8g = dnnl_Goiw8g,
        Goiw16g = dnnl_Goiw16g,
        gIOhw16o16i = dnnl_gIOhw16o16i,
        gOhwi16o = dnnl_gOhwi16o,
        gOhwi4o = dnnl_gOhwi4o,
        gOhwi8o = dnnl_gOhwi8o,
        Goihw16g = dnnl_Goihw16g,
        gOIhw16i16o = dnnl_gOIhw16i16o,
        gOIhw16o16i = dnnl_gOIhw16o16i,
        gOihw16o = dnnl_gOihw16o,
        gOIhw4i16o4i = dnnl_gOIhw4i16o4i,
        gOIhw2i8o4i = dnnl_gOIhw2i8o4i,
        gOIhw4i4o = dnnl_gOIhw4i4o,
        gOIhw4o4i = dnnl_gOIhw4o4i,
        gOihw4o = dnnl_gOihw4o,
        Goihw8g = dnnl_Goihw8g,
        gOIhw8i16o2i = dnnl_gOIhw8i16o2i,
        gOIhw8i8o = dnnl_gOIhw8i8o,
        gOIhw8o16i2o = dnnl_gOIhw8o16i2o,
        OIw4o8i8o4i = dnnl_OIw4o8i8o4i,
        OIdhw4o8i8o4i = dnnl_OIdhw4o8i8o4i,
        OIhw4o8i8o4i = dnnl_OIhw4o8i8o4i,
        OIhw2o8i8o2i = dnnl_OIhw2o8i8o2i,
        gOIw4o8i8o4i = dnnl_gOIw4o8i8o4i,
        gOIdhw4o8i8o4i = dnnl_gOIdhw4o8i8o4i,
        gOIhw4o8i8o4i = dnnl_gOIhw4o8i8o4i,
        gOIhw2o8i8o2i = dnnl_gOIhw2o8i8o2i,
        gOIhw8o8i = dnnl_gOIhw8o8i,
        gOIhw8o4i = dnnl_gOIhw8o4i,
        gIOdhw16i16o = dnnl_gIOdhw16i16o,
        gOdhwi16o = dnnl_gOdhwi16o,
        gOdhwi4o = dnnl_gOdhwi4o,
        gOdhwi8o = dnnl_gOdhwi8o,
        gOIdhw16i16o = dnnl_gOIdhw16i16o,
        gOIdhw16o16i = dnnl_gOIdhw16o16i,
        gOidhw16o = dnnl_gOidhw16o,
        gOIdhw4i4o = dnnl_gOIdhw4i4o,
        gOIdhw4o4i = dnnl_gOIdhw4o4i,
        gOidhw4o = dnnl_gOidhw4o,
        gOIdhw8i16o2i = dnnl_gOIdhw8i16o2i,
        gOIdhw4i16o4i = dnnl_gOIdhw4i16o4i,
        gOIdhw8i8o = dnnl_gOIdhw8i8o,
        gOIdhw8o8i = dnnl_gOIdhw8o8i,
        gOIdhw8o4i = dnnl_gOIdhw8o4i,
    };

    /// A memory descriptor.
    struct desc {
        friend struct memory;
        /// The underlying C API data structure.
        dnnl_memory_desc_t data;

        /// Constructs a zero (empty) memory descriptor. Such a memory
        /// descriptor can be used to indicate absence of an argument.
        desc() : data() {}

        /// Constructs a memory descriptor.
        ///
        /// @param dims Tensor dimensions.
        /// @param data_type Data precision/type.
        /// @param format_tag Memory format tag.
        desc(const memory::dims &dims, data_type data_type,
                format_tag format_tag) {
            validate_dims(dims);
            error::wrap_c_api(
                    dnnl_memory_desc_init_by_tag(&data, (int)dims.size(),
                            dims.size() == 0 ? nullptr : &dims[0],
                            convert_to_c(data_type), convert_to_c(format_tag)),
                    "could not initialize a memory descriptor by tag");
        }

        /// Constructs a memory descriptor by strides.
        ///
        /// @param dims Tensor dimensions.
        /// @param data_type Data precision/type.
        /// @param strides The strides for each dimension.
        desc(const memory::dims &dims, data_type data_type,
                const memory::dims &strides) {
            validate_dims(dims);
            error::wrap_c_api(
                    dnnl_memory_desc_init_by_strides(&data, (int)dims.size(),
                            dims.size() == 0 ? nullptr : &dims[0],
                            convert_to_c(data_type),
                            strides.size() == 0 ? nullptr : &strides[0]),
                    "could not initialize a memory descriptor by strides");
        }

        /// Constructs a memory descriptor from a C API data structure.
        ///
        /// @param data A C API ::dnnl_memory_desc_t structure.
        desc(const dnnl_memory_desc_t &data) : data(data) {}

        /// Constructs a sub-memory descriptor.
        //
        /// @param dims Sizes of a sub-memory.
        /// @param offsets Offsets of a sub-memory from the encompassing
        ///                memory object in each dimension
        desc submemory_desc(
                const memory::dims &dims, const memory::dims &offsets) const {
            dnnl_memory_desc_t sub_md;
            error::wrap_c_api(dnnl_memory_desc_init_submemory(
                                      &sub_md, &data, &dims[0], &offsets[0]),
                    "could not initialize a sub-memory");
            return desc(sub_md);
        }

        /// Constructs a memory descriptor by reshaping existing one.
        //
        /// @param dims New dimensions. The product of dimensions must
        /// remain constant.
        desc reshape(const memory::dims &dims) const {
            dnnl_memory_desc_t out_md;
            error::wrap_c_api(dnnl_memory_desc_reshape(&out_md, &data,
                                      (int)dims.size(), &dims[0]),
                    "could not reshape a memory descriptor");
            return desc(out_md);
        }

        /// Returns a copy of the dimensions array.
        ///
        /// Potentially expensive due to the data copy involved.
        memory::dims dims() const {
            return memory::dims(data.dims, data.dims + data.ndims);
        }

        /// Returns the data type.
        memory::data_type data_type() const {
            return static_cast<memory::data_type>(data.data_type);
        }

        /// Returns the number of bytes required to allocate a memory buffer for
        /// the memory object described by this memory descriptor including
        /// the padding area.
        size_t get_size() const { return dnnl_memory_desc_get_size(&data); }

        /// Returns true if the memory descriptor describes an empty memory.
        bool is_zero() const { return data.ndims == 0; }

        /// An equality operator.
        /// @param other Another memory descriptor.
        /// @returns Whether this and the other memory descriptors have
        ///          the same format tag, dimensions, strides, blocking, etc.
        bool operator==(const desc &other) const {
            return dnnl_memory_desc_equal(&data, &other.data) != 0;
        }

        /// An inequality operator.
        /// @param other Another memory descriptor.
        /// @returns Whether this and the other memory descriptors describe
        ///          different memory.
        bool operator!=(const desc &other) const { return !operator==(other); }
    };

    // Default constructor.
    //
    // Constructs an empty memory object, which can be used to indicate absence
    // of a parameter.
    memory() = default;

    /// Constructs a memory object.
    ///
    /// @param md Memory descriptor.
    /// @param engine Engine to store the data on.
    /// @param handle Handle of the memory buffer to use as an underlying
    ///               storage. On CPU this is a pointer.
    memory(const desc &md, const engine &engine, void *handle) {
        dnnl_memory_t result;
        error::wrap_c_api(
                dnnl_memory_create(&result, &md.data, engine.get(), handle),
                "could not create a memory");
        reset(result);
    }

    /// Constructs a memory object.
    ///
    /// The underlying storage for the memory will be allocated by the library.
    ///
    /// @param md Memory descriptor.
    /// @param engine Engine to store the data on.
    memory(const desc &md, const engine &engine)
        : memory(md, engine, DNNL_MEMORY_ALLOCATE) {}

    /// Returns the associated memory descriptor.
    desc get_desc() const {
        const dnnl_memory_desc_t *cdesc;
        error::wrap_c_api(dnnl_memory_get_memory_desc(get(), &cdesc),
                "could not get memory descriptor from a memory");
        return desc(*cdesc);
    }

    /// Returns the associated engine.
    engine get_engine() const {
        dnnl_engine_t c_engine;
        error::wrap_c_api(dnnl_memory_get_engine(get(), &c_engine),
                "could not get engine from a memory");
        return engine(c_engine, true);
    }

    /// Returns the underlying memory buffer.
    ///
    /// On the CPU engine this is a pointer to the allocated memory.
    void *get_data_handle() const {
        void *handle;
        error::wrap_c_api(dnnl_memory_get_data_handle(get(), &handle),
                "could not get native handle");
        return handle;
    }

    /// Sets memory buffer.
    ///
    /// @param handle Memory buffer to use as the underlying storage. It must
    ///               have at least get_desc().get_size() bytes allocated.
    void set_data_handle(void *handle) const {
        error::wrap_c_api(dnnl_memory_set_data_handle(get(), handle),
                "could not set native handle");
    }

    /// Maps the data of the memory.
    ///
    /// Mapping allows to read/write directly from/to the memory contents for
    /// engines that do not support direct memory access.
    ///
    /// Mapping is an exclusive operation - a memory object cannot be used in
    /// other operations until this memory object is unmapped.
    /// @tparam T Type of the pointer to be mapped.
    ///
    /// @note Any primitives working with the memory should be completed before
    ///       mapping. Use stream::wait() to synchronize the corresponding
    ///       execution stream.
    ///
    /// @note Map/unmap API is provided mainly for debug/testing purposes and
    ///       its performance may be suboptimal.
    ///
    /// @returns Pointer to the mapped memory.
    template <typename T = void>
    T *map_data() const {
        void *mapped_ptr;
        error::wrap_c_api(dnnl_memory_map_data(get(), &mapped_ptr),
                "could not map the data");
        return static_cast<T *>(mapped_ptr);
    }

    /// Unmaps the previously mapped data for the memory.
    ///
    /// Any changes of the mapped data are synchronized back to the memory
    /// after the call is complete. The mapped pointer must be
    /// obtained through a map_data() call.
    ///
    /// @note Map/unmap API is provided mainly for debug/testing purposes and
    ///       its performance may be suboptimal.
    ///
    /// @param mapped_ptr A pointer previously returned by map_data().
    void unmap_data(void *mapped_ptr) const {
        error::wrap_c_api(dnnl_memory_unmap_data(get(), mapped_ptr),
                "could not unmap the data");
    }

#if DNNL_GPU_RUNTIME == DNNL_RUNTIME_OCL
    /// Returns the OpenCL memory object associated with the memory.
    cl_mem get_ocl_mem_object() const {
        cl_mem mem_object;
        error::wrap_c_api(dnnl_memory_get_ocl_mem_object(get(), &mem_object),
                "could not get OpenCL memory object");
        return mem_object;
    }

    /// Sets the OpenCL memory object @p mem_object associated with the memory.
    ///
    /// @param mem_object OpenCL cl_mem object to use as the underlying
    ///                   storage. It must have at least get_desc().get_size()
    ///                   bytes allocated.
    void set_ocl_mem_object(cl_mem mem_object) {
        error::wrap_c_api(dnnl_memory_set_ocl_mem_object(get(), mem_object),
                "could not set OpenCL memory object");
    }
#endif

    static dnnl_data_type_t convert_to_c(data_type data_type) {
        return static_cast<dnnl_data_type_t>(data_type);
    }
    static dnnl_format_tag_t convert_to_c(format_tag format) {
        return static_cast<dnnl_format_tag_t>(format);
    }
};

inline bool operator==(dnnl_data_type_t a, memory::data_type b) {
    return a == memory::convert_to_c(b);
}
inline bool operator!=(dnnl_data_type_t a, memory::data_type b) {
    return !(a == b);
}
inline bool operator==(memory::data_type a, dnnl_data_type_t b) {
    return b == a;
}
inline bool operator!=(memory::data_type a, dnnl_data_type_t b) {
    return !(a == b);
}

inline bool operator==(dnnl_format_tag_t a, memory::format_tag b) {
    return a == memory::convert_to_c(b);
}
inline bool operator!=(dnnl_format_tag_t a, memory::format_tag b) {
    return !(a == b);
}
inline bool operator==(memory::format_tag a, dnnl_format_tag_t b) {
    return b == a;
}
inline bool operator!=(memory::format_tag a, dnnl_format_tag_t b) {
    return !(a == b);
}

/// @}

/// @}

/// @addtogroup cpp_api_primitives Primitives
/// @{

/// @addtogroup cpp_api_primitive_descriptors Primitive descriptors
/// @{

/// Base class for all primitive descriptors.
struct primitive_desc_base : public handle<dnnl_primitive_desc_t> {
    using handle<dnnl_primitive_desc_t>::handle;

    /// Default constructor. Produces an empty object.
    primitive_desc_base() = default;

    /// Returns the engine of the primitive descriptor.
    engine get_engine() const { return engine::query(*this); }

    /// Returns implementation name.
    const char *impl_info_str() const {
        const char *res;
        error::wrap_c_api(dnnl_primitive_desc_query(
                                  get(), dnnl_query_impl_info_str, 0, &res),
                "could not query implementation info string");
        return res;
    }

    /// Returns a memory::dim value (same as int64_t).
    memory::dim query_s64(query what) const {
        memory::dim res;
        dnnl_status_t status = dnnl_primitive_desc_query(
                get(), dnnl::convert_to_c(what), 0, &res);
        return status == dnnl_success ? res : 0;
    }

    /// Returns a memory descriptor.
    ///
    /// @param what The memory descriptor to query; can be #dnnl::query::src_md,
    ///             #dnnl::query::dst_md, etc.
    /// @param idx Index of the descriptor. For example, convolution bias can
    ///            be queried with what = #query::weights_md and idx=1.
    /// @returns The requested memory descriptor.
    ///
    /// @note There are convenience methods
    /// #dnnl::primitive_desc_base::src_desc(),
    /// #dnnl::primitive_desc_base::dst_desc(), and others.
    memory::desc query_md(query what, int idx = 0) const {
        std::vector<query> valid_q {query::src_md, query::diff_src_md,
                query::weights_md, query::diff_weights_md, query::dst_md,
                query::diff_dst_md, query::workspace_md, query::scratchpad_md,
                query::exec_arg_md};
        if (!std::any_of(valid_q.cbegin(), valid_q.cend(),
                    [=](query q) { return what == q; }))
            DNNL_THROW_ERROR(dnnl_invalid_arguments, "invalid memory query");

        const dnnl_memory_desc_t *cdesc = dnnl_primitive_desc_query_md(
                get(), dnnl::convert_to_c(what), idx);
        return memory::desc(*cdesc);
    }

    /// @returns Source memory descriptor with index @p idx.
    /// @returns A zero_md if such source memory descriptor is not defined.
    memory::desc src_desc(int idx) const {
        return query_md(query::src_md, idx);
    }

    /// @returns Destination memory descriptor with index @p idx.
    /// @returns A zero_md if such destination memory descriptor is not defined.
    memory::desc dst_desc(int idx) const {
        return query_md(query::dst_md, idx);
    }

    /// @returns Weights memory descriptor with index @p idx.
    /// @returns A zero_md if such weights memory descriptor is not defined.
    memory::desc weights_desc(int idx) const {
        return query_md(query::weights_md, idx);
    }

    /// @returns Diff source memory descriptor with index @p idx.
    /// @returns A zero_md if such diff source memory descriptor is not defined.
    memory::desc diff_src_desc(int idx) const {
        return query_md(query::diff_src_md, idx);
    }

    /// @returns Diff destination memory descriptor with index @p idx.
    /// @returns A zero_md if such diff destination memory descriptor is not
    ///          defined.
    memory::desc diff_dst_desc(int idx) const {
        return query_md(query::diff_dst_md, idx);
    }

    /// @returns Diff weights memory descriptor with index @p idx.
    /// @returns a zero_md if such diff weights memory descriptor is not
    ///          defined.
    memory::desc diff_weights_desc(int idx) const {
        return query_md(query::diff_weights_md, idx);
    }

    // Separate versions without the index argument for documentation
    // purposes.

    /// Queries source memory descriptor.
    /// Returns a zero_md if it is not defined.
    memory::desc src_desc() const { return src_desc(0); }

    /// Queries destination memory descriptor.
    /// Returns a zero_md if it is not defined.
    memory::desc dst_desc() const { return dst_desc(0); }

    /// Queries weights memory descriptor.
    /// Returns a zero_md if it is not defined.
    memory::desc weights_desc() const { return weights_desc(0); }

    /// Queries diff source memory descriptor.
    /// Returns a zero_md if it is not defined.
    memory::desc diff_src_desc() const { return diff_src_desc(0); }

    /// Queries diff destination memory descriptor.
    /// Returns a zero_md if it is not defined.
    memory::desc diff_dst_desc() const { return diff_dst_desc(0); }

    /// Queries diff weights memory descriptor.
    /// Returns a zero_md if it is not defined.
    memory::desc diff_weights_desc() const { return diff_weights_desc(0); }

    /// Queries works workspace descriptor. Returns a zero_md if workspace is
    /// not required.
    memory::desc workspace_desc() const {
        return query_md(query::workspace_md, 0);
    }

    /// Returns scratchpad memory descriptor.
    ///
    /// @returns A zero_md if no scratchpad is required by the primitive
    /// descriptor.
    ///
    /// @sa @ref dev_guide_attributes_scratchpad
    memory::desc scratchpad_desc() const {
        return query_md(query::scratchpad_md, 0);
    }

    /// @returns The engine that owns the scratchpad memory.
    engine scratchpad_engine() const {
        dnnl_engine_t c_engine;
        error::wrap_c_api(dnnl_primitive_desc_query(get(),
                                  dnnl::convert_to_c(query::scratchpad_engine),
                                  0, &c_engine),
                "could not get scratchpad engine from a primitive_desc");
        return engine(c_engine, true);
    }

    /// Returns the primitive attributes.
    primitive_attr get_primitive_attr() const {
        const_dnnl_primitive_attr_t const_c_attr;
        error::wrap_c_api(dnnl_primitive_desc_get_attr(get(), &const_c_attr),
                "could not get attributes");
        dnnl_primitive_attr_t c_attr;
        error::wrap_c_api(dnnl_primitive_attr_clone(&c_attr, const_c_attr),
                "could not clone attributes");
        return primitive_attr(c_attr);
    }

    /// Returns the kind of the primitive descriptor.
    dnnl::primitive::kind get_kind() const {
        dnnl_primitive_kind_t kind;
        error::wrap_c_api(dnnl_primitive_desc_query(get(),
                                  dnnl_query_primitive_kind, 0, (void *)&kind),
                "could not get primitive kind from the primitive descriptor");
        return static_cast<dnnl::primitive::kind>(kind);
    }

protected:
    void reset_with_clone(const_dnnl_primitive_desc_t pd) {
        dnnl_primitive_desc_t new_pd;
        error::wrap_c_api(dnnl_primitive_desc_clone(&new_pd, pd),
                "could not clone primitive descriptor");
        reset(new_pd);
    }

    primitive_desc_base(
            dnnl_primitive_desc_t pd, dnnl::primitive::kind prim_kind)
        : primitive_desc_base(pd, prim_kind, dnnl::prop_kind::undef) {}

    primitive_desc_base(dnnl_primitive_desc_t pd,
            dnnl::primitive::kind prim_kind, dnnl::prop_kind prop_kind)
        : primitive_desc_base(pd, prim_kind, prop_kind, prop_kind) {}

    /// Constructs a primitive_desc from a C counterpart. Performs certain
    /// checks to make sure that the C counterpart refers to a primitive
    /// descriptor of a particular primitive kind and propagation kind.
    ///
    /// Note: primitive_desc constructed this way does not support
    /// next_impl().
    primitive_desc_base(dnnl_primitive_desc_t pd,
            dnnl::primitive::kind prim_kind, dnnl::prop_kind prop_kind1,
            dnnl::prop_kind prop_kind2) {
        // It is OK to pass an empty primitive descriptor
        if (pd == nullptr) return;

        dnnl_status_t rc;

        dnnl_primitive_kind_t c_prim_kind = convert_to_c(prim_kind);
        dnnl_prop_kind_t c_prop_kind1 = convert_to_c(prop_kind1);
        dnnl_prop_kind_t c_prop_kind2 = convert_to_c(prop_kind2);

        // Check that primitive kind matches
        dnnl_primitive_kind_t pd_kind;
        rc = dnnl_primitive_desc_query(
                pd, dnnl_query_primitive_kind, 0, (void *)&pd_kind);
        error::wrap_c_api(rc,
                "could not get primitive kind from the primitive descriptor");
        if (pd_kind != c_prim_kind)
            DNNL_THROW_ERROR(dnnl_invalid_arguments,
                    "primitive descriptor operation kind mismatch");

        // Check that propagation kind matches
        dnnl_prop_kind_t pd_prop_kind;
        rc = dnnl_primitive_desc_query(
                pd, dnnl_query_prop_kind, 0, (void *)&pd_prop_kind);

        // Something went wrong
        if (rc != dnnl_success && rc != dnnl_unimplemented)
            DNNL_THROW_ERROR(dnnl_invalid_arguments,
                    "could not get propagation kind "
                    "from the primitive descriptor");

        // Everything is fine
        if ((rc == dnnl_unimplemented && c_prop_kind1 == dnnl_prop_kind_undef)
                || (rc == dnnl_success
                        && (pd_prop_kind == c_prop_kind1
                                || pd_prop_kind == c_prop_kind2))) {
            reset_with_clone(pd);
            return;
        }

        // We could get the propagation kind but there is a mismatch
        DNNL_THROW_ERROR(dnnl_invalid_arguments,
                "primitive descriptor propagation kind mismatch");
    }

protected:
    using base = primitive_desc_base;
};

/// @}

/// @}

/// @addtogroup cpp_api_memory_related Memory and memory related operations
/// @{

/// @addtogroup cpp_api_reorder Reorder
/// A primitive to copy data between memory formats.
///
/// @sa @ref dev_guide_reorder in developer guide
/// @sa @ref c_api_reorder in @ref c_api
/// @{

/// Reorder primitive.
struct reorder : public primitive {
    /// Primitive descriptor for a reorder primitive.
    struct primitive_desc : public primitive_desc_base {
        using primitive_desc_base::primitive_desc_base;

        /// Default constructor. Produces an empty object.
        primitive_desc() = default;

        /// Constructs a reorder primitive using the description of the source
        /// (@p src_engine and @p src_md) and destination (@p dst_engine and
        /// @p dst_md) memory, and an @p attr attributes.
        primitive_desc(const engine &src_engine, const memory::desc &src_md,
                const engine &dst_engine, const memory::desc &dst_md,
                const primitive_attr &attr = primitive_attr()) {
            dnnl_primitive_desc_t result;
            error::wrap_c_api(
                    dnnl_reorder_primitive_desc_create(&result, &src_md.data,
                            src_engine.get(), &dst_md.data, dst_engine.get(),
                            attr.get()),
                    "could not create a reorder primitive descriptor");
            reset(result);
        }

        /// Constructs a reorder primitive moving data between memory objects
        /// @p src and @p dat with @p attr attributes.
        ///
        /// Note that the memory objects are used only to obtain information
        /// about memory descriptors and engines.
        primitive_desc(const memory &src, const memory &dst,
                const primitive_attr &attr = primitive_attr()) {
            dnnl_primitive_desc_t result;
            auto src_md = src.get_desc();
            auto dst_md = dst.get_desc();
            error::wrap_c_api(
                    dnnl_reorder_primitive_desc_create(&result, &src_md.data,
                            src.get_engine().get(), &dst_md.data,
                            dst.get_engine().get(), attr.get()),
                    "could not create a reorder primitive descriptor");
            reset(result);
        }

        /// Constructs a reorder primitive descriptor for reorder from a C
        /// primitive descriptor @p pd which must have a matching kind.
        primitive_desc(dnnl_primitive_desc_t pd)
            : primitive_desc_base(pd, dnnl::primitive::kind::reorder) {}

        /// Returns the engine on which the source memory is allocated.
        engine get_src_engine() const {
            return engine::query(*this, dnnl::query::reorder_src_engine);
        }

        /// Returns the engine on which the destination memory is allocated.
        engine get_dst_engine() const {
            return engine::query(*this, dnnl::query::reorder_dst_engine);
        }

        /// @copydoc dnnl::primitive_desc_base::src_desc()
        memory::desc src_desc() const { return base::src_desc(0); }

        /// @copydoc dnnl::primitive_desc_base::dst_desc()
        memory::desc dst_desc() const { return base::dst_desc(0); }
    };

    /// Default constructor. Produces an empty object.
    reorder() = default;

    /// Constructs a reorder primitive from a primitive descriptor @p pd
    /// of a corresponding type.
    reorder(const primitive_desc &pd) : primitive(pd.get()) {}

    /// Constructs a reorder primitive that would reorder data between memory
    /// objects having the same memory descriptors as memory objects @p src and
    /// @p dst.
    ///
    /// @param src Source memory object.
    /// @param dst Destination memory object.
    /// @param attr Primitive attributes to use (optional).
    reorder(const memory &src, const memory &dst,
            const primitive_attr &attr = primitive_attr())
        : primitive(primitive_desc(src, dst, attr).get()) {}

    using primitive::execute;

    /// Executes the reorder primitive.
    ///
    /// @param stream Stream object. The stream must belong to the same engine
    ///               as the primitive.
    /// @param src Source memory object.
    /// @param dst Destination memory object.
    void execute(stream stream, memory &src, memory &dst) const {
        primitive::execute(stream, {{DNNL_ARG_FROM, src}, {DNNL_ARG_TO, dst}});
    }
};

/// @}

/// @addtogroup cpp_api_concat Concat
/// A primitive to concatenate data by arbitrary dimension.
///
/// @sa @ref dev_guide_concat in developer guide
/// @sa @ref c_api_concat in @ref c_api
/// @{

/// @cond DO_NOT_DOCUMENT_THIS
inline std::vector<dnnl_memory_desc_t> convert_to_c(
        const std::vector<memory::desc> &mems) {
    std::vector<dnnl_memory_desc_t> c_mems;
    c_mems.reserve(mems.size());
    for (const auto &s : mems)
        c_mems.push_back(s.data);
    return c_mems;
}
/// @endcond

/// Tensor concatenation (concat) primitive.
struct concat : public primitive {
    /// Primitive descriptor for a concat primitive.
    struct primitive_desc : public primitive_desc_base {
        using primitive_desc_base::primitive_desc_base;

        /// Default constructor. Produces an empty object.
        primitive_desc() = default;

        /// Constructs a primitive descriptor for an out-of-place concatenation
        /// primitive.
        ///
        /// @param dst Destination memory descriptor
        /// @param concat_dimension Source tensors will be concatenated over
        ///                         dimension with this index. Note that order
        ///                         of dimensions does not depend on memory
        ///                         format.
        /// @param srcs Vector of source memory descriptors.
        /// @param engine Engine to perform the operation on.
        /// @param attr Primitive attributes to use (optional).
        primitive_desc(const memory::desc &dst, int concat_dimension,
                const std::vector<memory::desc> &srcs, const engine &engine,
                const primitive_attr &attr = primitive_attr()) {
            auto c_srcs = convert_to_c(srcs);

            dnnl_primitive_desc_t result;
            error::wrap_c_api(
                    dnnl_concat_primitive_desc_create(&result, &dst.data,
                            (int)c_srcs.size(), concat_dimension, &c_srcs[0],
                            attr.get(), engine.get()),
                    "could not create a concat primitive descriptor");
            reset(result);
        }

        /// Constructs a primitive descriptor for an out-of-place concatenation
        /// primitive.
        ///
        /// This version derives the destination memory descriptor
        /// automatically.
        ///
        /// @param concat_dimension Source tensors will be concatenated over
        ///                         dimension with this index. Note that order
        ///                         of dimensions does not depend on memory
        ///                         format.
        /// @param srcs Vector of source memory descriptors.
        /// @param engine Engine to perform the operation on.
        /// @param attr Primitive attributes to use (optional).
        primitive_desc(int concat_dimension,
                const std::vector<memory::desc> &srcs, const engine &engine,
                const primitive_attr &attr = primitive_attr()) {
            auto c_api_srcs = convert_to_c(srcs);

            dnnl_primitive_desc_t result;
            error::wrap_c_api(
                    dnnl_concat_primitive_desc_create(&result, nullptr,
                            (int)c_api_srcs.size(), concat_dimension,
                            &c_api_srcs[0], attr.get(), engine.get()),
                    "could not create a concat primitive descriptor");
            reset(result);
        }

        /// Initializes a primitive descriptor for concat from a C primitive
        /// descriptor @p pd.
        primitive_desc(dnnl_primitive_desc_t pd)
            : primitive_desc_base(pd, dnnl::primitive::kind::concat) {}

        /// @copydoc dnnl::primitive_desc_base::src_desc(int)
        memory::desc src_desc(int idx = 0) const { return base::src_desc(idx); }

        /// @copydoc dnnl::primitive_desc_base::dst_desc()
        memory::desc dst_desc() const { return base::dst_desc(0); }
    };

    /// Default constructor. Produces an empty object.
    concat() = default;

    /// Constructs a concatenation primitive from a primitive descriptor @p pd
    /// of a corresponding type.
    concat(const primitive_desc &pd) : primitive(pd.get()) {}
};

/// @}

/// @addtogroup cpp_api_sum Sum
/// A primitive to sum multiple tensors.
///
/// @sa @ref dev_guide_sum in developer guide
/// @sa @ref c_api_sum in @ref c_api
/// @{

/// Summation (sum) primitive.
struct sum : public primitive {
    /// Primitive descriptor for a sum primitive.
    struct primitive_desc : public primitive_desc_base {
        using primitive_desc_base::primitive_desc_base;

        /// Default constructor. Produces an empty object.
        primitive_desc() = default;

        /// Constructs an out-of-place primitive descriptor for a sum primitive.
        ///
        /// @param dst Destination memory descriptor.
        /// @param scales Vector of scales to multiply data in each source
        ///               memory by.
        /// @param srcs Vector of source memory descriptors.
        /// @param engine Engine to perform the operation on.
        /// @param attr Primitive attributes to use (optional).
        primitive_desc(const memory::desc &dst,
                const std::vector<float> &scales,
                const std::vector<memory::desc> &srcs, const engine &engine,
                const primitive_attr &attr = primitive_attr()) {
            error::wrap_c_api(scales.size() == srcs.size()
                            ? dnnl_success
                            : dnnl_invalid_arguments,
                    "number of scales not equal to number of srcs");

            auto c_api_srcs = convert_to_c(srcs);

            dnnl_primitive_desc_t result;
            error::wrap_c_api(dnnl_sum_primitive_desc_create(&result, &dst.data,
                                      (int)c_api_srcs.size(), &scales[0],
                                      &c_api_srcs[0], attr.get(), engine.get()),
                    "could not create a sum primitive descriptor");
            reset(result);
        }

        /// Constructs an out-of-place primitive descriptor for a sum primitive.
        ///
        /// This version derives the destination memory descriptor
        /// automatically.
        ///
        /// @param scales Vector of scales by which to multiply data in each
        ///               source memory.
        /// @param srcs Vector of source memory descriptors.
        /// @param engine Engine on which to perform the operation.
        /// @param attr Primitive attributes to use (optional).
        primitive_desc(const std::vector<float> &scales,
                const std::vector<memory::desc> &srcs, const engine &engine,
                const primitive_attr &attr = primitive_attr()) {
            error::wrap_c_api(scales.size() == srcs.size()
                            ? dnnl_success
                            : dnnl_invalid_arguments,
                    "number of scales not equal to number of srcs");

            auto c_api_srcs = convert_to_c(srcs);
            dnnl_primitive_desc_t result;
            error::wrap_c_api(dnnl_sum_primitive_desc_create(&result, nullptr,
                                      (int)c_api_srcs.size(), &scales[0],
                                      &c_api_srcs[0], attr.get(), engine.get()),
                    "could not create a sum primitive descriptor");
            reset(result);
        }

        /// Constructs a primitive descriptor for a sum primitive from a C API
        /// primitive descriptor @p pd.
        primitive_desc(dnnl_primitive_desc_t pd)
            : primitive_desc_base(pd, dnnl::primitive::kind::sum) {}

        /// @copydoc dnnl::primitive_desc_base::src_desc(int)
        memory::desc src_desc(int idx = 0) const { return base::src_desc(idx); }

        /// @copydoc dnnl::primitive_desc_base::dst_desc()
        memory::desc dst_desc() const { return base::dst_desc(0); }
    };

    /// Default constructor. Produces an empty object.
    sum() = default;

    /// Constructs a sum primitive from a primitive descriptor @p pd of a
    /// corresponding type.
    sum(const primitive_desc &pd) : primitive(pd.get()) {}
};

/// @}

/// @}

/// @addtogroup cpp_api_primitives Primitives
/// @{

/// @addtogroup cpp_api_primitive_descriptors Primitive descriptors
/// @{

/// A base class for descriptors of all primitives that have an operation
/// descriptor and that support iteration over multiple implementations.
struct primitive_desc : public primitive_desc_base {
    using primitive_desc_base::primitive_desc_base;

    primitive_desc() = default;

    /// Creates a primitive descriptor from an @p op_desc, @p attr, @p engine,
    /// and, optionally, a primitive descriptor hint from forward propagation.
    /// If @p allow_empty is true, the constructor does not throw if a
    /// primitive descriptor cannot be created. But calling next_impl() in
    /// this case *will* throw.
    primitive_desc(const_dnnl_op_desc_t desc, const primitive_attr *attr,
            const engine &engine, const_dnnl_primitive_desc_t hint_fwd_pd,
            bool allow_empty = false)
        : allow_empty_(allow_empty) {
        dnnl_primitive_desc_iterator_t iterator = nullptr;
        dnnl_status_t status = dnnl_primitive_desc_iterator_create(&iterator,
                desc, attr ? attr->get() : nullptr, engine.get(), hint_fwd_pd);
        if (!allow_empty)
            error::wrap_c_api(
                    status, "could not create a primitive descriptor iterator");
        pd_iterator.reset(iterator);
        fetch_impl();
    }

    /// Advances the next implementation for the given op descriptor.
    ///
    /// Returns:
    /// - @c true on success
    /// - @c false if the last implementation reached, and
    ///   the primitive descriptor itself is kept unchanged
    bool next_impl() {
        dnnl_status_t status
                = dnnl_primitive_desc_iterator_next(pd_iterator.get());
        if (status == dnnl_iterator_ends) return false;
        error::wrap_c_api(status, "primitive descriptor iterator next failed");
        fetch_impl();
        return true;
    }

private:
    bool allow_empty_ = false;
    handle<dnnl_primitive_desc_iterator_t> pd_iterator;
    void fetch_impl() {
        dnnl_primitive_desc_t pd = dnnl_primitive_desc_iterator_fetch(
                pd_iterator.get(allow_empty_));
        error::wrap_c_api(pd != nullptr || allow_empty_ ? dnnl_success
                                                        : dnnl_runtime_error,
                "could not fetch a primitive descriptor from the iterator");
        reset(pd);
    }
};

/// @}

/// @addtogroup cpp_api_convolution Convolution
/// Computes a forward propagation, backward propagation, or weight update
/// for convolution operation with bias on a batch of multi-dimensional tensors.
///
/// @sa @ref dev_guide_convolution in developer guide
/// @sa @ref c_api_convolution in @ref c_api
/// @{

/// Convolution forward propagation primitive.
struct convolution_forward : public primitive {
    /// Descriptor for a convolution forward propagation primitive.
    struct desc {
        dnnl_convolution_desc_t data;

        /// Constructs a descriptor for a convolution forward propagation
        /// primitive with bias using @p prop_kind (acceptable values are
        /// #dnnl::forward_training and #dnnl::forward_inference), @p
        /// algorithm, memory descriptors, @p strides, @p padding_l, and @p
        /// padding_r.
        ///
        /// @note
        ///     Memory descriptors are allowed to be initialized with
        ///     #dnnl::memory::format_tag::any value of @p format_tag.
        desc(prop_kind prop_kind, algorithm algorithm,
                const memory::desc &src_desc, const memory::desc &weights_desc,
                const memory::desc &bias_desc, const memory::desc &dst_desc,
                const memory::dims &strides, const memory::dims &padding_l,
                const memory::dims &padding_r) {
            memory::validate_dims(strides);
            memory::validate_dims(padding_l);
            memory::validate_dims(padding_r);
            error::wrap_c_api(
                    dnnl_convolution_forward_desc_init(&data,
                            dnnl::convert_to_c(prop_kind),
                            convert_to_c(algorithm), &src_desc.data,
                            &weights_desc.data, &bias_desc.data, &dst_desc.data,
                            &strides[0], &padding_l[0], &padding_r[0]),
                    "could not create a convolution forward descriptor");
        }

        /// Constructs a descriptor for a convolution forward propagation
        /// primitive without bias using @p prop_kind (acceptable values are
        /// #dnnl::forward_training and #dnnl::forward_inference), @p
        /// algorithm, memory descriptors, @p strides, @p padding_l, and @p
        /// padding_r.
        ///
        /// @note
        ///     Memory descriptors are allowed to be initialized with
        ///     #dnnl::memory::format_tag::any value of @p format_tag.
        desc(prop_kind prop_kind, algorithm algorithm,
                const memory::desc &src_desc, const memory::desc &weights_desc,
                const memory::desc &dst_desc, const memory::dims &strides,
                const memory::dims &padding_l, const memory::dims &padding_r) {
            memory::validate_dims(strides);
            memory::validate_dims(padding_l);
            memory::validate_dims(padding_r);
            error::wrap_c_api(
                    dnnl_convolution_forward_desc_init(&data,
                            dnnl::convert_to_c(prop_kind),
                            convert_to_c(algorithm), &src_desc.data,
                            &weights_desc.data, nullptr, &dst_desc.data,
                            &strides[0], &padding_l[0], &padding_r[0]),
                    "could not create a convolution forward descriptor");
        }

        /// Constructs a descriptor for a dilated convolution forward
        /// propagation primitive with bias using @p prop_kind (possible
        /// values are #dnnl::forward_training and #dnnl::forward_inference),
        /// @p algorithm, memory descriptors, @p strides, @p dilates, @p
        /// padding_l, and @p padding_r.
        ///
        /// @note
        ///     Memory descriptors are allowed to be initialized with
        ///     #dnnl::memory::format_tag::any value of @p format_tag.
        desc(prop_kind prop_kind, algorithm algorithm,
                const memory::desc &src_desc, const memory::desc &weights_desc,
                const memory::desc &bias_desc, const memory::desc &dst_desc,
                const memory::dims &strides, const memory::dims &dilates,
                const memory::dims &padding_l, const memory::dims &padding_r) {
            memory::validate_dims(strides);
            memory::validate_dims(dilates);
            memory::validate_dims(padding_l);
            memory::validate_dims(padding_r);
            error::wrap_c_api(dnnl_dilated_convolution_forward_desc_init(&data,
                                      dnnl::convert_to_c(prop_kind),
                                      convert_to_c(algorithm), &src_desc.data,
                                      &weights_desc.data, &bias_desc.data,
                                      &dst_desc.data, &strides[0], &dilates[0],
                                      &padding_l[0], &padding_r[0]),
                    "could not create a dilated convolution forward "
                    "descriptor");
        }

        /// Constructs a descriptor for a dilated convolution forward
        /// propagation primitive without bias using @p prop_kind (possible
        /// values are #dnnl::forward_training and #dnnl::forward_inference),
        /// @p algorithm, memory descriptors, @p strides, @p dilates, @p
        /// padding_l, and @p padding_r.
        ///
        /// @note
        ///     Memory descriptors are allowed to be initialized with
        ///     #dnnl::memory::format_tag::any value of @p format_tag.
        desc(prop_kind prop_kind, algorithm algorithm,
                const memory::desc &src_desc, const memory::desc &weights_desc,
                const memory::desc &dst_desc, const memory::dims &strides,
                const memory::dims &dilates, const memory::dims &padding_l,
                const memory::dims &padding_r) {
            memory::validate_dims(strides);
            memory::validate_dims(dilates);
            memory::validate_dims(padding_l);
            memory::validate_dims(padding_r);
            error::wrap_c_api(dnnl_dilated_convolution_forward_desc_init(&data,
                                      dnnl::convert_to_c(prop_kind),
                                      convert_to_c(algorithm), &src_desc.data,
                                      &weights_desc.data, nullptr,
                                      &dst_desc.data, &strides[0], &dilates[0],
                                      &padding_l[0], &padding_r[0]),
                    "could not create a dilated convolution forward "
                    "descriptor");
        }
    };

    /// Primitive descriptor for a convolution forward propagation primitive.
    struct primitive_desc : public dnnl::primitive_desc {
        /// Default constructor. Produces an empty object.
        primitive_desc() = default;

        /// Constructs a primitive descriptor for a convolution forward
        /// propagation primitive.
        ///
        /// @param desc Descriptor for a convolution forward propagation
        ///             primitive.
        /// @param engine Engine to use.
        /// @param allow_empty A flag signifying whether construction is
        ///                    allowed to fail without throwing an exception.
        ///                    In this case an empty object will be produced.
        ///                    This flag is optional and defaults to false.
        primitive_desc(const desc &desc, const engine &engine,
                bool allow_empty = false)
            : dnnl::primitive_desc(
                    &desc.data, nullptr, engine, nullptr, allow_empty) {}

        /// Constructs a primitive descriptor for a convolution forward
        /// propagation primitive.
        ///
        /// @param desc Descriptor for a convolution forward propagation
        ///             primitive.
        /// @param engine Engine to use.
        /// @param attr Primitive attributes to use.
        /// @param allow_empty A flag signifying whether construction is
        ///                    allowed to fail without throwing an exception.
        ///                    In this case an empty object will be produced.
        ///                    This flag is optional and defaults to false.
        primitive_desc(const desc &desc, const primitive_attr &attr,
                const engine &engine, bool allow_empty = false)
            : dnnl::primitive_desc(
                    &desc.data, &attr, engine, nullptr, allow_empty) {}

        /// Initializes a primitive descriptor for convolution forward
        /// propagation from a C primitive descriptor @p pd.
        primitive_desc(dnnl_primitive_desc_t pd)
            : dnnl::primitive_desc(pd, dnnl::primitive::kind::convolution,
                    dnnl::prop_kind::forward_training,
                    dnnl::prop_kind::forward_inference) {}

        /// @copydoc dnnl::primitive_desc_base::src_desc()
        memory::desc src_desc() const { return base::src_desc(0); }

        /// @copydoc dnnl::primitive_desc_base::weights_desc()
        memory::desc weights_desc() const { return base::weights_desc(0); }

        /// @copydoc dnnl::primitive_desc_base::dst_desc()
        memory::desc dst_desc() const { return base::dst_desc(0); }

        /// Returns the bias memory descriptor. Returns a zero_md if no bias
        /// was specified at op_desc creation time.
        memory::desc bias_desc() const { return base::weights_desc(1); }
    };

    /// Default constructor. Produces an empty object.
    convolution_forward() = default;

    /// Constructs a convolution forward propagation primitive from a
    /// primitive descriptor @p pd of a corresponding type.
    convolution_forward(const primitive_desc &pd) : primitive(pd) {}
};

/// Convolution backward propagation primitive.
struct convolution_backward_data : public primitive {

    /// Descriptor for a convolution backward propagation primitive.
    struct desc {
        dnnl_convolution_desc_t data;

        /// Constructs a descriptor for a convolution backward propagation
        /// primitive using @p algorithm, memory descriptors, @p strides, @p
        /// padding_l, and @p padding_r.
        ///
        /// @note
        ///     Memory descriptors are allowed to be initialized with
        ///     #dnnl::memory::format_tag::any value of @p format_tag.
        desc(algorithm algorithm, const memory::desc &diff_src_desc,
                const memory::desc &weights_desc,
                const memory::desc &diff_dst_desc, const memory::dims &strides,
                const memory::dims &padding_l, const memory::dims &padding_r) {
            memory::validate_dims(strides);
            memory::validate_dims(padding_l);
            memory::validate_dims(padding_r);
            error::wrap_c_api(
                    dnnl_convolution_backward_data_desc_init(&data,
                            convert_to_c(algorithm), &diff_src_desc.data,
                            &weights_desc.data, &diff_dst_desc.data,
                            &strides[0], &padding_l[0], &padding_r[0]),
                    "could not create a convolution backward data descriptor");
        }

        /// Constructs a descriptor for dilated convolution backward
        /// propagation using @p algorithm, memory descriptors, @p strides, @p
        /// dilates, @p padding_l, and @p padding_r.
        ///
        /// @note
        ///     Memory descriptors are allowed to be initialized with
        ///     #dnnl::memory::format_tag::any value of @p format_tag.
        desc(algorithm algorithm, const memory::desc &diff_src_desc,
                const memory::desc &weights_desc,
                const memory::desc &diff_dst_desc, const memory::dims &strides,
                const memory::dims &dilates, const memory::dims &padding_l,
                const memory::dims &padding_r) {
            memory::validate_dims(strides);
            memory::validate_dims(dilates);
            memory::validate_dims(padding_l);
            memory::validate_dims(padding_r);
            error::wrap_c_api(
                    dnnl_dilated_convolution_backward_data_desc_init(&data,
                            convert_to_c(algorithm), &diff_src_desc.data,
                            &weights_desc.data, &diff_dst_desc.data,
                            &strides[0], &dilates[0], &padding_l[0],
                            &padding_r[0]),
                    "could not create a convolution backward data descriptor");
        }
    };

    /// Primitive descriptor for a convolution backward propagation primitive.
    struct primitive_desc : public dnnl::primitive_desc {
        /// Default constructor. Produces an empty object.
        primitive_desc() = default;

        /// Constructs a primitive descriptor for a convolution backward
        /// propagation primitive.
        ///
        /// @param desc Descriptor for a convolution backward propagation
        ///             primitive.
        /// @param engine Engine to perform the operation on.
        /// @param hint_fwd_pd Primitive descriptor for a convolution forward
        ///                    propagation primitive. It is used as a hint
        ///                    for deciding which memory format to use.
        /// @param allow_empty A flag signifying whether construction is
        ///                    allowed to fail without throwing an exception.
        ///                    In this case an empty object will be produced.
        ///                    This flag is optional and defaults to false.
        primitive_desc(const desc &desc, const engine &engine,
                const convolution_forward::primitive_desc &hint_fwd_pd,
                bool allow_empty = false)
            : dnnl::primitive_desc(&desc.data, nullptr, engine,
                    hint_fwd_pd.get(), allow_empty) {}

        /// Constructs a primitive descriptor for a convolution backward
        /// propagation primitive.
        ///
        /// @param desc Descriptor for a convolution backward propagation
        ///             primitive.
        /// @param engine Engine to perform the operation on.
        /// @param attr Primitive attributes to use.
        /// @param hint_fwd_pd Primitive descriptor for a convolution forward
        ///                    propagation primitive. It is used as a hint
        ///                    for deciding which memory format to use.
        /// @param allow_empty A flag signifying whether construction is
        ///                    allowed to fail without throwing an exception.
        ///                    In this case an empty object will be produced.
        ///                    This flag is optional and defaults to false.
        primitive_desc(const desc &desc, const primitive_attr &attr,
                const engine &engine,
                const convolution_forward::primitive_desc &hint_fwd_pd,
                bool allow_empty = false)
            : dnnl::primitive_desc(&desc.data, &attr, engine, hint_fwd_pd.get(),
                    allow_empty) {}

        /// Constructs a primitive descriptor for a convolution backward
        /// propagation primitive from a C API primitive descriptor @p pd.
        primitive_desc(dnnl_primitive_desc_t pd)
            : dnnl::primitive_desc(pd, dnnl::primitive::kind::convolution,
                    dnnl::prop_kind::backward_data) {}

        /// @copydoc dnnl::primitive_desc_base::diff_src_desc()
        memory::desc diff_src_desc() const { return base::diff_src_desc(0); }

        /// @copydoc dnnl::primitive_desc_base::weights_desc()
        memory::desc weights_desc() const { return base::weights_desc(0); }

        /// @copydoc dnnl::primitive_desc_base::diff_dst_desc()
        memory::desc diff_dst_desc() const { return base::diff_dst_desc(0); }
    };

    /// Default constructor. Produces an empty object.
    convolution_backward_data() = default;

    /// Constructs a convolution backward propagation primitive from a
    /// primitive descriptor @p pd of a corresponding type.
    convolution_backward_data(const primitive_desc &pd) : primitive(pd) {}
};

/// Convolution weights update primitive.
struct convolution_backward_weights : public primitive {
    /// Descriptor for a convolution weights update primitive.
    struct desc {
        dnnl_convolution_desc_t data;

        /// Constructs a descriptor for a convolution weights update primitive
        /// with bias using @p algorithm, memory descriptors, @p strides, @p
        /// padding_l, and @p padding_r.
        ///
        /// @note
        ///     Memory descriptors are allowed to be initialized with
        ///     #dnnl::memory::format_tag::any value of @p format_tag.
        desc(algorithm algorithm, const memory::desc &src_desc,
                const memory::desc &diff_weights_desc,
                const memory::desc &diff_bias_desc,
                const memory::desc &diff_dst_desc, const memory::dims &strides,
                const memory::dims &padding_l, const memory::dims &padding_r) {
            memory::validate_dims(strides);
            memory::validate_dims(padding_l);
            memory::validate_dims(padding_r);
            error::wrap_c_api(
                    dnnl_convolution_backward_weights_desc_init(&data,
                            convert_to_c(algorithm), &src_desc.data,
                            &diff_weights_desc.data, &diff_bias_desc.data,
                            &diff_dst_desc.data, &strides[0], &padding_l[0],
                            &padding_r[0]),
                    "could not create a convolution backward weights "
                    "descriptor");
        }

        /// Constructs a descriptor for a convolution weights update primitive
        /// without bias using @p algorithm, memory descriptors, @p strides,
        /// @p padding_l, and @p padding_r.
        ///
        /// @note
        ///     Memory descriptors are allowed to be initialized with
        ///     #dnnl::memory::format_tag::any value of @p format_tag.
        desc(algorithm algorithm, const memory::desc &src_desc,
                const memory::desc &diff_weights_desc,
                const memory::desc &diff_dst_desc, const memory::dims &strides,
                const memory::dims &padding_l, const memory::dims &padding_r) {
            memory::validate_dims(strides);
            memory::validate_dims(padding_l);
            memory::validate_dims(padding_r);
            error::wrap_c_api(dnnl_convolution_backward_weights_desc_init(&data,
                                      convert_to_c(algorithm), &src_desc.data,
                                      &diff_weights_desc.data, nullptr,
                                      &diff_dst_desc.data, &strides[0],
                                      &padding_l[0], &padding_r[0]),
                    "could not create a convolution backward weights "
                    "descriptor");
        }

        /// Constructs a descriptor for a dilated convolution weights update
        /// primitive with bias using @p algorithm, memory descriptors, @p
        /// strides, @p dilates @p padding_l, and @p padding_r.
        ///
        /// @note
        ///     Memory descriptors are allowed to be initialized with
        ///     #dnnl::memory::format_tag::any value of @p format_tag.
        desc(algorithm algorithm, const memory::desc &src_desc,
                const memory::desc &diff_weights_desc,
                const memory::desc &diff_bias_desc,
                const memory::desc &diff_dst_desc, const memory::dims &strides,
                const memory::dims &dilates, const memory::dims &padding_l,
                const memory::dims &padding_r) {
            memory::validate_dims(strides);
            memory::validate_dims(dilates);
            memory::validate_dims(padding_l);
            memory::validate_dims(padding_r);
            error::wrap_c_api(
                    dnnl_dilated_convolution_backward_weights_desc_init(&data,
                            convert_to_c(algorithm), &src_desc.data,
                            &diff_weights_desc.data, &diff_bias_desc.data,
                            &diff_dst_desc.data, &strides[0], &dilates[0],
                            &padding_l[0], &padding_r[0]),
                    "could not create a convolution backward weights "
                    "descriptor");
        }

        /// Constructs a descriptor for a dilated convolution weights update
        /// primitive without bias using @p algorithm, memory descriptors, @p
        /// strides, @p dilates @p padding_l, and @p padding_r.
        ///
        /// @note
        ///     Memory descriptors are allowed to be initialized with
        ///     #dnnl::memory::format_tag::any value of @p format_tag.
        desc(algorithm algorithm, const memory::desc &src_desc,
                const memory::desc &diff_weights_desc,
                const memory::desc &diff_dst_desc, const memory::dims &strides,
                const memory::dims &dilates, const memory::dims &padding_l,
                const memory::dims &padding_r) {
            memory::validate_dims(strides);
            memory::validate_dims(dilates);
            memory::validate_dims(padding_l);
            memory::validate_dims(padding_r);
            error::wrap_c_api(
                    dnnl_dilated_convolution_backward_weights_desc_init(&data,
                            convert_to_c(algorithm), &src_desc.data,
                            &diff_weights_desc.data, nullptr,
                            &diff_dst_desc.data, &strides[0], &dilates[0],
                            &padding_l[0], &padding_r[0]),
                    "could not create a convolution backward weights "
                    "descriptor");
        }
    };

    /// Primitive descriptor for a convolution weights update primitive.
    struct primitive_desc : public dnnl::primitive_desc {
        /// Default constructor. Produces an empty object.
        primitive_desc() = default;

        /// Constructs a primitive descriptor for a convolution weights update
        /// primitive.
        ///
        /// @param desc Descriptor for a convolution weights update primitive.
        /// @param engine Engine to use.
        /// @param hint_fwd_pd Primitive descriptor for a convolution forward
        ///                    propagation primitive. It is used as a hint
        ///                    for deciding which memory format to use.
        /// @param allow_empty A flag signifying whether construction is
        ///                    allowed to fail without throwing an exception.
        ///                    In this case an empty object will be produced.
        ///                    This flag is optional and defaults to false.
        primitive_desc(const desc &desc, const engine &engine,
                const convolution_forward::primitive_desc &hint_fwd_pd,
                bool allow_empty = false)
            : dnnl::primitive_desc(&desc.data, nullptr, engine,
                    hint_fwd_pd.get(), allow_empty) {}

        /// Constructs a primitive descriptor for a convolution weights update
        /// primitive.
        ///
        /// @param desc Descriptor for a convolution weights update primitive.
        /// @param attr Primitive attributes to use.
        /// @param engine Engine to use.
        /// @param hint_fwd_pd Primitive descriptor for a convolution forward
        ///                    propagation primitive. It is used as a hint
        ///                    for deciding which memory format to use.
        /// @param allow_empty A flag signifying whether construction is
        ///                    allowed to fail without throwing an exception.
        ///                    In this case an empty object will be produced.
        ///                    This flag is optional and defaults to false.
        primitive_desc(const desc &desc, const primitive_attr &attr,
                const engine &engine,
                const convolution_forward::primitive_desc &hint_fwd_pd,
                bool allow_empty = false)
            : dnnl::primitive_desc(&desc.data, &attr, engine, hint_fwd_pd.get(),
                    allow_empty) {}

        /// Constructs a primitive descriptor for a convolution weights
        /// update primitive from a C API primitive descriptor @p pd.
        primitive_desc(dnnl_primitive_desc_t pd)
            : dnnl::primitive_desc(pd, dnnl::primitive::kind::convolution,
                    dnnl::prop_kind::backward_weights) {}

        /// @copydoc dnnl::primitive_desc_base::src_desc()
        memory::desc src_desc() const { return base::src_desc(0); }

        /// @copydoc dnnl::primitive_desc_base::diff_weights_desc()
        memory::desc diff_weights_desc() const {
            return base::diff_weights_desc(0);
        }

        /// @copydoc dnnl::primitive_desc_base::diff_dst_desc()
        memory::desc diff_dst_desc() const { return base::diff_dst_desc(0); }

        /// Returns diff bias memory descriptor. Returns a zero_md if no bias
        /// was specified at op_desc creation time.
        memory::desc diff_bias_desc() const {
            return base::diff_weights_desc(1);
        }
    };

    /// Default constructor. Produces an empty object.
    convolution_backward_weights() = default;

    /// Constructs a convolution weights update primitive from a primitive
    /// descriptor @p pd of a corresponding type.
    convolution_backward_weights(const primitive_desc &pd) : primitive(pd) {}
};

/// @}
//
/// @addtogroup cpp_api_deconvolution Deconvolution
/// A primitive to compute deconvolution using different algorithms.
///
/// @sa @ref c_api_deconvolution in @ref c_api
/// @{

/// Deconvolution forward propagation primitive.
struct deconvolution_forward : public primitive {
    /// Descriptor for a deconvolution forward propagation primitive.
    struct desc {
        dnnl_deconvolution_desc_t data;

        /// Constructs a descriptor for a deconvolution forward propagation
        /// primitive with bias using @p prop_kind (acceptable values are
        /// #dnnl::forward_training and #dnnl::forward_inference), @p
        /// algorithm, memory descriptors, @p strides, @p padding_l, and @p
        /// padding_r.
        ///
        /// @note
        ///     Memory descriptors are allowed to be initialized with
        ///     #dnnl::memory::format_tag::any value of @p format_tag.
        desc(prop_kind prop_kind, algorithm algorithm,
                const memory::desc &src_desc, const memory::desc &weights_desc,
                const memory::desc &bias_desc, const memory::desc &dst_desc,
                const memory::dims &strides, const memory::dims &padding_l,
                const memory::dims &padding_r) {
            memory::validate_dims(strides);
            memory::validate_dims(padding_l);
            memory::validate_dims(padding_r);
            error::wrap_c_api(
                    dnnl_deconvolution_forward_desc_init(&data,
                            dnnl::convert_to_c(prop_kind),
                            convert_to_c(algorithm), &src_desc.data,
                            &weights_desc.data, &bias_desc.data, &dst_desc.data,
                            &strides[0], &padding_l[0], &padding_r[0]),
                    "could not create a deconvolution forward descriptor");
        }

        /// Constructs a descriptor for a deconvolution forward propagation
        /// primitive without bias using @p prop_kind (acceptable values are
        /// #dnnl::forward_training and #dnnl::forward_inference), @p
        /// algorithm, memory descriptors, @p strides, @p padding_l, and @p
        /// padding_r.
        ///
        /// @note
        ///     Memory descriptors are allowed to be initialized with
        ///     #dnnl::memory::format_tag::any value of @p format_tag.
        desc(prop_kind prop_kind, algorithm algorithm,
                const memory::desc &src_desc, const memory::desc &weights_desc,
                const memory::desc &dst_desc, const memory::dims &strides,
                const memory::dims &padding_l, const memory::dims &padding_r) {
            memory::validate_dims(strides);
            memory::validate_dims(padding_l);
            memory::validate_dims(padding_r);
            error::wrap_c_api(
                    dnnl_deconvolution_forward_desc_init(&data,
                            dnnl::convert_to_c(prop_kind),
                            convert_to_c(algorithm), &src_desc.data,
                            &weights_desc.data, nullptr, &dst_desc.data,
                            &strides[0], &padding_l[0], &padding_r[0]),
                    "could not create a deconvolution forward descriptor");
        }

        /// Constructs a descriptor for a dilated deconvolution forward
        /// propagation primitive with bias using @p prop_kind (possible
        /// values are #dnnl::forward_training and #dnnl::forward_inference),
        /// @p algorithm memory descriptors, @p strides, @p dilates, @p
        /// padding_l, and @p padding_r.
        ///
        /// @note
        ///     Memory descriptors are allowed to be initialized with
        ///     #dnnl::memory::format_tag::any value of @p format_tag.
        desc(prop_kind prop_kind, algorithm algorithm,
                const memory::desc &src_desc, const memory::desc &weights_desc,
                const memory::desc &bias_desc, const memory::desc &dst_desc,
                const memory::dims &strides, const memory::dims &dilates,
                const memory::dims &padding_l, const memory::dims &padding_r) {
            memory::validate_dims(strides);
            memory::validate_dims(dilates);
            memory::validate_dims(padding_l);
            memory::validate_dims(padding_r);
            error::wrap_c_api(dnnl_dilated_deconvolution_forward_desc_init(
                                      &data, dnnl::convert_to_c(prop_kind),
                                      convert_to_c(algorithm), &src_desc.data,
                                      &weights_desc.data, &bias_desc.data,
                                      &dst_desc.data, &strides[0], &dilates[0],
                                      &padding_l[0], &padding_r[0]),
                    "could not create a dilated deconvolution forward "
                    "descriptor");
        }

        /// Constructs a descriptor for a dilated deconvolution forward
        /// propagation primitive without bias using @p prop_kind (possible
        /// values are #dnnl::forward_training and #dnnl::forward_inference),
        /// @p algorithm, memory descriptors, @p strides, @p dilates, @p
        /// padding_l, and @p padding_r.
        ///
        /// @note
        ///     Memory descriptors are allowed to be initialized with
        ///     #dnnl::memory::format_tag::any value of @p format_tag.
        desc(prop_kind prop_kind, algorithm algorithm,
                const memory::desc &src_desc, const memory::desc &weights_desc,
                const memory::desc &dst_desc, const memory::dims &strides,
                const memory::dims &dilates, const memory::dims &padding_l,
                const memory::dims &padding_r) {
            memory::validate_dims(strides);
            memory::validate_dims(dilates);
            memory::validate_dims(padding_l);
            memory::validate_dims(padding_r);
            error::wrap_c_api(dnnl_dilated_deconvolution_forward_desc_init(
                                      &data, dnnl::convert_to_c(prop_kind),
                                      convert_to_c(algorithm), &src_desc.data,
                                      &weights_desc.data, nullptr,
                                      &dst_desc.data, &strides[0], &dilates[0],
                                      &padding_l[0], &padding_r[0]),
                    "could not create a dilated deconvolution forward "
                    "descriptor");
        }
    };

    /// Primitive descriptor for a deconvolution forward propagation primitive.
    struct primitive_desc : public dnnl::primitive_desc {
        /// Default constructor. Produces an empty object.
        primitive_desc() = default;

        /// Constructs a primitive descriptor for a deconvolution forward
        /// propagation primitive.
        ///
        /// @param desc Descriptor for a deconvolution forward propagation
        ///             primitive.
        /// @param engine Engine to use.
        /// @param allow_empty A flag signifying whether construction is
        ///                    allowed to fail without throwing an exception.
        ///                    In this case an empty object will be produced.
        ///                    This flag is optional and defaults to false.
        primitive_desc(const desc &desc, const engine &engine,
                bool allow_empty = false)
            : dnnl::primitive_desc(
                    &desc.data, nullptr, engine, nullptr, allow_empty) {}

        /// Constructs a primitive descriptor for a deconvolution forward
        /// propagation primitive.
        ///
        /// @param desc Descriptor for a deconvolution forward propagation
        ///             primitive.
        /// @param engine Engine to use.
        /// @param attr Primitive attributes to use.
        /// @param allow_empty A flag signifying whether construction is
        ///                    allowed to fail without throwing an exception.
        ///                    In this case an empty object will be produced.
        ///                    This flag is optional and defaults to false.
        primitive_desc(const desc &desc, const primitive_attr &attr,
                const engine &engine, bool allow_empty = false)
            : dnnl::primitive_desc(
                    &desc.data, &attr, engine, nullptr, allow_empty) {}

        /// Constructs a primitive descriptor for a deconvolution forward
        /// propagation primitive from a C API primitive descriptor @p pd.
        primitive_desc(dnnl_primitive_desc_t pd)
            : dnnl::primitive_desc(pd, dnnl::primitive::kind::deconvolution,
                    dnnl::prop_kind::forward_training,
                    dnnl::prop_kind::forward_inference) {}

        /// @copydoc dnnl::primitive_desc_base::src_desc()
        memory::desc src_desc() const { return base::src_desc(0); }

        /// @copydoc dnnl::primitive_desc_base::weights_desc()
        memory::desc weights_desc() const { return base::weights_desc(0); }

        /// @copydoc dnnl::primitive_desc_base::dst_desc()
        memory::desc dst_desc() const { return base::dst_desc(0); }

        /// @copydoc dnnl::convolution_forward::primitive_desc::bias_desc()
        memory::desc bias_desc() const { return base::weights_desc(1); }
    };

    /// Default constructor. Produces an empty object.
    deconvolution_forward() = default;

    /// Constructs a deconvolution forward propagation primitive from a
    /// primitive descriptor @p pd of a corresponding type.
    deconvolution_forward(const primitive_desc &pd) : primitive(pd) {}
};

/// Deconvolution backward propagation primitive.
struct deconvolution_backward_data : public primitive {
    /// Descriptor for a deconvolution backward propagation primitive.
    struct desc {
        dnnl_deconvolution_desc_t data;

        /// Constructs a descriptor for a deconvolution backward propagation
        /// primitive using @p algorithm, memory descriptors, @p strides, @p
        /// padding_l, and @p padding_r.
        ///
        /// @note
        ///     Memory descriptors are allowed to be initialized with
        ///     #dnnl::memory::format_tag::any value of @p format_tag.
        desc(algorithm algorithm, const memory::desc &diff_src_desc,
                const memory::desc &weights_desc,
                const memory::desc &diff_dst_desc, const memory::dims &strides,
                const memory::dims &padding_l, const memory::dims &padding_r) {
            memory::validate_dims(strides);
            memory::validate_dims(padding_l);
            memory::validate_dims(padding_r);
            error::wrap_c_api(
                    dnnl_deconvolution_backward_data_desc_init(&data,
                            convert_to_c(algorithm), &diff_src_desc.data,
                            &weights_desc.data, &diff_dst_desc.data,
                            &strides[0], &padding_l[0], &padding_r[0]),
                    "could not create a deconvolution backward data "
                    "descriptor");
        }

        /// Constructs a descriptor for a dilated deconvolution backward
        /// propagation primitive using @p algorithm, memory descriptors, @p
        /// strides, @p dilates, @p padding_l, and @p padding_r.
        ///
        /// @note
        ///     Memory descriptors are allowed to be initialized with
        ///     #dnnl::memory::format_tag::any value of @p format_tag.
        desc(algorithm algorithm, const memory::desc &diff_src_desc,
                const memory::desc &weights_desc,
                const memory::desc &diff_dst_desc, const memory::dims &strides,
                const memory::dims &dilates, const memory::dims &padding_l,
                const memory::dims &padding_r) {
            memory::validate_dims(strides);
            memory::validate_dims(dilates);
            memory::validate_dims(padding_l);
            memory::validate_dims(padding_r);
            error::wrap_c_api(
                    dnnl_dilated_deconvolution_backward_data_desc_init(&data,
                            convert_to_c(algorithm), &diff_src_desc.data,
                            &weights_desc.data, &diff_dst_desc.data,
                            &strides[0], &dilates[0], &padding_l[0],
                            &padding_r[0]),
                    "could not create a dilated deconvolution backward data "
                    "descriptor");
        }
    };

    /// Primitive descriptor for a deconvolution backward propagation primitive.
    struct primitive_desc : public dnnl::primitive_desc {
        /// Default constructor. Produces an empty object.
        primitive_desc() = default;

        /// Constructs a primitive descriptor for a deconvolution backward
        /// propagation primitive.
        ///
        /// @param desc descriptor for a deconvolution backward propagation
        ///             primitive.
        /// @param engine Engine to use.
        /// @param hint_fwd_pd Primitive descriptor for a deconvolution forward
        ///                    propagation primitive. It is used as a hint
        ///                    for deciding which memory format to use.
        /// @param allow_empty A flag signifying whether construction is
        ///                    allowed to fail without throwing an exception.
        ///                    In this case an empty object will be produced.
        ///                    This flag is optional and defaults to false.
        primitive_desc(const desc &desc, const engine &engine,
                const deconvolution_forward::primitive_desc &hint_fwd_pd,
                bool allow_empty = false)
            : dnnl::primitive_desc(&desc.data, nullptr, engine,
                    hint_fwd_pd.get(), allow_empty) {}

        /// Constructs a primitive descriptor for a deconvolution backward
        /// propagation primitive.
        ///
        /// @param desc descriptor for a deconvolution backward propagation
        ///             primitive.
        /// @param attr Primitive attributes to use.
        /// @param engine Engine to use.
        /// @param hint_fwd_pd Primitive descriptor for a deconvolution forward
        ///                    propagation primitive. It is used as a hint
        ///                    for deciding which memory format to use.
        /// @param allow_empty A flag signifying whether construction is
        ///                    allowed to fail without throwing an exception.
        ///                    In this case an empty object will be produced.
        ///                    This flag is optional and defaults to false.
        primitive_desc(const desc &desc, const primitive_attr &attr,
                const engine &engine,
                const deconvolution_forward::primitive_desc &hint_fwd_pd,
                bool allow_empty = false)
            : dnnl::primitive_desc(&desc.data, &attr, engine, hint_fwd_pd.get(),
                    allow_empty) {}

        /// Constructs a primitive descriptor for a deconvolution backward
        /// propagation primitive from a C API primitive descriptor @p pd.
        primitive_desc(dnnl_primitive_desc_t pd)
            : dnnl::primitive_desc(pd, dnnl::primitive::kind::deconvolution,
                    dnnl::prop_kind::backward_data) {}

        /// @copydoc dnnl::primitive_desc_base::diff_src_desc()
        memory::desc diff_src_desc() const { return base::diff_src_desc(0); }

        /// @copydoc dnnl::primitive_desc_base::weights_desc()
        memory::desc weights_desc() const { return base::weights_desc(0); }

        /// @copydoc dnnl::primitive_desc_base::diff_dst_desc()
        memory::desc diff_dst_desc() const { return base::diff_dst_desc(0); }
    };

    /// Default constructor. Produces an empty object.
    deconvolution_backward_data() = default;

    /// Constructs a deconvolution backward propagation primitive from a
    /// primitive descriptor @p pd of a corresponding type.
    deconvolution_backward_data(const primitive_desc &pd) : primitive(pd) {}
};

/// Deconvolution weights update primitive.
struct deconvolution_backward_weights : public primitive {
    /// Descriptor for a deconvolution weights update primitive.
    struct desc {
        dnnl_deconvolution_desc_t data;

        /// Constructs a descriptor for a deconvolution weights update primitive
        /// with bias using @p algorithm, memory descriptors, @p strides, @p
        /// padding_l, and @p padding_r.
        ///
        /// @note
        ///     Memory descriptors are allowed to be initialized with
        ///     #dnnl::memory::format_tag::any value of @p format_tag.
        desc(algorithm algorithm, const memory::desc &src_desc,
                const memory::desc &diff_weights_desc,
                const memory::desc &diff_bias_desc,
                const memory::desc &diff_dst_desc, const memory::dims &strides,
                const memory::dims &padding_l, const memory::dims &padding_r) {
            memory::validate_dims(strides);
            memory::validate_dims(padding_l);
            memory::validate_dims(padding_r);
            error::wrap_c_api(
                    dnnl_deconvolution_backward_weights_desc_init(&data,
                            convert_to_c(algorithm), &src_desc.data,
                            &diff_weights_desc.data, &diff_bias_desc.data,
                            &diff_dst_desc.data, &strides[0], &padding_l[0],
                            &padding_r[0]),
                    "could not create a deconvolution weights update primitive "
                    "descriptor");
        }

        /// Constructs a descriptor for a deconvolution weights update primitive
        /// without bias using @p algorithm, memory descriptors, @p strides,
        /// @p padding_l, and @p padding_r.
        ///
        /// @note
        ///     Memory descriptors are allowed to be initialized with
        ///     #dnnl::memory::format_tag::any value of @p format_tag.
        desc(algorithm algorithm, const memory::desc &src_desc,
                const memory::desc &diff_weights_desc,
                const memory::desc &diff_dst_desc, const memory::dims &strides,
                const memory::dims &padding_l, const memory::dims &padding_r) {
            memory::validate_dims(strides);
            memory::validate_dims(padding_l);
            memory::validate_dims(padding_r);
            error::wrap_c_api(dnnl_deconvolution_backward_weights_desc_init(
                                      &data, convert_to_c(algorithm),
                                      &src_desc.data, &diff_weights_desc.data,
                                      nullptr, &diff_dst_desc.data, &strides[0],
                                      &padding_l[0], &padding_r[0]),
                    "could not create a deconvolution weights update primitive "
                    "descriptor");
        }

        /// Constructs a descriptor for a dilated deconvolution weights update
        /// primitive with bias using @p algorithm, memory descriptors, @p
        /// strides, @p dilates @p padding_l, and @p padding_r.
        ///
        /// @note
        ///     Memory descriptors are allowed to be initialized with
        ///     #dnnl::memory::format_tag::any value of @p format_tag.
        desc(algorithm algorithm, const memory::desc &src_desc,
                const memory::desc &diff_weights_desc,
                const memory::desc &diff_bias_desc,
                const memory::desc &diff_dst_desc, const memory::dims &strides,
                const memory::dims &dilates, const memory::dims &padding_l,
                const memory::dims &padding_r) {
            memory::validate_dims(strides);
            memory::validate_dims(dilates);
            memory::validate_dims(padding_l);
            memory::validate_dims(padding_r);
            error::wrap_c_api(
                    dnnl_dilated_deconvolution_backward_weights_desc_init(&data,
                            convert_to_c(algorithm), &src_desc.data,
                            &diff_weights_desc.data, &diff_bias_desc.data,
                            &diff_dst_desc.data, &strides[0], &dilates[0],
                            &padding_l[0], &padding_r[0]),
                    "could not create a dilated  weights update primitive "
                    "descriptor");
        }

        /// Constructs a descriptor for a dilated deconvolution weights update
        /// primitive without bias using @p algorithm, memory descriptors, @p
        /// strides, @p dilates @p padding_l, and @p padding_r.
        ///
        /// @note
        ///     Memory descriptors are allowed to be initialized with
        ///     #dnnl::memory::format_tag::any value of @p format_tag.
        desc(algorithm algorithm, const memory::desc &src_desc,
                const memory::desc &diff_weights_desc,
                const memory::desc &diff_dst_desc, const memory::dims &strides,
                const memory::dims &dilates, const memory::dims &padding_l,
                const memory::dims &padding_r) {
            memory::validate_dims(strides);
            memory::validate_dims(dilates);
            memory::validate_dims(padding_l);
            memory::validate_dims(padding_r);
            error::wrap_c_api(
                    dnnl_dilated_deconvolution_backward_weights_desc_init(&data,
                            convert_to_c(algorithm), &src_desc.data,
                            &diff_weights_desc.data, nullptr,
                            &diff_dst_desc.data, &strides[0], &dilates[0],
                            &padding_l[0], &padding_r[0]),
                    "could not create a dilated deconvolution weights update "
                    "primitive descriptor");
        }
    };

    /// Primitive descriptor for a deconvolution weights update primitive.
    struct primitive_desc : public dnnl::primitive_desc {
        /// Default constructor. Produces an empty object.
        primitive_desc() = default;

        /// Constructs a primitive descriptor for a deconvolution weights
        /// update primitive.
        ///
        /// @param desc descriptor for a deconvolution weights update primitive.
        /// @param engine Engine to use.
        /// @param hint_fwd_pd Primitive descriptor for a deconvolution forward
        ///                    propagation primitive. It is used as a hint
        ///                    for deciding which memory format to use.
        /// @param allow_empty A flag signifying whether construction is
        ///                    allowed to fail without throwing an exception.
        ///                    In this case an empty object will be produced.
        ///                    This flag is optional and defaults to false.
        primitive_desc(const desc &desc, const engine &engine,
                const deconvolution_forward::primitive_desc &hint_fwd_pd,
                bool allow_empty = false)
            : dnnl::primitive_desc(&desc.data, nullptr, engine,
                    hint_fwd_pd.get(), allow_empty) {}

        /// Constructs a primitive descriptor for a deconvolution weights
        /// update primitive.
        ///
        /// @param desc descriptor for a deconvolution weights update primitive.
        /// @param attr Primitive attributes to use.
        /// @param engine Engine to use.
        /// @param hint_fwd_pd Primitive descriptor for a deconvolution forward
        ///                    propagation primitive. It is used as a hint
        ///                    for deciding which memory format to use.
        /// @param allow_empty A flag signifying whether construction is
        ///                    allowed to fail without throwing an exception.
        ///                    In this case an empty object will be produced.
        ///                    This flag is optional and defaults to false.
        primitive_desc(const desc &desc, const primitive_attr &attr,
                const engine &engine,
                const deconvolution_forward::primitive_desc &hint_fwd_pd,
                bool allow_empty = false)
            : dnnl::primitive_desc(&desc.data, &attr, engine, hint_fwd_pd.get(),
                    allow_empty) {}

        /// Constructs a primitive descriptor for a deconvolution weights
        /// update primitive from a C API primitive descriptor @p pd.
        primitive_desc(dnnl_primitive_desc_t pd)
            : dnnl::primitive_desc(pd, dnnl::primitive::kind::deconvolution,
                    dnnl::prop_kind::backward_weights) {}

        /// @copydoc dnnl::primitive_desc_base::src_desc()
        memory::desc src_desc() const { return base::src_desc(0); }

        /// @copydoc dnnl::primitive_desc_base::diff_weights_desc()
        memory::desc diff_weights_desc() const {
            return base::diff_weights_desc(0);
        }

        /// @copydoc dnnl::primitive_desc_base::diff_dst_desc()
        memory::desc diff_dst_desc() const { return base::diff_dst_desc(0); }

        /// @copydoc dnnl::convolution_backward_weights::primitive_desc::diff_bias_desc()
        memory::desc diff_bias_desc() const {
            return base::diff_weights_desc(1);
        }
    };

    /// Default constructor. Produces an empty object.
    deconvolution_backward_weights() = default;

    /// Constructs a deconvolution weights update primitive from a primitive
    /// descriptor @p pd of a corresponding type.
    deconvolution_backward_weights(const primitive_desc &pd) : primitive(pd) {}
};

/// @}

/// @addtogroup cpp_api_lrn LRN
/// A primitive to perform local response normalization (LRN) across or within
/// channels.
///
/// @sa @ref dev_guide_lrn in developer guide
/// @sa @ref c_api_lrn in @ref c_api
/// @{

/// Local response normalization (LRN) forward propagation primitive.
struct lrn_forward : public primitive {
    /// Descriptor for an LRN forward propagation primitive.
    struct desc {
        dnnl_lrn_desc_t data;

        /// Constructs a descriptor for a LRN forward propagation primitive
        /// using @p prop_kind (acceptable values are #dnnl::forward_training
        /// and #dnnl::forward_inference), @p algorithm, memory descriptor @p
        /// data_desc, and regularization parameters @p local_size, @p alpha,
        /// @p beta, and @p k.
        desc(prop_kind prop_kind, algorithm algorithm,
                const memory::desc &src_desc, memory::dim local_size,
                float alpha, float beta, float k = 1.f) {
            error::wrap_c_api(dnnl_lrn_forward_desc_init(&data,
                                      dnnl::convert_to_c(prop_kind),
                                      convert_to_c(algorithm), &src_desc.data,
                                      local_size, alpha, beta, k),
                    "could not create a lrn forward descriptor");
        }
    };

    /// Primitive descriptor for an LRN forward propagation primitive.
    struct primitive_desc : public dnnl::primitive_desc {
        /// Default constructor. Produces an empty object.
        primitive_desc() = default;

        /// Constructs a primitive descriptor for an LRN forward propagation
        /// primitive.
        ///
        /// @param desc Descriptor for an LRN forward propagation primitive.
        /// @param engine Engine to use.
        /// @param allow_empty A flag signifying whether construction is
        ///                    allowed to fail without throwing an exception.
        ///                    In this case an empty object will be produced.
        ///                    This flag is optional and defaults to false.
        primitive_desc(const desc &desc, const engine &engine,
                bool allow_empty = false)
            : dnnl::primitive_desc(
                    &desc.data, nullptr, engine, nullptr, allow_empty) {}

        /// Constructs a primitive descriptor for an LRN forward propagation
        /// primitive.
        ///
        /// @param desc Descriptor for an LRN forward propagation primitive.
        /// @param engine Engine to use.
        /// @param attr Primitive attributes to use.
        /// @param allow_empty A flag signifying whether construction is
        ///                    allowed to fail without throwing an exception.
        ///                    In this case an empty object will be produced.
        ///                    This flag is optional and defaults to false.
        primitive_desc(const desc &desc, const primitive_attr &attr,
                const engine &engine, bool allow_empty = false)
            : dnnl::primitive_desc(
                    &desc.data, &attr, engine, nullptr, allow_empty) {}

        /// Construct a primitive descriptor for an LRN forward propagation
        /// primitive from a C API primitive descriptor @p pd.
        primitive_desc(dnnl_primitive_desc_t pd)
            : dnnl::primitive_desc(pd, dnnl::primitive::kind::lrn,
                    dnnl::prop_kind::forward_training,
                    dnnl::prop_kind::forward_inference) {}

        /// @copydoc dnnl::primitive_desc_base::src_desc()
        memory::desc src_desc() const { return base::src_desc(0); }

        /// @copydoc dnnl::primitive_desc_base::dst_desc()
        memory::desc dst_desc() const { return base::dst_desc(0); }

        /// @copydoc dnnl::primitive_desc_base::workspace_desc()
        memory::desc workspace_desc() const { return base::workspace_desc(); }
    };

    /// Default constructor. Produces an empty object.
    lrn_forward() = default;

    /// Constructs an LRN forward propagation primitive from a primitive
    /// descriptor @p pd of a corresponding type.
    lrn_forward(const primitive_desc &pd) : primitive(pd) {}
};

/// Local response normalization (LRN) backward propagation primitive.
struct lrn_backward : public primitive {
    /// Descriptor for an LRN backward propagation primitive.
    struct desc {
        dnnl_lrn_desc_t data;

        /// Constructs a descriptor for an LRN backward propagation primitive
        /// using @p algorithm, memory descriptors @p data_desc and @p
        /// diff_data_desc, and regularization parameters @p local_size, @p
        /// alpha, @p beta, and @p k.
        desc(algorithm algorithm, const memory::desc &data_desc,
                const memory::desc &diff_data_desc, memory::dim local_size,
                float alpha, float beta, float k = 1.f) {
            error::wrap_c_api(
                    dnnl_lrn_backward_desc_init(&data, convert_to_c(algorithm),
                            &diff_data_desc.data, &data_desc.data, local_size,
                            alpha, beta, k),
                    "could not create a lrn backward descriptor");
        }
    };

    /// Primitive descriptor for an LRN backward propagation primitive.
    struct primitive_desc : public dnnl::primitive_desc {
        /// Default constructor. Produces an empty object.
        primitive_desc() = default;

        /// Constructs a primitive descriptor for an LRN backward propagation
        /// primitive.
        ///
        /// @param desc Descriptor for an LRN backward propagation primitive.
        /// @param engine Engine to use.
        /// @param hint_fwd_pd Primitive descriptor for an LRN forward
        ///                    propagation primitive. It is used as a hint
        ///                    for deciding which memory format to use.
        /// @param allow_empty A flag signifying whether construction is
        ///                    allowed to fail without throwing an exception.
        ///                    In this case an empty object will be produced.
        ///                    This flag is optional and defaults to false.
        primitive_desc(const desc &desc, const engine &engine,
                const lrn_forward::primitive_desc &hint_fwd_pd,
                bool allow_empty = false)
            : dnnl::primitive_desc(&desc.data, nullptr, engine,
                    hint_fwd_pd.get(), allow_empty) {}

        /// Constructs a primitive descriptor for an LRN backward propagation
        /// primitive.
        ///
        /// @param desc Descriptor for an LRN backward propagation primitive.
        /// @param attr Primitive attributes to use.
        /// @param engine Engine to use.
        /// @param hint_fwd_pd Primitive descriptor for an LRN forward
        ///                    propagation primitive. It is used as a hint
        ///                    for deciding which memory format to use.
        /// @param allow_empty A flag signifying whether construction is
        ///                    allowed to fail without throwing an exception.
        ///                    In this case an empty object will be produced.
        ///                    This flag is optional and defaults to false.
        primitive_desc(const desc &desc, const primitive_attr &attr,
                const engine &engine,
                const lrn_forward::primitive_desc &hint_fwd_pd,
                bool allow_empty = false)
            : dnnl::primitive_desc(&desc.data, &attr, engine, hint_fwd_pd.get(),
                    allow_empty) {}

        /// Constructs a primitive descriptor for a local response normalization
        /// backward propagation primitive from a C API primitive descriptor
        /// @p pd.
        primitive_desc(dnnl_primitive_desc_t pd)
            : dnnl::primitive_desc(pd, dnnl::primitive::kind::lrn,
                    dnnl::prop_kind::backward_data) {}

        /// @copydoc dnnl::primitive_desc_base::src_desc()
        memory::desc diff_src_desc() const { return base::diff_src_desc(0); }

        /// @copydoc dnnl::primitive_desc_base::diff_dst_desc()
        memory::desc diff_dst_desc() const { return base::diff_dst_desc(0); }

        /// @copydoc dnnl::primitive_desc_base::workspace_desc()
        memory::desc workspace_desc() const { return base::workspace_desc(); }
    };

    /// Default constructor. Produces an empty object.
    lrn_backward() = default;

    /// Constructs an LRN backward propagation primitive from a primitive
    /// descriptor @p pd of a corresponding type.
    lrn_backward(const primitive_desc &pd) : primitive(pd) {}
};

/// @}

/// @addtogroup cpp_api_pooling Pooling
/// A primitive to perform max or average pooling.
///
/// @sa @ref dev_guide_pooling in developer guide
/// @sa @ref c_api_pooling in @ref c_api
/// @{

/// Pooling forward propagation primitive.
struct pooling_forward : public primitive {
    /// Descriptor for a pooling forward propagation primitive.
    struct desc {
        dnnl_pooling_desc_t data;

        /// Constructs a descriptor for a pooling forward propagation primitive
        /// using @p prop_kind (acceptable values are #dnnl::forward_training
        /// and #dnnl::forward_inference), @p algorithm, memory descriptors,
        /// and pooling parameters in the spatial domain: @p strides, @p
        /// kernel sizes, @p padding_l, and @p padding_r.
        desc(prop_kind prop_kind, algorithm algorithm,
                const memory::desc &src_desc, const memory::desc &dst_desc,
                const memory::dims &strides, const memory::dims &kernel,
                const memory::dims &padding_l, const memory::dims &padding_r) {
            memory::validate_dims(strides);
            memory::validate_dims(kernel);
            memory::validate_dims(padding_l);
            memory::validate_dims(padding_r);
            error::wrap_c_api(dnnl_pooling_forward_desc_init(&data,
                                      dnnl::convert_to_c(prop_kind),
                                      convert_to_c(algorithm), &src_desc.data,
                                      &dst_desc.data, &strides[0], &kernel[0],
                                      &padding_l[0], &padding_r[0]),
                    "could not init a forward pooling descriptor");
        }
    };

    /// Primitive descriptor for a pooling forward propagation primitive.
    struct primitive_desc : public dnnl::primitive_desc {
        /// Default constructor. Produces an empty object.
        primitive_desc() = default;

        /// Constructs a primitive descriptor for a pooling forward
        /// propagation primitive.
        ///
        /// @param desc Descriptor for a pooling forward propagation primitive.
        /// @param engine Engine to use.
        /// @param allow_empty A flag signifying whether construction is
        ///                    allowed to fail without throwing an exception.
        ///                    In this case an empty object will be produced.
        ///                    This flag is optional and defaults to false.
        primitive_desc(const desc &desc, const engine &engine,
                bool allow_empty = false)
            : dnnl::primitive_desc(
                    &desc.data, nullptr, engine, nullptr, allow_empty) {}

        /// Constructs a primitive descriptor for a pooling forward
        /// propagation primitive.
        ///
        /// @param desc Descriptor for a pooling forward propagation primitive.
        /// @param engine Engine to use.
        /// @param attr Primitive attributes to use.
        /// @param allow_empty A flag signifying whether construction is
        ///                    allowed to fail without throwing an exception.
        ///                    In this case an empty object will be produced.
        ///                    This flag is optional and defaults to false.
        primitive_desc(const desc &desc, const primitive_attr &attr,
                const engine &engine, bool allow_empty = false)
            : dnnl::primitive_desc(
                    &desc.data, &attr, engine, nullptr, allow_empty) {}

        /// Constructs a primitive descriptor for a pooling forward propagation
        /// primitive from a C API primitive descriptor @p pd.
        primitive_desc(dnnl_primitive_desc_t pd)
            : dnnl::primitive_desc(pd, dnnl::primitive::kind::pooling,
                    dnnl::prop_kind::forward_training,
                    dnnl::prop_kind::forward_inference) {}

        /// @copydoc dnnl::primitive_desc_base::src_desc()
        memory::desc src_desc() const { return base::src_desc(0); }

        /// @copydoc dnnl::primitive_desc_base::dst_desc()
        memory::desc dst_desc() const { return base::dst_desc(0); }

        /// @copydoc dnnl::primitive_desc_base::workspace_desc()
        memory::desc workspace_desc() const { return base::workspace_desc(); }
    };

    /// Default constructor. Produces an empty object.
    pooling_forward() = default;

    /// Constructs an pooling forward propagation primitive from a primitive
    /// descriptor @p pd of a corresponding type.
    pooling_forward(const primitive_desc &pd) : primitive(pd) {}
};

/// Pooling backward propagation primitive.
struct pooling_backward : public primitive {
    /// Descriptor for a pooling backward propagation primitive.
    struct desc {
        dnnl_pooling_desc_t data;

        /// Constructs a pooling descriptor for a pooling backward propagation
        /// primitive using @p algorithm, memory descriptors, and pooling
        /// parameters in the spatial domain: @p strides, @p kernel sizes, @p
        /// padding_l, and @p padding_r.
        desc(algorithm algorithm, const memory::desc &diff_src_desc,
                const memory::desc &diff_dst_desc, const memory::dims &strides,
                const memory::dims &kernel, const memory::dims &padding_l,
                const memory::dims &padding_r) {
            memory::validate_dims(strides);
            memory::validate_dims(kernel);
            memory::validate_dims(padding_l);
            memory::validate_dims(padding_r);
            error::wrap_c_api(
                    dnnl_pooling_backward_desc_init(&data,
                            convert_to_c(algorithm), &diff_src_desc.data,
                            &diff_dst_desc.data, &strides[0], &kernel[0],
                            &padding_l[0], &padding_r[0]),
                    "could not init a backward pooling descriptor");
        }
    };

    /// Primitive descriptor for a pooling backward propagation primitive.
    struct primitive_desc : public dnnl::primitive_desc {
        /// Default constructor. Produces an empty object.
        primitive_desc() = default;

        /// Constructs a primitive descriptor for a pooling backward
        /// propagation primitive.
        ///
        /// @param desc Descriptor for a pooling backward propagation primitive.
        /// @param engine Engine to use.
        /// @param hint_fwd_pd Primitive descriptor for a pooling forward
        ///                    propagation primitive. It is used as a hint
        ///                    for deciding which memory format to use.
        /// @param allow_empty A flag signifying whether construction is
        ///                    allowed to fail without throwing an exception.
        ///                    In this case an empty object will be produced.
        ///                    This flag is optional and defaults to false.
        primitive_desc(const desc &desc, const engine &engine,
                const pooling_forward::primitive_desc &hint_fwd_pd,
                bool allow_empty = false)
            : dnnl::primitive_desc(&desc.data, nullptr, engine,
                    hint_fwd_pd.get(), allow_empty) {}

        /// Constructs a primitive descriptor for a pooling backward
        /// propagation primitive.
        ///
        /// @param desc Descriptor for a pooling backward propagation primitive.
        /// @param attr Primitive attributes to use.
        /// @param engine Engine to use.
        /// @param hint_fwd_pd Primitive descriptor for a pooling forward
        ///                    propagation primitive. It is used as a hint
        ///                    for deciding which memory format to use.
        /// @param allow_empty A flag signifying whether construction is
        ///                    allowed to fail without throwing an exception.
        ///                    In this case an empty object will be produced.
        ///                    This flag is optional and defaults to false.
        primitive_desc(const desc &desc, const primitive_attr &attr,
                const engine &engine,
                const pooling_forward::primitive_desc &hint_fwd_pd,
                bool allow_empty = false)
            : dnnl::primitive_desc(&desc.data, &attr, engine, hint_fwd_pd.get(),
                    allow_empty) {}

        /// Creates a primitive descriptor for a pooling backward propagation
        /// primitive from a C API primitive descriptor @p pd.
        primitive_desc(dnnl_primitive_desc_t pd)
            : dnnl::primitive_desc(pd, dnnl::primitive::kind::pooling,
                    dnnl::prop_kind::backward_data) {}

        /// @copydoc dnnl::primitive_desc_base::src_desc()
        memory::desc diff_src_desc() const { return base::diff_src_desc(0); }

        /// @copydoc dnnl::primitive_desc_base::diff_dst_desc()
        memory::desc diff_dst_desc() const { return base::diff_dst_desc(0); }

        /// @copydoc dnnl::primitive_desc_base::workspace_desc()
        memory::desc workspace_desc() const { return base::workspace_desc(); }
    };

    /// Default constructor. Produces an empty object.
    pooling_backward() = default;

    /// Constructs an pooling backward propagation primitive from a primitive
    /// descriptor @p pd of a corresponding type.
    pooling_backward(const primitive_desc &pd) : primitive(pd) {}
};

/// @}

/// @addtogroup cpp_api_eltwise Eltwise
/// A primitive to compute element-wise operations such as rectified linear
/// unit (ReLU).
///
/// Both forward and backward propagation primitives support in-place
/// operation; that is, src and dst can point to the same memory for forward
/// propagation, and diff_dst and diff_src can point to the same memory for
/// backward propagation.
///
/// @warning
///     Because the original source data is required for traning backward
///     propagation, in-place training forward propagation is not generally
///     supported.  However, for some kinds of element-wise operations (namely
///     ReLU with alpha parameter equals 0), dst and src can be
///     interchangeable for the backward propagation, which enables
///     performance of in-place forward even for training.
///
/// @sa @ref dev_guide_eltwise in developer guide
/// @sa @ref c_api_eltwise in @ref c_api
/// @{

/// Elementwise unary operation forward propagation primitive.
///
/// This primitive computes unary elementwise operations such as rectified
/// linear unit (ReLU), Sigmoid, tanh or others for each element of the
/// source.
///
/// Both forward and backward propagation primitives support in-place
/// operation; that is, src and dst can point to the same memory for forward
/// propagation, and diff_dst and diff_src can point to the same memory for
/// backward propagation.
struct eltwise_forward : public primitive {
    /// Descriptor for an elementwise forward propagation primitive.
    struct desc {
        dnnl_eltwise_desc_t data;

        /// Constructs a descriptor for an elementwise forward propagation
        /// primitive using @p prop_kind (acceptable values are
        /// #dnnl::forward_training and #dnnl::forward_inference), @p
        /// algorithm algorithm, memory descriptor @p data_desc, @p alpha, and
        /// @p beta parameters.
        desc(prop_kind prop_kind, algorithm algorithm,
                const memory::desc &src_desc, float alpha = 0, float beta = 0) {
            error::wrap_c_api(dnnl_eltwise_forward_desc_init(&data,
                                      dnnl::convert_to_c(prop_kind),
                                      dnnl::convert_to_c(algorithm),
                                      &src_desc.data, alpha, beta),
                    "could not create an eltwise forward descriptor");
        }
    };

    /// Primitive descriptor for an elementwise forward propagation primitive.
    struct primitive_desc : public dnnl::primitive_desc {
        /// Default constructor. Produces an empty object.
        primitive_desc() = default;

        /// Constructs a primitive descriptor for an elementwise forward
        /// propagation primitive.
        ///
        /// @param desc Descriptor for an elementwise forward propagation
        ///             primitive.
        /// @param engine Engine to use.
        /// @param allow_empty A flag signifying whether construction is
        ///                    allowed to fail without throwing an exception.
        ///                    In this case an empty object will be produced.
        ///                    This flag is optional and defaults to false.
        primitive_desc(const desc &desc, const engine &engine,
                bool allow_empty = false)
            : dnnl::primitive_desc(
                    &desc.data, nullptr, engine, nullptr, allow_empty) {}

        /// Constructs a primitive descriptor for an elementwise forward
        /// propagation primitive.
        ///
        /// @param desc Descriptor for an elementwise forward propagation
        ///             primitive.
        /// @param engine Engine to use.
        /// @param attr Primitive attributes to use.
        /// @param allow_empty A flag signifying whether construction is
        ///                    allowed to fail without throwing an exception.
        ///                    In this case an empty object will be produced.
        ///                    This flag is optional and defaults to false.
        primitive_desc(const desc &desc, const primitive_attr &attr,
                const engine &engine, bool allow_empty = false)
            : dnnl::primitive_desc(
                    &desc.data, &attr, engine, nullptr, allow_empty) {}

        /// Creates a primitive descriptor for an elementwise forward
        /// propagation primitive from a C API primitive descriptor @p pd.
        primitive_desc(dnnl_primitive_desc_t pd)
            : dnnl::primitive_desc(pd, dnnl::primitive::kind::eltwise,
                    dnnl::prop_kind::forward_training,
                    dnnl::prop_kind::forward_inference) {}

        /// @copydoc dnnl::primitive_desc_base::src_desc()
        memory::desc src_desc() const { return base::src_desc(0); }

        /// @copydoc dnnl::primitive_desc_base::dst_desc()
        memory::desc dst_desc() const { return base::dst_desc(0); }
    };

    /// Default constructor. Produces an empty object.
    eltwise_forward() = default;

    /// Constructs an elementwise forward propagation primitive from a
    /// primitive descriptor @p pd of a corresponding type.
    eltwise_forward(const primitive_desc &pd) : primitive(pd) {}
};

/// Elementwise unary operation backward propagation primitive.
///
/// @sa eltwise_forward
struct eltwise_backward : public primitive {
    /// Descriptor for an elementwise backward propagation primitive.
    struct desc {
        dnnl_eltwise_desc_t data;

        /// Constructs an eltwise descriptor for backward propagation using @p
        /// algorithm algorithm memory descriptors @p diff_data_desc and @p
        /// data_desc, and the @p alpha and @p beta parameters.
        desc(algorithm algorithm, const memory::desc &diff_data_desc,
                const memory::desc &data_desc, float alpha = 0,
                float beta = 0) {
            error::wrap_c_api(
                    dnnl_eltwise_backward_desc_init(&data,
                            dnnl::convert_to_c(algorithm), &diff_data_desc.data,
                            &data_desc.data, alpha, beta),
                    "could not create an eltwise backward descriptor");
        }
    };

    /// Primitive descriptor for eltwise backward propagation.
    struct primitive_desc : public dnnl::primitive_desc {
        /// Default constructor. Produces an empty object.
        primitive_desc() = default;

        /// Constructs a primitive descriptor for an elementwise backward
        /// propagation primitive.
        ///
        /// @param desc Descriptor for an elementwise backward propagation
        ///             primitive.
        /// @param engine Engine to use.
        /// @param hint_fwd_pd Primitive descriptor for an elementwise forward
        ///                    propagation primitive. It is used as a hint
        ///                    for deciding which memory format to use.
        /// @param allow_empty A flag signifying whether construction is
        ///                    allowed to fail without throwing an exception.
        ///                    In this case an empty object will be produced.
        ///                    This flag is optional and defaults to false.
        primitive_desc(const desc &desc, const engine &engine,
                const eltwise_forward::primitive_desc &hint_fwd_pd,
                bool allow_empty = false)
            : dnnl::primitive_desc(&desc.data, nullptr, engine,
                    hint_fwd_pd.get(), allow_empty) {}

        /// Constructs a primitive descriptor for an elementwise backward
        /// propagation primitive.
        ///
        /// @param desc Descriptor for an elementwise backward propagation
        ///             primitive.
        /// @param attr Primitive attributes to use.
        /// @param engine Engine to use.
        /// @param hint_fwd_pd Primitive descriptor for an elementwise forward
        ///                    propagation primitive. It is used as a hint
        ///                    for deciding which memory format to use.
        /// @param allow_empty A flag signifying whether construction is
        ///                    allowed to fail without throwing an exception.
        ///                    In this case an empty object will be produced.
        ///                    This flag is optional and defaults to false.
        primitive_desc(const desc &desc, const primitive_attr &attr,
                const engine &engine,
                const eltwise_forward::primitive_desc &hint_fwd_pd,
                bool allow_empty = false)
            : dnnl::primitive_desc(&desc.data, &attr, engine, hint_fwd_pd.get(),
                    allow_empty) {}

        /// Initializes a primitive descriptor for element-wise operations for
        /// backward propagation from a C primitive descriptor @p pd.
        primitive_desc(dnnl_primitive_desc_t pd)
            : dnnl::primitive_desc(pd, dnnl::primitive::kind::eltwise,
                    dnnl::prop_kind::backward_data) {}

        /// @copydoc dnnl::primitive_desc_base::src_desc()
        memory::desc src_desc() const { return base::src_desc(0); }

        /// @copydoc dnnl::primitive_desc_base::diff_src_desc()
        memory::desc diff_src_desc() const { return base::diff_src_desc(0); }

        /// @copydoc dnnl::primitive_desc_base::diff_dst_desc()
        memory::desc diff_dst_desc() const { return base::diff_dst_desc(0); }
    };

    /// Default constructor. Produces an empty object.
    eltwise_backward() = default;

    /// Constructs an elementwise backward propagation primitive from a
    /// primitive descriptor @p pd of a corresponding type.
    eltwise_backward(const primitive_desc &pd) : primitive(pd) {}
};

/// @}

/// @addtogroup cpp_api_softmax Softmax
/// A primitive to perform softmax.
///
/// @sa @ref dev_guide_softmax in developer guide
/// @sa @ref c_api_softmax in @ref c_api
/// @{

/// Softmax forward propagation primitive.
struct softmax_forward : public primitive {
    /// Descriptor for a softmax forward propagation primitive.
    struct desc {
        dnnl_softmax_desc_t data;

        /// Default constructor. Produces an empty object.
        desc() = default;

        /// Constructs a softmax descriptor for forward propagation using @p
        /// prop_kind (acceptable values are #dnnl::forward_training and
        /// #dnnl::forward_inference) and memory descriptor @p data_desc.
        desc(prop_kind prop_kind, const memory::desc &data_desc,
                int softmax_axis) {
            error::wrap_c_api(dnnl_softmax_forward_desc_init(&data,
                                      dnnl::convert_to_c(prop_kind),
                                      &data_desc.data, softmax_axis),
                    "could not create a softmax forward descriptor");
        }

        /// Constructs a softmax descriptor for a softmax forward propagation
        /// primitive using a C API softmax descriptor @p data.
        desc(dnnl_softmax_desc_t data) {
            error::wrap_c_api(
                    dnnl_softmax_forward_desc_init(&this->data, data.prop_kind,
                            &data.data_desc, data.softmax_axis),
                    "could not create a softmax forward descriptor");
        }
    };

    /// Primitive descriptor for a softmax forward propagation primitive.
    struct primitive_desc : public dnnl::primitive_desc {
        /// Default constructor. Produces an empty object.
        primitive_desc() = default;

        /// Constructs a primitive descriptor for a softmax forward
        /// propagation primitive.
        ///
        /// @param desc descriptor for a softmax forward propagation
        ///             primitive.
        /// @param engine Engine to use.
        /// @param allow_empty A flag signifying whether construction is
        ///                    allowed to fail without throwing an exception.
        ///                    In this case an empty object will be produced.
        ///                    This flag is optional and defaults to false.
        primitive_desc(const desc &desc, const engine &engine,
                bool allow_empty = false)
            : dnnl::primitive_desc(
                    &desc.data, nullptr, engine, nullptr, allow_empty) {}

        /// Constructs a primitive descriptor for a softmax forward
        /// propagation primitive.
        ///
        /// @param desc Descriptor for a softmax forward propagation
        ///             primitive.
        /// @param engine Engine to use.
        /// @param attr Primitive attributes to use.
        /// @param allow_empty A flag signifying whether construction is
        ///                    allowed to fail without throwing an exception.
        ///                    In this case an empty object will be produced.
        ///                    This flag is optional and defaults to false.
        primitive_desc(const desc &desc, const primitive_attr &attr,
                const engine &engine, bool allow_empty = false)
            : dnnl::primitive_desc(
                    &desc.data, &attr, engine, nullptr, allow_empty) {}

        /// Creates a primitive descriptor for a softmax forward propagation
        /// primitive from a C API primitive descriptor @p pd.
        primitive_desc(dnnl_primitive_desc_t pd)
            : dnnl::primitive_desc(pd, dnnl::primitive::kind::softmax,
                    dnnl::prop_kind::forward_training,
                    dnnl::prop_kind::forward_inference) {}

        /// @returns The underlying operation descriptor.
        desc op_desc() const {
            dnnl_softmax_desc_t *data;
            error::wrap_c_api(
                    dnnl_primitive_desc_query(
                            get(), dnnl::convert_to_c(query::op_d), 0, &data),
                    "could not retrive a softmax op desc");
            return desc(*data);
        }

        /// @copydoc dnnl::primitive_desc_base::src_desc()
        memory::desc src_desc() const { return base::src_desc(0); }

        /// @copydoc dnnl::primitive_desc_base::dst_desc()
        memory::desc dst_desc() const { return base::dst_desc(0); }
    };

    /// Default constructor. Produces an empty object.
    softmax_forward() = default;

    /// Constructs an softmax forward propagation primitive from a primitive
    /// descriptor @p pd of a corresponding type.
    softmax_forward(const primitive_desc &pd) : primitive(pd) {}
};

/// Softmax backward propagation primitive.
struct softmax_backward : public primitive {
    /// Descriptor for a softmax backward propagation primitive.
    struct desc {
        dnnl_softmax_desc_t data;

        /// Default constructor. Produces an empty object.
        desc() = default;

        /// Constructs a softmax descriptor for backward propagation using
        /// memory descriptors @p diff_desc and @p data_desc.
        desc(const memory::desc &diff_desc, const memory::desc &data_desc,
                int softmax_axis) {
            error::wrap_c_api(
                    dnnl_softmax_backward_desc_init(&data, &diff_desc.data,
                            &data_desc.data, softmax_axis),
                    "could not init a backward softmax descriptor");
        }

        /// Constructs a softmax descriptor for a softmax backward propagation
        /// primitive using a C API softmax descriptor @p data.
        desc(dnnl_softmax_desc_t data) {
            error::wrap_c_api(dnnl_softmax_backward_desc_init(&this->data,
                                      &data.diff_desc, &data.data_desc,
                                      data.softmax_axis),
                    "could not create a softmax forward descriptor");
        }
    };

    /// Primitive descriptor for a softmax backward propagation primitive.
    struct primitive_desc : public dnnl::primitive_desc {
        /// Default constructor. Produces an empty object.
        primitive_desc() = default;

        /// Constructs a primitive descriptor for a softmax backward
        /// propagation primitive.
        ///
        /// @param desc Descriptor for a softmax backward propagation
        ///             primitive.
        /// @param engine Engine to use.
        /// @param hint_fwd_pd Primitive descriptor for a softmax forward
        ///                    propagation primitive. It is used as a hint
        ///                    for deciding which memory format to use.
        /// @param allow_empty A flag signifying whether construction is
        ///                    allowed to fail without throwing an exception.
        ///                    In this case an empty object will be produced.
        ///                    This flag is optional and defaults to false.
        primitive_desc(const desc &desc, const engine &engine,
                const softmax_forward::primitive_desc &hint_fwd_pd,
                bool allow_empty = false)
            : dnnl::primitive_desc(&desc.data, nullptr, engine,
                    hint_fwd_pd.get(), allow_empty) {}

        /// Constructs a primitive descriptor for a softmax backward
        /// propagation primitive.
        ///
        /// @param desc Descriptor for a softmax backward propagation
        ///             primitive.
        /// @param attr Primitive attributes to use.
        /// @param engine Engine to use.
        /// @param hint_fwd_pd Primitive descriptor for a softmax forward
        ///                    propagation primitive. It is used as a hint
        ///                    for deciding which memory format to use.
        /// @param allow_empty A flag signifying whether construction is
        ///                    allowed to fail without throwing an exception.
        ///                    In this case an empty object will be produced.
        ///                    This flag is optional and defaults to false.
        primitive_desc(const desc &desc, const primitive_attr &attr,
                const engine &engine,
                const softmax_forward::primitive_desc &hint_fwd_pd,
                bool allow_empty = false)
            : dnnl::primitive_desc(&desc.data, &attr, engine, hint_fwd_pd.get(),
                    allow_empty) {}

        /// Creates a primitive descriptor for a softmax backward propagation
        /// primitive from a C API primitive descriptor @p pd.
        primitive_desc(dnnl_primitive_desc_t pd)
            : dnnl::primitive_desc(pd, dnnl::primitive::kind::softmax,
                    dnnl::prop_kind::backward_data) {}

        /// @copydoc dnnl::softmax_forward::primitive_desc::op_desc()
        desc op_desc() const {
            dnnl_softmax_desc_t *data;
            error::wrap_c_api(
                    dnnl_primitive_desc_query(
                            get(), dnnl::convert_to_c(query::op_d), 0, &data),
                    "could not retrive a softmax op desc");
            return desc(*data);
        }

        /// @copydoc dnnl::primitive_desc_base::dst_desc()
        memory::desc dst_desc() const { return base::dst_desc(0); }

        /// @copydoc dnnl::primitive_desc_base::diff_src_desc()
        memory::desc diff_src_desc() const { return base::diff_src_desc(0); }

        /// @copydoc dnnl::primitive_desc_base::dst_desc()
        memory::desc diff_dst_desc() const { return base::diff_dst_desc(0); }
    };

    /// Default constructor. Produces an empty object.
    softmax_backward() = default;

    /// Constructs an softmax backward propagation primitive from a primitive
    /// descriptor @p pd of a corresponding type.
    softmax_backward(const primitive_desc &pd) : primitive(pd) {}
};

/// @}

/// @addtogroup cpp_api_logsoftmax LogSoftmax
/// A primitive to perform logsoftmax.
///
/// @sa @ref dev_guide_logsoftmax in developer guide
/// @sa @ref c_api_logsoftmax in @ref c_api
/// @{

/// Logsoftmax forward propagation primitive.
struct logsoftmax_forward : public primitive {
    /// Descriptor for a logsoftmax forward propagation primitive.
    struct desc {
        dnnl_logsoftmax_desc_t data;

        /// Default constructor. Produces an empty object.
        desc() = default;

        /// Creates a logsoftmax descriptor for forward propagation using @p
        /// prop_kind (possible values are #dnnl::forward_training and
        /// #dnnl::forward_inference) and memory descriptor @p data_desc.
        desc(prop_kind prop_kind, const memory::desc &data_desc,
                int logsoftmax_axis) {
            error::wrap_c_api(dnnl_logsoftmax_forward_desc_init(&data,
                                      dnnl::convert_to_c(prop_kind),
                                      &data_desc.data, logsoftmax_axis),
                    "could not create a logsoftmax forward descriptor");
        }

        /// Constructs a logsoftmax descriptor for a logsoftmax forward
        /// propagation primitive using a C API logsoftmax descriptor @p data.
        desc(dnnl_logsoftmax_desc_t data) {
            error::wrap_c_api(
                    dnnl_logsoftmax_forward_desc_init(&this->data,
                            data.prop_kind, &data.data_desc, data.softmax_axis),
                    "could not create a logsoftmax forward descriptor");
        }
    };

    /// Primitive descriptor for a logsoftmax forward propagation primitive.
    struct primitive_desc : public dnnl::primitive_desc {
        /// Default constructor. Produces an empty object.
        primitive_desc() = default;

        /// Constructs a primitive descriptor for a logsoftmax forward
        /// propagation primitive.
        ///
        /// @param desc descriptor for a logsoftmax forward propagation
        ///             primitive.
        /// @param engine Engine to use.
        /// @param allow_empty A flag signifying whether construction is
        ///                    allowed to fail without throwing an exception.
        ///                    In this case an empty object will be produced.
        ///                    This flag is optional and defaults to false.
        primitive_desc(const desc &desc, const engine &engine,
                bool allow_empty = false)
            : dnnl::primitive_desc(
                    &desc.data, nullptr, engine, nullptr, allow_empty) {}

        /// Constructs a primitive descriptor for a logsoftmax forward
        /// propagation primitive.
        ///
        /// @param desc Descriptor for a logsoftmax forward propagation
        ///             primitive.
        /// @param engine Engine to use.
        /// @param attr Primitive attributes to use.
        /// @param allow_empty A flag signifying whether construction is
        ///                    allowed to fail without throwing an exception.
        ///                    In this case an empty object will be produced.
        ///                    This flag is optional and defaults to false.
        primitive_desc(const desc &desc, const primitive_attr &attr,
                const engine &engine, bool allow_empty = false)
            : dnnl::primitive_desc(
                    &desc.data, &attr, engine, nullptr, allow_empty) {}

        /// Creates a primitive descriptor for a logsoftmax forward
        /// propagation primitive from a C API primitive descriptor @p pd.
        primitive_desc(dnnl_primitive_desc_t pd)
            : dnnl::primitive_desc(pd,
                    // Logsoftmax and softmax share the implementation and
                    // currently report the same primitive kind. Hence this
                    // must be softmax and not logsoftmax.
                    dnnl::primitive::kind::softmax,
                    dnnl::prop_kind::forward_training,
                    dnnl::prop_kind::forward_inference) {}

        /// @copydoc dnnl::softmax_forward::primitive_desc::op_desc()
        desc op_desc() const {
            dnnl_logsoftmax_desc_t *data;
            error::wrap_c_api(
                    dnnl_primitive_desc_query(
                            get(), dnnl::convert_to_c(query::op_d), 0, &data),
                    "could not retrive a logsoftmax op desc");
            return desc(*data);
        }

        /// @copydoc dnnl::primitive_desc_base::src_desc()
        memory::desc src_desc() const { return base::src_desc(0); }

        /// @copydoc dnnl::primitive_desc_base::dst_desc()
        memory::desc dst_desc() const { return base::dst_desc(0); }
    };

    /// Default constructor. Produces an empty object.
    logsoftmax_forward() = default;

    /// Constructs a logsoftmax forward propagation primitive from a
    /// primitive descriptor @p pd of a corresponding type.
    logsoftmax_forward(const primitive_desc &pd) : primitive(pd) {}
};

/// Logsoftmax backward propagation primitive.
struct logsoftmax_backward : public primitive {
    /// Descriptor for a logsoftmax backward propagation primitive.
    struct desc {
        dnnl_logsoftmax_desc_t data;

        /// Default constructor. Produces an empty object.
        desc() = default;

        /// Constructs a logsoftmax descriptor for backward propagation using
        /// memory descriptors @p diff_desc and @p data_desc.
        desc(const memory::desc &diff_desc, const memory::desc &data_desc,
                int logsoftmax_axis) {
            error::wrap_c_api(
                    dnnl_logsoftmax_backward_desc_init(&data, &diff_desc.data,
                            &data_desc.data, logsoftmax_axis),
                    "could not init a backward logsoftmax descriptor");
        }

        /// Create a logsoftmax descriptor for backward propagation using
        /// primitive a C API logsoftmax descriptor @p data.
        desc(dnnl_logsoftmax_desc_t data) {
            error::wrap_c_api(dnnl_logsoftmax_backward_desc_init(&this->data,
                                      &data.diff_desc, &data.data_desc,
                                      data.softmax_axis),
                    "could not create a logsoftmax forward descriptor");
        }
    };

    /// Primitive descriptor for a logsoftmax backward propagation primitive.
    struct primitive_desc : public dnnl::primitive_desc {
        /// Default constructor. Produces an empty object.
        primitive_desc() = default;

        /// Constructs a primitive descriptor for a logsoftmax backward
        /// propagation primitive.
        ///
        /// @param desc Descriptor for a logsoftmax backward propagation
        ///             primitive.
        /// @param engine Engine to use.
        /// @param hint_fwd_pd Primitive descriptor for a logsoftmax forward
        ///                    propagation primitive. It is used as a hint
        ///                    for deciding which memory format to use.
        /// @param allow_empty A flag signifying whether construction is
        ///                    allowed to fail without throwing an exception.
        ///                    In this case an empty object will be produced.
        ///                    This flag is optional and defaults to false.
        primitive_desc(const desc &desc, const engine &engine,
                const logsoftmax_forward::primitive_desc &hint_fwd_pd,
                bool allow_empty = false)
            : dnnl::primitive_desc(&desc.data, nullptr, engine,
                    hint_fwd_pd.get(), allow_empty) {}

        /// Constructs a primitive descriptor for a logsoftmax backward
        /// propagation primitive.
        ///
        /// @param desc Descriptor for a logsoftmax backward propagation
        ///             primitive.
        /// @param attr Primitive attributes to use.
        /// @param engine Engine to use.
        /// @param hint_fwd_pd Primitive descriptor for a logsoftmax forward
        ///                    propagation primitive. It is used as a hint
        ///                    for deciding which memory format to use.
        /// @param allow_empty A flag signifying whether construction is
        ///                    allowed to fail without throwing an exception.
        ///                    In this case an empty object will be produced.
        ///                    This flag is optional and defaults to false.
        primitive_desc(const desc &desc, const primitive_attr &attr,
                const engine &engine,
                const logsoftmax_forward::primitive_desc &hint_fwd_pd,
                bool allow_empty = false)
            : dnnl::primitive_desc(&desc.data, &attr, engine, hint_fwd_pd.get(),
                    allow_empty) {}

        /// Creates a primitive descriptor for a logsoftmax backward propagation
        /// primitive from a C API primitive descriptor @p pd.
        primitive_desc(dnnl_primitive_desc_t pd)
            : dnnl::primitive_desc(pd,
                    // Logsoftmax and softmax share the implementation and
                    // currently report the same primitive kind. Hence this
                    // must be softmax and not logsoftmax.
                    dnnl::primitive::kind::softmax,
                    dnnl::prop_kind::backward_data) {}

        /// @copydoc dnnl::softmax_forward::primitive_desc::op_desc()
        desc op_desc() const {
            dnnl_logsoftmax_desc_t *data;
            error::wrap_c_api(
                    dnnl_primitive_desc_query(
                            get(), dnnl::convert_to_c(query::op_d), 0, &data),
                    "could not retrive a logsoftmax op desc");
            return desc(*data);
        }

        /// @copydoc dnnl::primitive_desc_base::dst_desc()
        memory::desc dst_desc() const { return base::dst_desc(0); }

        /// @copydoc dnnl::primitive_desc_base::diff_src_desc()
        memory::desc diff_src_desc() const { return base::diff_src_desc(0); }

        /// @copydoc dnnl::primitive_desc_base::dst_desc()
        memory::desc diff_dst_desc() const { return base::diff_dst_desc(0); }
    };

    /// Default constructor. Produces an empty object.
    logsoftmax_backward() = default;

    /// Constructs a logsoftmax backward propagation primitive from a
    /// primitive descriptor @p pd of a corresponding type.
    logsoftmax_backward(const primitive_desc &pd) : primitive(pd) {}
};

/// @}

/// @addtogroup cpp_api_batch_normalization Batch normalization
/// A primitive to perform batch normalization.
///
/// Both forward and backward passes support in-place operation; that is, src
/// and dst can point to the same memory for forward propagation, and diff_dst
/// and diff_src can point to the same memory for backward propagation.
///
/// The layer normalization primitives computations can be controlled by
/// specifying different dnnl::normalization_flags values. For example, batch
/// normalization can compute the mean and variance on its own or take them as
/// inputs.  It can either perform scaling and shifting using gamma and beta
/// parameters or not. Optionally, it can also perform a fused ReLU, which in
/// case of training would also require a workspace.
///
/// @sa @ref dev_guide_batch_normalization in developer guide
/// @sa @ref c_api_batch_normalization in @ref c_api
/// @{

/// Batch normalization forward propagation primitive.
struct batch_normalization_forward : public primitive {
    /// Descriptor for a batch normalization forward propagation primitive.
    struct desc {
        dnnl_batch_normalization_desc_t data;

        /// Constructs a batch normalization descriptor for forward
        /// propagation using @p prop_kind (acceptable values are
        /// #dnnl::forward_training and #dnnl::forward_inference), memory
        /// descriptor @p data_desc, normalization parameter @p epsilon, and
        /// flags set using bit @p flags.
        desc(prop_kind prop_kind, const memory::desc &src_desc, float epsilon,
                normalization_flags flags) {
            error::wrap_c_api(
                    dnnl_batch_normalization_forward_desc_init(&data,
                            dnnl::convert_to_c(prop_kind), &src_desc.data,
                            epsilon, convert_to_c(flags)),
                    "could not create a batch normalization forward "
                    "descriptor");
        }
    };

    /// Primitive descriptor for a batch normalization forward propagation
    /// primitive.
    struct primitive_desc : public dnnl::primitive_desc {
        /// Default constructor. Produces an empty object.
        primitive_desc() = default;

        /// Constructs a primitive descriptor for a batch normalization forward
        /// propagation primitive.
        ///
        /// @param desc Descriptor for a batch normalization forward propagation
        ///             primitive.
        /// @param engine Engine to use.
        /// @param allow_empty A flag signifying whether construction is
        ///                    allowed to fail without throwing an exception.
        ///                    In this case an empty object will be produced.
        ///                    This flag is optional and defaults to false.
        primitive_desc(const desc &desc, const engine &engine,
                bool allow_empty = false)
            : dnnl::primitive_desc(
                    &desc.data, nullptr, engine, nullptr, allow_empty) {}

        /// Constructs a primitive descriptor for a batch normalization forward
        /// propagation primitive.
        ///
        /// @param desc Descriptor for a batch normalization forward propagation
        ///             primitive.
        /// @param attr Primitive attributes to use.
        /// @param engine Engine to use.
        /// @param allow_empty A flag signifying whether construction is
        ///                    allowed to fail without throwing an exception.
        ///                    In this case an empty object will be produced.
        ///                    This flag is optional and defaults to false.
        primitive_desc(const desc &desc, const primitive_attr &attr,
                const engine &engine, bool allow_empty = false)
            : dnnl::primitive_desc(
                    &desc.data, &attr, engine, nullptr, allow_empty) {}

        /// Initializes a primitive descriptor for a batch normalization forward
        /// propagation primitive from a C API primitive descriptor @p pd.
        primitive_desc(dnnl_primitive_desc_t pd)
            : dnnl::primitive_desc(pd,
                    dnnl::primitive::kind::batch_normalization,
                    dnnl::prop_kind::forward_training,
                    dnnl::prop_kind::forward_inference) {}

        /// @copydoc dnnl::primitive_desc_base::src_desc()
        memory::desc src_desc() const { return base::src_desc(0); }

        /// @copydoc dnnl::primitive_desc_base::dst_desc()
        memory::desc dst_desc() const { return base::dst_desc(0); }

        /// @copydoc dnnl::primitive_desc_base::weights_desc()
        memory::desc weights_desc() const { return base::weights_desc(0); }

        /// @copydoc dnnl::primitive_desc_base::workspace_desc()
        memory::desc workspace_desc() const { return base::workspace_desc(); }

        /// Queries mean memory descriptor.
        memory::desc mean_desc() const { return stat_desc(mean); }

        /// Queries variance memory descriptor.
        memory::desc variance_desc() const { return stat_desc(var); }

    private:
        enum {
            mean = 1,
            var = 2,
        };
        memory::desc stat_desc(int kind) const {
            dnnl_batch_normalization_desc_t *p;
            error::wrap_c_api(
                    dnnl_primitive_desc_query(get(),
                            dnnl::convert_to_c(query::batch_normalization_d), 0,
                            &p),
                    "could not get a batch normalization descriptor");
            return query_md(p->flags & dnnl_use_global_stats ? query::src_md
                                                             : query::dst_md,
                    kind);
        }
    };

    /// Default constructor. Produces an empty object.
    batch_normalization_forward() = default;

    /// Constructs a batch normalization forward propagation primitive from a
    /// primitive descriptor @p pd of a corresponding type.
    batch_normalization_forward(const primitive_desc &pd) : primitive(pd) {}
};

/// Batch normalization backward propagation primitive.
struct batch_normalization_backward : public primitive {
    /// Descriptor for a batch normalization backward propagation primitive.
    struct desc {
        dnnl_batch_normalization_desc_t data;

        /// Constructs a batch normalization descriptor for backward
        /// propagation with respect to data and scale-shift parameters using
        /// memory descriptors @p data_desc and @p diff_data_desc,
        /// normalization parameter @p epsilon, and flags set using bit @p
        /// flags.
        desc(prop_kind prop_kind, const memory::desc &diff_data_desc,
                const memory::desc &data_desc, float epsilon,
                normalization_flags flags) {
            error::wrap_c_api(
                    dnnl_batch_normalization_backward_desc_init(&data,
                            dnnl::convert_to_c(prop_kind), &diff_data_desc.data,
                            &data_desc.data, epsilon, convert_to_c(flags)),
                    "could not create a batch normalization backward "
                    "descriptor");
        }
    };

    /// Primitive descriptor for a batch normalization backward propagation
    /// primitive.
    struct primitive_desc : public dnnl::primitive_desc {
        /// Default constructor. Produces an empty object.
        primitive_desc() = default;

        /// Constructs a primitive descriptor for a batch normalization backward
        /// propagation primitive.
        ///
        /// @param desc Descriptor for a batch normalization backward
        ///             propagation primitive.
        /// @param engine Engine to use.
        /// @param hint_fwd_pd Primitive descriptor for a batch normalization
        ///                    forward propagation primitive. It is used as a
        ///                    hint for deciding which memory format to use.
        /// @param allow_empty A flag signifying whether construction is
        ///                    allowed to fail without throwing an exception.
        ///                    In this case an empty object will be produced.
        ///                    This flag is optional and defaults to false.
        primitive_desc(const desc &desc, const engine &engine,
                const batch_normalization_forward::primitive_desc &hint_fwd_pd,
                bool allow_empty = false)
            : dnnl::primitive_desc(&desc.data, nullptr, engine,
                    hint_fwd_pd.get(), allow_empty) {}

        /// Constructs a primitive descriptor for a batch normalization backward
        /// propagation primitive.
        ///
        /// @param desc Descriptor for a batch normalization backward
        ///             propagation primitive.
        /// @param attr Primitive attributes to use.
        /// @param engine Engine to use.
        /// @param hint_fwd_pd Primitive descriptor for a batch normalization
        ///                    forward propagation primitive. It is used as a
        ///                    hint for deciding which memory format to use.
        /// @param allow_empty A flag signifying whether construction is
        ///                    allowed to fail without throwing an exception.
        ///                    In this case an empty object will be produced.
        ///                    This flag is optional and defaults to false.
        primitive_desc(const desc &desc, const primitive_attr &attr,
                const engine &engine,
                const batch_normalization_forward::primitive_desc &hint_fwd_pd,
                bool allow_empty = false)
            : dnnl::primitive_desc(&desc.data, &attr, engine, hint_fwd_pd.get(),
                    allow_empty) {}

        /// Initializes a primitive descriptor for a batch normalization
        /// backward propagation primitive from a C API primitive descriptor
        /// @p pd.
        primitive_desc(dnnl_primitive_desc_t pd)
            : dnnl::primitive_desc(pd,
                    dnnl::primitive::kind::batch_normalization,
                    dnnl::prop_kind::backward, dnnl::prop_kind::backward_data) {
        }

        /// @copydoc dnnl::primitive_desc_base::src_desc()
        memory::desc src_desc() const { return base::src_desc(0); }

        /// @copydoc dnnl::primitive_desc_base::weights_desc()
        memory::desc weights_desc() const { return base::weights_desc(0); }

        /// @copydoc dnnl::primitive_desc_base::dst_desc()
        memory::desc dst_desc() const { return base::dst_desc(0); }

        /// @copydoc dnnl::primitive_desc_base::diff_src_desc()
        memory::desc diff_src_desc() const { return base::diff_src_desc(0); }

        /// @copydoc dnnl::primitive_desc_base::diff_dst_desc()
        memory::desc diff_dst_desc() const { return base::diff_dst_desc(0); }

        /// @copydoc dnnl::primitive_desc_base::diff_weights_desc()
        memory::desc diff_weights_desc() const {
            return base::diff_weights_desc(0);
        }

        /// @copydoc dnnl::batch_normalization_forward::primitive_desc::mean_desc()
        memory::desc mean_desc() const { return query_md(query::src_md, 1); }

        /// @copydoc dnnl::batch_normalization_forward::primitive_desc::variance_desc()
        memory::desc variance_desc() const {
            return query_md(query::src_md, 2);
        }

        /// @copydoc dnnl::primitive_desc_base::workspace_desc()
        memory::desc workspace_desc() const { return base::workspace_desc(); }
    };

    /// Default constructor. Produces an empty object.
    batch_normalization_backward() = default;

    /// Constructs a batch normalization backward propagation primitive from a
    /// primitive descriptor @p pd of a corresponding type.
    batch_normalization_backward(const primitive_desc &pd) : primitive(pd) {}
};

/// @}

/// @addtogroup cpp_api_layer_normalization Layer normalization
///
/// Layer normalization is a normalization over the last logical axis of a
/// data tensor.
///
/// Both forward and backward propagation primitives support in-place
/// operation; that is, src and dst memory objects may be the same or point to
/// the same underlying memory for forward propagation, and diff_dst and
/// diff_src point to the same memory for backward propagation.
///
/// The layer normalization primitives computations can be controlled by
/// specifying different dnnl::normalization_flags values. For example,
/// layer normalization forward propagation can be configured to either
/// compute the mean and variance or take them as arguments. It can either
/// perform scaling and shifting using gamma and beta parameters or not.
/// Optionally, it can also perform a fused ReLU, which in case of training
/// would also require a workspace.
///
/// @sa @ref dev_guide_layer_normalization in developer guide @sa @ref
/// c_api_layer_normalization in @ref c_api @{

/// Layer normalization forward propagation primitive.
struct layer_normalization_forward : public primitive {
    /// Descriptor for a layer normalization forward propagation primitive.
    struct desc {
        dnnl_layer_normalization_desc_t data;

        /// Constructs a layer normalization descriptor for forward
        /// propagation using @p prop_kind (acceptable values are
        /// #dnnl::forward_training and #dnnl::forward_inference), data memory
        /// descriptor @p data_desc, statistics memory descriptor @p
        /// stat_desc, normalization parameter @p epsilon, and flags set
        /// using bit @p flags.
        desc(prop_kind prop_kind, const memory::desc &data_desc,
                const memory::desc &stat_desc, float epsilon,
                normalization_flags flags) {
            error::wrap_c_api(
                    dnnl_layer_normalization_forward_desc_init(&data,
                            dnnl::convert_to_c(prop_kind), &data_desc.data,
                            &stat_desc.data, epsilon, convert_to_c(flags)),
                    "could not create a layer normalization forward "
                    "descriptor");
        }

        /// Constructs a layer normalization descriptor for forward
        /// propagation using @p prop_kind (acceptable values are
        /// #dnnl::forward_training and #dnnl::forward_inference), data memory
        /// descriptor @p data_desc, normalization parameter @p epsilon, and
        /// flags set using bit @p flags.
        desc(prop_kind prop_kind, const memory::desc &data_desc, float epsilon,
                normalization_flags flags) {
            error::wrap_c_api(
                    dnnl_layer_normalization_forward_desc_init(&data,
                            dnnl::convert_to_c(prop_kind), &data_desc.data,
                            nullptr, epsilon, convert_to_c(flags)),
                    "could not create a layer normalization forward "
                    "descriptor");
        }
    };

    /// Primitive descriptor for a layer normalization forward propagation
    /// primitive.
    struct primitive_desc : public dnnl::primitive_desc {
        /// Default constructor. Produces an empty object.
        primitive_desc() = default;

        /// Constructs a primitive descriptor for a layer normalization forward
        /// propagation primitive.
        ///
        /// @param desc Descriptor for a layer normalization forward propagation
        ///             primitive.
        /// @param engine Engine to use.
        /// @param allow_empty A flag signifying whether construction is
        ///                    allowed to fail without throwing an exception.
        ///                    In this case an empty object will be produced.
        ///                    This flag is optional and defaults to false.
        primitive_desc(const desc &desc, const engine &engine,
                bool allow_empty = false)
            : dnnl::primitive_desc(
                    &desc.data, nullptr, engine, nullptr, allow_empty) {}

        /// Constructs a primitive descriptor for a layer normalization forward
        /// propagation primitive.
        ///
        /// @param desc Descriptor for a layer normalization forward propagation
        ///             primitive.
        /// @param attr Primitive attributes to use.
        /// @param engine Engine to use.
        /// @param allow_empty A flag signifying whether construction is
        ///                    allowed to fail without throwing an exception.
        ///                    In this case an empty object will be produced.
        ///                    This flag is optional and defaults to false.
        primitive_desc(const desc &desc, const primitive_attr &attr,
                const engine &engine, bool allow_empty = false)
            : dnnl::primitive_desc(
                    &desc.data, &attr, engine, nullptr, allow_empty) {}

        /// Initializes a primitive descriptor for layer normalization forward
        /// propagation from a C primitive descriptor @p pd.
        primitive_desc(dnnl_primitive_desc_t pd)
            : dnnl::primitive_desc(pd,
                    dnnl::primitive::kind::layer_normalization,
                    dnnl::prop_kind::forward_training,
                    dnnl::prop_kind::forward_inference) {}

        /// @copydoc dnnl::primitive_desc_base::src_desc()
        memory::desc src_desc() const { return base::src_desc(0); }

        /// @copydoc dnnl::primitive_desc_base::dst_desc()
        memory::desc dst_desc() const { return base::dst_desc(0); }

        /// @copydoc dnnl::primitive_desc_base::weights_desc()
        memory::desc weights_desc() const { return base::weights_desc(0); }

        /// @copydoc dnnl::primitive_desc_base::workspace_desc()
        memory::desc workspace_desc() const { return base::workspace_desc(); }

        /// @copydoc dnnl::batch_normalization_forward::primitive_desc::mean_desc()
        memory::desc mean_desc() const { return stat_desc(mean); }

        /// @copydoc dnnl::batch_normalization_forward::primitive_desc::variance_desc()
        memory::desc variance_desc() const { return stat_desc(var); }

    private:
        enum {
            mean = 1,
            var = 2,
        };
        memory::desc stat_desc(int kind) const {
            dnnl_layer_normalization_desc_t *p;
            error::wrap_c_api(
                    dnnl_primitive_desc_query(get(),
                            dnnl::convert_to_c(query::layer_normalization_d), 0,
                            &p),
                    "could not get a layer-normalization descriptor");
            return query_md(p->flags & dnnl_use_global_stats ? query::src_md
                                                             : query::dst_md,
                    kind);
        }
    };

    /// Default constructor. Produces an empty object.
    layer_normalization_forward() = default;

    /// Constructs a layer normalization forward propagation primitive from a
    /// primitive descriptor @p pd of a corresponding type.
    layer_normalization_forward(const primitive_desc &pd) : primitive(pd) {}
};

/// Layer normalization backward propagation primitive.
struct layer_normalization_backward : public primitive {
    /// Descriptor for a layer normalization backward propagation primitive.
    struct desc {
        dnnl_layer_normalization_desc_t data;

        /// Constructs a layer normalization descriptor for backward
        /// propagation with respect to data and scale-shift parameters using
        /// memory descriptors @p diff_data_desc, @p data_desc and @p
        /// stat_desc, normalization parameter @p epsilon, and p flags set
        /// using bit @p flags.
        desc(prop_kind prop_kind, const memory::desc &diff_data_desc,
                const memory::desc &data_desc, const memory::desc &stat_desc,
                float epsilon, normalization_flags flags) {
            error::wrap_c_api(
                    dnnl_layer_normalization_backward_desc_init(&data,
                            dnnl::convert_to_c(prop_kind), &diff_data_desc.data,
                            &data_desc.data, &stat_desc.data, epsilon,
                            convert_to_c(flags)),
                    "could not create a layer normalization backward "
                    "descriptor");
        }

        /// Constructs a layer normalization descriptor for backward
        /// propagation with respect to data and scale-shift parameters using
        /// memory descriptors @p diff_data_desc and @p data_desc,
        /// normalization parameter @p epsilon, and flags set using bit
        /// @p flags.
        desc(prop_kind prop_kind, const memory::desc &diff_data_desc,
                const memory::desc &data_desc, float epsilon,
                normalization_flags flags) {
            error::wrap_c_api(dnnl_layer_normalization_backward_desc_init(&data,
                                      dnnl::convert_to_c(prop_kind),
                                      &diff_data_desc.data, &data_desc.data,
                                      nullptr, epsilon, convert_to_c(flags)),
                    "could not create a layer normalization backward "
                    "descriptor");
        }
    };

    /// Primitive descriptor for a layer normalization backward propagation
    /// primitive.
    struct primitive_desc : public dnnl::primitive_desc {
        /// Default constructor. Produces an empty object.
        primitive_desc() = default;

        /// Constructs a primitive descriptor for a layer normalization backward
        /// propagation primitive.
        ///
        /// @param desc Descriptor for a layer normalization backward
        ///             propagation primitive.
        /// @param engine Engine to use.
        /// @param hint_fwd_pd Primitive descriptor for a layer normalization
        ///                    forward propagation primitive. It is used as a
        ///                    hint for deciding which memory format to use.
        /// @param allow_empty A flag signifying whether construction is
        ///                    allowed to fail without throwing an exception.
        ///                    In this case an empty object will be produced.
        ///                    This flag is optional and defaults to false.
        primitive_desc(const desc &desc, const engine &engine,
                const layer_normalization_forward::primitive_desc &hint_fwd_pd,
                bool allow_empty = false)
            : dnnl::primitive_desc(&desc.data, nullptr, engine,
                    hint_fwd_pd.get(), allow_empty) {}

        /// Constructs a primitive descriptor for a layer normalization backward
        /// propagation primitive.
        ///
        /// @param desc Descriptor for a layer normalization backward
        ///             propagation primitive.
        /// @param attr Primitive attributes to use.
        /// @param engine Engine to use.
        /// @param hint_fwd_pd Primitive descriptor for a layer normalization
        ///                    forward propagation primitive. It is used as a
        ///                    hint for deciding which memory format to use.
        /// @param allow_empty A flag signifying whether construction is
        ///                    allowed to fail without throwing an exception.
        ///                    In this case an empty object will be produced.
        ///                    This flag is optional and defaults to false.
        primitive_desc(const desc &desc, const primitive_attr &attr,
                const engine &engine,
                const layer_normalization_forward::primitive_desc &hint_fwd_pd,
                bool allow_empty = false)
            : dnnl::primitive_desc(&desc.data, &attr, engine, hint_fwd_pd.get(),
                    allow_empty) {}

        /// Initializes a primitive descriptor for a layer normalization
        /// backward propagation primitive from a C API primitive descriptor
        /// @p pd.
        primitive_desc(dnnl_primitive_desc_t pd)
            : dnnl::primitive_desc(pd,
                    dnnl::primitive::kind::layer_normalization,
                    dnnl::prop_kind::backward, dnnl::prop_kind::backward_data) {
        }

        /// @copydoc dnnl::primitive_desc_base::src_desc()
        memory::desc src_desc() const { return base::src_desc(0); }

        /// @copydoc dnnl::primitive_desc_base::weights_desc()
        memory::desc weights_desc() const { return base::weights_desc(0); }

        /// @copydoc dnnl::primitive_desc_base::dst_desc()
        memory::desc dst_desc() const { return base::dst_desc(0); }

        /// @copydoc dnnl::primitive_desc_base::diff_src_desc()
        memory::desc diff_src_desc() const { return base::diff_src_desc(0); }

        /// @copydoc dnnl::primitive_desc_base::diff_dst_desc()
        memory::desc diff_dst_desc() const { return base::diff_dst_desc(0); }

        /// @copydoc dnnl::primitive_desc_base::diff_weights_desc()
        memory::desc diff_weights_desc() const {
            return base::diff_weights_desc(0);
        }

        /// @copydoc dnnl::batch_normalization_forward::primitive_desc::mean_desc()
        memory::desc mean_desc() const { return query_md(query::src_md, 1); }

        /// @copydoc dnnl::batch_normalization_forward::primitive_desc::variance_desc()
        memory::desc variance_desc() const {
            return query_md(query::src_md, 2);
        }

        /// @copydoc dnnl::primitive_desc_base::workspace_desc()
        memory::desc workspace_desc() const { return base::workspace_desc(); }
    };

    /// Default constructor. Produces an empty object.
    layer_normalization_backward() = default;

    /// Constructs a layer normalization backward propagation primitive from a
    /// primitive descriptor @p pd of a corresponding type.
    layer_normalization_backward(const primitive_desc &pd) : primitive(pd) {}
};

/// @}

/// @addtogroup cpp_api_inner_product Inner Product
/// A primitive to compute an inner product.
///
/// @sa @ref dev_guide_inner_product in developer guide
/// @sa @ref c_api_inner_product in @ref c_api
/// @{

/// Inner product forward propagation primitive.
struct inner_product_forward : public primitive {
    /// Descriptor for an inner product forward propagation primitive.
    struct desc {
        dnnl_inner_product_desc_t data;

        /// Constructs a descriptor for an inner product forward propagation
        /// primitive with bias.
        ///
        /// @param prop_kind Propagation kind (either
        ///                  #dnnl::prop_kind::forward_training or
        ///                  #dnnl::prop_kind::forward_inference).
        /// @param src_desc Memory descriptor for src.
        /// @param weights_desc Memory descriptor for diff weights.
        /// @param bias_desc Memory descriptor for diff bias.
        /// @param dst_desc Memory descriptor for diff dst.
        ///
        /// @note
        ///     Memory descriptors are allowed to be initialized with
        ///     #dnnl::memory::format_tag::any value of @p format_tag.
        desc(prop_kind prop_kind, const memory::desc &src_desc,
                const memory::desc &weights_desc, const memory::desc &bias_desc,
                const memory::desc &dst_desc) {
            error::wrap_c_api(dnnl_inner_product_forward_desc_init(&data,
                                      dnnl::convert_to_c(prop_kind),
                                      &src_desc.data, &weights_desc.data,
                                      &bias_desc.data, &dst_desc.data),
                    "could not create an inner product forward descriptor");
        }

        /// Constructs a descriptor for an inner product forward propagation
        /// primitive without bias.
        ///
        /// @param prop_kind Propagation kind (either
        ///                  #dnnl::prop_kind::forward_training or
        ///                  #dnnl::prop_kind::forward_inference).
        /// @param src_desc Memory descriptor for src.
        /// @param weights_desc Memory descriptor for diff weights.
        /// @param dst_desc Memory descriptor for diff dst.
        ///
        /// @note
        ///     Memory descriptors are allowed to be initialized with
        ///     #dnnl::memory::format_tag::any value of @p format_tag.
        desc(prop_kind prop_kind, const memory::desc &src_desc,
                const memory::desc &weights_desc,
                const memory::desc &dst_desc) {
            error::wrap_c_api(
                    dnnl_inner_product_forward_desc_init(&data,
                            dnnl::convert_to_c(prop_kind), &src_desc.data,
                            &weights_desc.data, nullptr, &dst_desc.data),
                    "could not create an inner product forward descriptor");
        }
    };

    /// Primitive descriptor for an inner product forward propagation primitive.
    struct primitive_desc : public dnnl::primitive_desc {
        /// Default constructor. Produces an empty object.
        primitive_desc() = default;

        /// Constructs a primitive descriptor for an inner product forward
        /// propagation primitive.
        ///
        /// @param desc Descriptor for an inner product forward propagation
        ///             primitive.
        /// @param engine Engine to use.
        /// @param allow_empty A flag signifying whether construction is
        ///                    allowed to fail without throwing an exception.
        ///                    In this case an empty object will be produced.
        ///                    This flag is optional and defaults to false.
        primitive_desc(const desc &desc, const engine &engine,
                bool allow_empty = false)
            : dnnl::primitive_desc(
                    &desc.data, nullptr, engine, nullptr, allow_empty) {}

        /// Constructs a primitive descriptor for an inner product forward
        /// propagation primitive.
        ///
        /// @param desc Descriptor for an inner product forward propagation
        ///             primitive.
        /// @param attr Primitive attributes to use.
        /// @param engine Engine to use.
        /// @param allow_empty A flag signifying whether construction is
        ///                    allowed to fail without throwing an exception.
        ///                    In this case an empty object will be produced.
        ///                    This flag is optional and defaults to false.
        primitive_desc(const desc &desc, const primitive_attr &attr,
                const engine &engine, bool allow_empty = false)
            : dnnl::primitive_desc(
                    &desc.data, &attr, engine, nullptr, allow_empty) {}

        /// Initializes a primitive descriptor for an inner product forward
        /// propagation primitive from a C API primitive descriptor @p pd.
        primitive_desc(dnnl_primitive_desc_t pd)
            : dnnl::primitive_desc(pd, dnnl::primitive::kind::inner_product,
                    dnnl::prop_kind::forward_training,
                    dnnl::prop_kind::forward_inference) {}

        /// @copydoc dnnl::primitive_desc_base::src_desc()
        memory::desc src_desc() const { return base::src_desc(0); }

        /// @copydoc dnnl::primitive_desc_base::weights_desc()
        memory::desc weights_desc() const { return base::weights_desc(0); }

        /// @copydoc dnnl::primitive_desc_base::dst_desc()
        memory::desc dst_desc() const { return base::dst_desc(0); }

        /// @copydoc dnnl::convolution_forward::primitive_desc::bias_desc()
        memory::desc bias_desc() const { return base::weights_desc(1); }
    };

    /// Default constructor. Produces an empty object.
    inner_product_forward() = default;

    /// Constructs an inner product forward propagation primitive from a
    /// primitive descriptor @p pd of a corresponding type.
    inner_product_forward(const primitive_desc &pd) : primitive(pd) {}
};

/// Inner product backward propagation primitive.
struct inner_product_backward_data : public primitive {
    /// Descriptor for an inner product backward propagation primitive.
    struct desc {
        dnnl_inner_product_desc_t data;

        /// Constructs a descriptor for an inner product backward propagation
        /// primitive.
        ///
        /// @param diff_src_desc Memory descriptor for diff src.
        /// @param weights_desc Memory descriptor for weights.
        /// @param diff_dst_desc Memory descriptor for diff dst.
        ///
        /// @note
        ///     Memory descriptors are allowed to be initialized with
        ///     #dnnl::memory::format_tag::any value of @p format_tag.
        desc(const memory::desc &diff_src_desc,
                const memory::desc &weights_desc,
                const memory::desc &diff_dst_desc) {
            error::wrap_c_api(dnnl_inner_product_backward_data_desc_init(&data,
                                      &diff_src_desc.data, &weights_desc.data,
                                      &diff_dst_desc.data),
                    "could not create an inner product backward data "
                    "descriptor");
        }
    };

    /// Primitive descriptor for an inner product backward propagation
    /// primitive.
    struct primitive_desc : public dnnl::primitive_desc {
        /// Default constructor. Produces an empty object.
        primitive_desc() = default;

        /// Constructs a primitive descriptor for an inner product backward
        /// propagation primitive.
        ///
        /// @param desc Descriptor for an inner product backward propagation
        ///             primitive.
        /// @param engine Engine to use.
        /// @param hint_fwd_pd Primitive descriptor for an inner product
        ///                    forward propagation primitive. It is used as a
        ///                    hint for deciding which memory format to use.
        /// @param allow_empty A flag signifying whether construction is
        ///                    allowed to fail without throwing an exception.
        ///                    In this case an empty object will be produced.
        ///                    This flag is optional and defaults to false.
        primitive_desc(const desc &desc, const engine &engine,
                const inner_product_forward::primitive_desc &hint_fwd_pd,
                bool allow_empty = false)
            : dnnl::primitive_desc(&desc.data, nullptr, engine,
                    hint_fwd_pd.get(), allow_empty) {}

        /// Constructs a primitive descriptor for an inner product backward
        /// propagation primitive.
        ///
        /// @param desc Descriptor for an inner product backward propagation
        ///             primitive.
        /// @param attr Primitive attributes to use.
        /// @param engine Engine to use.
        /// @param hint_fwd_pd Primitive descriptor for an inner product
        ///                    forward propagation primitive. It is used as a
        ///                    hint for deciding which memory format to use.
        /// @param allow_empty A flag signifying whether construction is
        ///                    allowed to fail without throwing an exception.
        ///                    In this case an empty object will be produced.
        ///                    This flag is optional and defaults to false.
        primitive_desc(const desc &desc, const primitive_attr &attr,
                const engine &engine,
                const inner_product_forward::primitive_desc &hint_fwd_pd,
                bool allow_empty = false)
            : dnnl::primitive_desc(&desc.data, &attr, engine, hint_fwd_pd.get(),
                    allow_empty) {}

        /// Initializes a primitive descriptor for an inner product backward
        /// propagation primitive from a C API primitive descriptor @p pd.
        primitive_desc(dnnl_primitive_desc_t pd)
            : dnnl::primitive_desc(pd, dnnl::primitive::kind::inner_product,
                    dnnl::prop_kind::backward_data) {}

        /// @copydoc dnnl::primitive_desc_base::diff_src_desc()
        memory::desc diff_src_desc() const { return base::diff_src_desc(0); }

        /// @copydoc dnnl::primitive_desc_base::weights_desc()
        memory::desc weights_desc() const { return base::weights_desc(0); }

        /// @copydoc dnnl::primitive_desc_base::diff_dst_desc()
        memory::desc diff_dst_desc() const { return base::diff_dst_desc(0); }
    };

    /// Default constructor. Produces an empty object.
    inner_product_backward_data() = default;

    /// Constructs an inner product backward propagation primitive from a
    /// primitive descriptor @p pd of a corresponding type.
    inner_product_backward_data(const primitive_desc &pd) : primitive(pd) {}
};

/// Inner product weights update primitive.
struct inner_product_backward_weights : public primitive {
    /// Descriptor for an inner product weights update primitive.
    struct desc {
        dnnl_inner_product_desc_t data;

        /// Constructs a descriptor for an inner product descriptor weights
        /// update primitive with bias.
        ///
        /// @param src_desc Memory descriptor for src.
        /// @param diff_weights_desc Memory descriptor for diff weights.
        /// @param diff_bias_desc Memory descriptor for diff bias.
        /// @param diff_dst_desc Memory descriptor for diff dst.
        ///
        /// @note
        ///     Memory descriptors are allowed to be initialized with
        ///     #dnnl::memory::format_tag::any value of @p format_tag.
        desc(const memory::desc &src_desc,
                const memory::desc &diff_weights_desc,
                const memory::desc &diff_bias_desc,
                const memory::desc &diff_dst_desc) {
            error::wrap_c_api(
                    dnnl_inner_product_backward_weights_desc_init(&data,
                            &src_desc.data, &diff_weights_desc.data,
                            &diff_bias_desc.data, &diff_dst_desc.data),
                    "could not create an inner product backward weights "
                    "descriptor");
        }

        /// Constructs a descriptor for an inner product descriptor weights
        /// update primitive without bias.
        ///
        /// @param src_desc Memory descriptor for src.
        /// @param diff_weights_desc Memory descriptor for diff weights.
        /// @param diff_dst_desc Memory descriptor for diff dst.
        ///
        /// @note
        ///     Memory descriptors are allowed to be initialized with
        ///     #dnnl::memory::format_tag::any value of @p format_tag.
        desc(const memory::desc &src_desc,
                const memory::desc &diff_weights_desc,
                const memory::desc &diff_dst_desc) {
            error::wrap_c_api(
                    dnnl_inner_product_backward_weights_desc_init(&data,
                            &src_desc.data, &diff_weights_desc.data, nullptr,
                            &diff_dst_desc.data),
                    "could not create an inner product backward weights "
                    "descriptor");
        }
    };

    /// Primitive descriptor for an inner product weights update primitive.
    struct primitive_desc : public dnnl::primitive_desc {
        /// Default constructor. Produces an empty object.
        primitive_desc() = default;

        /// Constructs a primitive descriptor for an inner product weights
        /// update primitive.
        ///
        /// @param desc Descriptor for an inner product weights update
        ///             primitive.
        /// @param engine Engine to use.
        /// @param hint_fwd_pd Primitive descriptor for an inner product
        ///                    forward propagation primitive. It is used as a
        ///                    hint for deciding which memory format to use.
        /// @param allow_empty A flag signifying whether construction is
        ///                    allowed to fail without throwing an exception.
        ///                    In this case an empty object will be produced.
        ///                    This flag is optional and defaults to false.
        primitive_desc(const desc &desc, const engine &engine,
                const inner_product_forward::primitive_desc &hint_fwd_pd,
                bool allow_empty = false)
            : dnnl::primitive_desc(&desc.data, nullptr, engine,
                    hint_fwd_pd.get(), allow_empty) {}

        /// Constructs a primitive descriptor for an inner product weights
        /// update primitive.
        ///
        /// @param desc Descriptor for an inner product weights update
        ///             primitive.
        /// @param attr Primitive attributes to use.
        /// @param engine Engine to use.
        /// @param hint_fwd_pd Primitive descriptor for an inner product
        ///                    forward propagation primitive. It is used as a
        ///                    hint for deciding which memory format to use.
        /// @param allow_empty A flag signifying whether construction is
        ///                    allowed to fail without throwing an exception.
        ///                    In this case an empty object will be produced.
        ///                    This flag is optional and defaults to false.
        primitive_desc(const desc &desc, const primitive_attr &attr,
                const engine &engine,
                const inner_product_forward::primitive_desc &hint_fwd_pd,
                bool allow_empty = false)
            : dnnl::primitive_desc(&desc.data, &attr, engine, hint_fwd_pd.get(),
                    allow_empty) {}

        /// Constructs a primitive descriptor for inner product weights
        /// update from a C API primitive descriptor @p cpd.
        primitive_desc(dnnl_primitive_desc_t cpd)
            : dnnl::primitive_desc(cpd, dnnl::primitive::kind::inner_product,
                    dnnl::prop_kind::backward_weights) {}

        /// @copydoc dnnl::primitive_desc_base::src_desc()
        memory::desc src_desc() const { return base::src_desc(0); }

        /// @copydoc dnnl::primitive_desc_base::diff_weights_desc()
        memory::desc diff_weights_desc() const {
            return base::diff_weights_desc(0);
        }

        /// @copydoc dnnl::primitive_desc_base::diff_dst_desc()
        memory::desc diff_dst_desc() const { return base::diff_dst_desc(0); }

        /// @copydoc dnnl::convolution_backward_weights::primitive_desc::diff_bias_desc()
        memory::desc diff_bias_desc() const {
            return base::diff_weights_desc(1);
        }
    };

    /// Default constructor. Produces an empty object.
    inner_product_backward_weights() = default;

    /// Constructs an inner product weights update primitive from a primitive
    /// descriptor @p pd of a corresponding type.
    inner_product_backward_weights(const primitive_desc &pd) : primitive(pd) {}
};

/// @}

/// @addtogroup cpp_api_rnn RNN
/// A primitive to compute common recurrent layer.
///
/// @sa @ref dev_guide_rnn in developer guide
/// @sa @ref c_api_rnn in @ref c_api
/// @{

/// Base class for primitive descriptors for RNN primitives.
struct rnn_primitive_desc_base : public primitive_desc {
    using primitive_desc::primitive_desc;

    /// Default constructor. Produces an empty object.
    rnn_primitive_desc_base() = default;

    /// Constructs an RNN primitive descriptor base from a C API primitive
    /// descriptor while checking that it actually describes the expected
    /// primitive by comparing propagation and primitive kinds.
    ///
    /// @param pd C API primitive descriptor.
    /// @param prop_kind Expected propagation kind.
    /// @param cell_kind Expected cell kind.
    rnn_primitive_desc_base(dnnl_primitive_desc_t pd, dnnl::prop_kind prop_kind,
            dnnl::algorithm cell_kind)
        : rnn_primitive_desc_base(pd, prop_kind, prop_kind, cell_kind) {}

    /// Queries source layer memory descriptor.
    memory::desc src_layer_desc() const { return base::src_desc(0); }

    /// Queries source iteration memory descriptor. Returns a zero_md if no
    /// src_iter was specified at op_desc creation time.
    memory::desc src_iter_desc() const { return base::src_desc(1); }

    /// Queries source recurrent cell state memory descriptor.
    memory::desc src_iter_c_desc() const { return base::src_desc(2); }

    /// Queries weights layer memory descriptor.
    memory::desc weights_layer_desc() const { return base::weights_desc(0); }

    /// Queries weights iteration memory descriptor.
    memory::desc weights_iter_desc() const { return base::weights_desc(1); }

    /// Queries bias memory descriptor. Returns a zero_md if no bias was
    /// specified at op_desc creation time.
    memory::desc bias_desc() const { return base::weights_desc(2); }

    /// Queries destination layer memory descriptor.
    memory::desc dst_layer_desc() const { return base::dst_desc(0); }

    /// Queries destination iteration memory descriptor. Returns a zero_md if
    /// no dst_iter was specified at op_desc creation time.
    memory::desc dst_iter_desc() const { return base::dst_desc(1); }

    /// Queries destination recurrent cell state memory descriptor.
    memory::desc dst_iter_c_desc() const { return base::dst_desc(2); }

    /// Queries diff source layer memory descriptor.
    memory::desc diff_src_layer_desc() const { return base::diff_src_desc(0); }

    /// Queries diff source iteration memory descriptor. Returns a zero_md if
    /// no diff_src_iter was specified at op_desc creation time.
    memory::desc diff_src_iter_desc() const { return base::diff_src_desc(1); }

    /// Queries diff source recurrent cell state memory descriptor.
    memory::desc diff_src_iter_c_desc() const { return base::diff_src_desc(2); }

    /// Queries diff weights layer memory descriptor.
    memory::desc diff_weights_layer_desc() const {
        return base::diff_weights_desc(0);
    }

    /// Queries diff weights iteration memory descriptor.
    memory::desc diff_weights_iter_desc() const {
        return base::diff_weights_desc(1);
    }

    /// Queries diff bias memory descriptor.
    memory::desc diff_bias_desc() const { return base::diff_weights_desc(2); }

    /// Queries diff destination layer memory descriptor.
    memory::desc diff_dst_layer_desc() const { return base::diff_dst_desc(0); }

    /// Queries diff destination iteration memory descriptor. Returns a
    /// zero_md if no diff_dst_iter was specified at op_desc creation time.
    memory::desc diff_dst_iter_desc() const { return base::diff_dst_desc(1); }

    /// Queries diff destination recurrent cell state memory descriptor.
    memory::desc diff_dst_iter_c_desc() const { return base::diff_dst_desc(2); }

protected:
    using rnn_base = rnn_primitive_desc_base;

    // (Deliberately not using doxygen comments)
    //
    // Constructs an RNN primitive descriptor base from a C API primitive
    // descriptor while checking that it actually describes the expected
    // primitive by comparing propagation and primitive kinds. Caller can
    // pass two options propagation kinds. This is typically used to check
    // that propagation kind is inference or training forward propagation.
    //
    // @param pd C API primitive descriptor.
    // @param prop_kind1 Expected propagation kind.
    // @param prop_kind2 Expected propagation kind.
    // @param cell_kind Expected cell kind.
    rnn_primitive_desc_base(dnnl_primitive_desc_t pd,
            dnnl::prop_kind prop_kind1, dnnl::prop_kind prop_kind2,
            dnnl::algorithm cell_kind) {
        dnnl_rnn_desc_t *rnn_d;
        dnnl_status_t rc;
        rc = dnnl_primitive_desc_query(pd, dnnl_query_rnn_d, 0, &rnn_d);
        error::wrap_c_api(
                rc, "could not retrieve rnn_desc from a primitive descriptor");

        dnnl_prop_kind_t c_prop_kind1 = convert_to_c(prop_kind1);
        dnnl_prop_kind_t c_prop_kind2 = convert_to_c(prop_kind2);
        dnnl_alg_kind_t c_cell_kind = convert_to_c(cell_kind);

        bool ok = rnn_d->primitive_kind == dnnl_rnn
                && (rnn_d->prop_kind == c_prop_kind1
                        || rnn_d->prop_kind == c_prop_kind2)
                && rnn_d->cell_kind == c_cell_kind;

        if (!ok)
            DNNL_THROW_ERROR(dnnl_invalid_arguments, "rnn descriptor mismatch");

        reset_with_clone(pd);
    }
};

/// Vanilla RNN forward propagation primitive.
struct vanilla_rnn_forward : public primitive {
    /// Descriptor for a vanilla RNN forward propagation primitive.
    struct desc {
        dnnl_rnn_desc_t data;

        /// Constructs a descriptor for a vanilla RNN forward propagation
        /// primitive using @p prop_kind, @p activation, @p direction, and
        /// memory descriptors.
        ///
        /// If @p activation is #eltwise_relu, @p alpha represents the
        /// negative slope. The @p beta and @p flags are currently ignored.
        ///
        /// The @p src_iter_desc, @p bias_desc, and @p dst_iter_desc are
        /// allowed to point to a zero memory descriptor, which would indicate
        /// that the primitive should not use them.
        ///
        /// @note
        ///     If @p prop_kind equals #dnnl::forward_training, you must
        ///     query for workspace memory descriptor before creating the
        ///     primitive.
        ///
        /// @note
        ///     All memory descriptors except @p src_iter_desc can be
        ///     initialized with an #dnnl::memory::format_tag::any value of @p
        ///     format_tag.
        desc(prop_kind prop_kind, algorithm activation, rnn_direction direction,
                const memory::desc &src_layer_desc,
                const memory::desc &src_iter_desc,
                const memory::desc &weights_layer_desc,
                const memory::desc &weights_iter_desc,
                const memory::desc &bias_desc,
                const memory::desc &dst_layer_desc,
                const memory::desc &dst_iter_desc,
                rnn_flags flags = rnn_flags::undef, float alpha = 0.0f,
                float beta = 0.0f) {
            error::wrap_c_api(
                    dnnl_vanilla_rnn_forward_desc_init(&data,
                            dnnl::convert_to_c(prop_kind),
                            dnnl::convert_to_c(activation),
                            dnnl::convert_to_c(direction), &src_layer_desc.data,
                            &src_iter_desc.data, &weights_layer_desc.data,
                            &weights_iter_desc.data, &bias_desc.data,
                            &dst_layer_desc.data, &dst_iter_desc.data,
                            dnnl::convert_to_c(flags), alpha, beta),
                    "could not create an RNN forward descriptor");
        }
    };

    /// Primitive descriptor for a vanilla RNN forward propagation primitive.
    struct primitive_desc : public rnn_primitive_desc_base {
        /// Default constructor. Produces an empty object.
        primitive_desc() = default;

        /// Constructs a primitive descriptor for a vanilla RNN forward
        /// propagation primitive.
        ///
        /// @param desc Descriptor for a vanilla RNN forward propagation
        ///             primitive.
        /// @param engine Engine to use.
        /// @param allow_empty A flag signifying whether construction is
        ///                    allowed to fail without throwing an exception.
        ///                    In this case an empty object will be produced.
        ///                    This flag is optional and defaults to false.
        primitive_desc(const desc &desc, const engine &engine,
                bool allow_empty = false)
            : rnn_primitive_desc_base(
                    &desc.data, nullptr, engine, nullptr, allow_empty) {}

        /// Constructs a primitive descriptor for a vanilla RNN forward
        /// propagation primitive.
        ///
        /// @param desc Descriptor for a vanilla RNN forward propagation
        ///             primitive.
        /// @param attr Primitive attributes to use.
        /// @param engine Engine to use.
        /// @param allow_empty A flag signifying whether construction is
        ///                    allowed to fail without throwing an exception.
        ///                    In this case an empty object will be produced.
        ///                    This flag is optional and defaults to false.
        primitive_desc(const desc &desc, const primitive_attr &attr,
                const engine &engine, bool allow_empty = false)
            : rnn_primitive_desc_base(
                    &desc.data, &attr, engine, nullptr, allow_empty) {}

        /// Constructs a primitive descriptor for a RNN forward propagation
        /// primitive from a C API primitive descriptor @p pd.
        primitive_desc(dnnl_primitive_desc_t pd)
            : rnn_primitive_desc_base(pd, dnnl::prop_kind::forward_training,
                    dnnl::prop_kind::forward_inference,
                    dnnl::algorithm::vanilla_rnn) {}

        /// @copydoc dnnl::rnn_primitive_desc_base::src_layer_desc()
        memory::desc src_layer_desc() const {
            return rnn_base::src_layer_desc();
        }

        /// @copydoc dnnl::rnn_primitive_desc_base::src_iter_desc()
        memory::desc src_iter_desc() const { return rnn_base::src_iter_desc(); }

        /// @copydoc dnnl::rnn_primitive_desc_base::weights_layer_desc()
        memory::desc weights_layer_desc() const {
            return rnn_base::weights_layer_desc();
        }

        /// @copydoc dnnl::rnn_primitive_desc_base::weights_iter_desc()
        memory::desc weights_iter_desc() const {
            return rnn_base::weights_iter_desc();
        }

        /// @copydoc dnnl::rnn_primitive_desc_base::bias_desc()
        memory::desc bias_desc() const { return rnn_base::bias_desc(); }

        /// @copydoc dnnl::rnn_primitive_desc_base::dst_layer_desc()
        memory::desc dst_layer_desc() const {
            return rnn_base::dst_layer_desc();
        }

        /// @copydoc dnnl::rnn_primitive_desc_base::dst_iter_desc()
        memory::desc dst_iter_desc() const { return rnn_base::dst_iter_desc(); }

        /// @copydoc dnnl::rnn_primitive_desc_base::workspace_desc()
        memory::desc workspace_desc() const {
            return rnn_base::workspace_desc();
        }
    };

    /// Default constructor. Produces an empty object.
    vanilla_rnn_forward() = default;

    /// Constructs a vanilla RNN forward propagation primitive from a
    /// primitive descriptor @p pd of a corresponding type.
    vanilla_rnn_forward(const primitive_desc &pd) : primitive(pd) {}
};

/// Vanilla RNN backward propagation primitive.
struct vanilla_rnn_backward : public primitive {
    /// Vanilla RNN descriptor backward propagation primitive.
    struct desc {
        dnnl_rnn_desc_t data;

        /// Constructs a descriptor for a vanilla RNN backward propagation
        /// primitive using @p prop_kind, @p activation, @p direction, and
        /// memory descriptors.
        ///
        /// If @p activation is #eltwise_relu, @p alpha represents the
        /// negative slope. The @p beta and @p flags are currently ignored.
        ///
        /// The @p src_iter_desc (simultaneously with @p diff_src_iter_desc),
        /// @p bias_desc (simultaneously with @p diff_bias_desc), and @p
        /// dst_iter_desc (simultaneously with @p diff_src_iter_desc) are
        /// allowed point to a zero memory descriptor, which would indicate
        /// that the primitive should not use them and consider them to be
        /// zero values.
        ///
        /// @note
        ///     All memory descriptors are allowed to be initialized with
        ///     #dnnl::memory::format_tag::any value of @p format_tag.
        desc(prop_kind prop_kind, algorithm activation, rnn_direction direction,
                const memory::desc &src_layer_desc,
                const memory::desc &src_iter_desc,
                const memory::desc &weights_layer_desc,
                const memory::desc &weights_iter_desc,
                const memory::desc &bias_desc,
                const memory::desc &dst_layer_desc,
                const memory::desc &dst_iter_desc,
                const memory::desc &diff_src_layer_desc,
                const memory::desc &diff_src_iter_desc,
                const memory::desc &diff_weights_layer_desc,
                const memory::desc &diff_weights_iter_desc,
                const memory::desc &diff_bias_desc,
                const memory::desc &diff_dst_layer_desc,
                const memory::desc &diff_dst_iter_desc,
                rnn_flags flags = rnn_flags::undef, float alpha = 0.0f,
                float beta = 0.0f) {
            error::wrap_c_api(
                    dnnl_vanilla_rnn_backward_desc_init(&data,
                            dnnl::convert_to_c(prop_kind),
                            dnnl::convert_to_c(activation),
                            dnnl::convert_to_c(direction), &src_layer_desc.data,
                            &src_iter_desc.data, &weights_layer_desc.data,
                            &weights_iter_desc.data, &bias_desc.data,
                            &dst_layer_desc.data, &dst_iter_desc.data,
                            &diff_src_layer_desc.data, &diff_src_iter_desc.data,
                            &diff_weights_layer_desc.data,
                            &diff_weights_iter_desc.data, &diff_bias_desc.data,
                            &diff_dst_layer_desc.data, &diff_dst_iter_desc.data,
                            dnnl::convert_to_c(flags), alpha, beta),
                    "could not create an RNN backward descriptor");
        }
    };

    /// Primitive descriptor for a RNN backward propagation primitive.
    struct primitive_desc : public rnn_primitive_desc_base {
        /// Default constructor. Produces an empty object.
        primitive_desc() = default;

        /// Constructs a primitive descriptor for a vanilla RNN backward
        /// propagation primitive.
        ///
        /// @param desc Descriptor for a vanilla RNN backward propagation
        ///             primitive.
        /// @param engine Engine to use.
        /// @param hint_fwd_pd Primitive descriptor for a vanilla RNN
        ///                    forward propagation primitive. It is used as a
        ///                    hint for deciding which memory format to use.
        /// @param allow_empty A flag signifying whether construction is
        ///                    allowed to fail without throwing an exception.
        ///                    In this case an empty object will be produced.
        ///                    This flag is optional and defaults to false.
        primitive_desc(const desc &desc, const engine &engine,
                const vanilla_rnn_forward::primitive_desc &hint_fwd_pd,
                bool allow_empty = false)
            : rnn_primitive_desc_base(&desc.data, nullptr, engine,
                    hint_fwd_pd.get(), allow_empty) {}

        /// Constructs a primitive descriptor for a vanilla RNN backward
        /// propagation primitive.
        ///
        /// @param desc Descriptor for a vanilla RNN backward propagation
        ///             primitive.
        /// @param attr Primitive attributes to use.
        /// @param engine Engine to use.
        /// @param hint_fwd_pd Primitive descriptor for a vanilla RNN
        ///                    forward propagation primitive. It is used as a
        ///                    hint for deciding which memory format to use.
        /// @param allow_empty A flag signifying whether construction is
        ///                    allowed to fail without throwing an exception.
        ///                    In this case an empty object will be produced.
        ///                    This flag is optional and defaults to false.
        primitive_desc(const desc &desc, const primitive_attr &attr,
                const engine &engine,
                const vanilla_rnn_forward::primitive_desc &hint_fwd_pd,
                bool allow_empty = false)
            : rnn_primitive_desc_base(&desc.data, &attr, engine,
                    hint_fwd_pd.get(), allow_empty) {}

        /// Constructs a primitive descriptor for a RNN backward
        /// propagation primitive from a C API primitive descriptor @p pd.
        primitive_desc(dnnl_primitive_desc_t pd)
            : rnn_primitive_desc_base(pd, dnnl::prop_kind::backward,
                    dnnl::algorithm::vanilla_rnn) {}

        /// @copydoc dnnl::rnn_primitive_desc_base::src_layer_desc()
        memory::desc src_layer_desc() const {
            return rnn_base::src_layer_desc();
        }

        /// @copydoc dnnl::rnn_primitive_desc_base::src_iter_desc()
        memory::desc src_iter_desc() const { return rnn_base::src_iter_desc(); }

        /// @copydoc dnnl::rnn_primitive_desc_base::weights_layer_desc()
        memory::desc weights_layer_desc() const {
            return rnn_base::weights_layer_desc();
        }

        /// @copydoc dnnl::rnn_primitive_desc_base::weights_iter_desc()
        memory::desc weights_iter_desc() const {
            return rnn_base::weights_iter_desc();
        }

        /// @copydoc dnnl::rnn_primitive_desc_base::bias_desc()
        memory::desc bias_desc() const { return rnn_base::bias_desc(); }

        /// @copydoc dnnl::rnn_primitive_desc_base::dst_layer_desc()
        memory::desc dst_layer_desc() const {
            return rnn_base::dst_layer_desc();
        }

        /// @copydoc dnnl::rnn_primitive_desc_base::dst_iter_desc()
        memory::desc dst_iter_desc() const { return rnn_base::dst_iter_desc(); }

        /// @copydoc dnnl::rnn_primitive_desc_base::workspace_desc()
        memory::desc workspace_desc() const {
            return rnn_base::workspace_desc();
        }

        /// @copydoc dnnl::rnn_primitive_desc_base::diff_src_layer_desc()
        memory::desc diff_src_layer_desc() const {
            return rnn_base::diff_src_layer_desc();
        }

        /// @copydoc dnnl::rnn_primitive_desc_base::diff_src_iter_desc()
        memory::desc diff_src_iter_desc() const {
            return rnn_base::diff_src_iter_desc();
        }

        /// @copydoc dnnl::rnn_primitive_desc_base::diff_weights_layer_desc()
        memory::desc diff_weights_layer_desc() const {
            return rnn_base::diff_weights_layer_desc();
        }

        /// @copydoc dnnl::rnn_primitive_desc_base::diff_weights_iter_desc()
        memory::desc diff_weights_iter_desc() const {
            return rnn_base::diff_weights_iter_desc();
        }

        /// @copydoc dnnl::rnn_primitive_desc_base::diff_bias_desc()
        memory::desc diff_bias_desc() const {
            return rnn_base::diff_bias_desc();
        }

        /// @copydoc dnnl::rnn_primitive_desc_base::diff_dst_layer_desc()
        memory::desc diff_dst_layer_desc() const {
            return rnn_base::diff_dst_layer_desc();
        }

        /// @copydoc dnnl::rnn_primitive_desc_base::diff_dst_iter_desc()
        memory::desc diff_dst_iter_desc() const {
            return rnn_base::diff_dst_iter_desc();
        }
    };

    /// Default constructor. Produces an empty object.
    vanilla_rnn_backward() = default;

    /// Constructs a vanilla RNN backward propagation primitive from a
    /// primitive descriptor @p pd of a corresponding type.
    vanilla_rnn_backward(const primitive_desc &pd) : primitive(pd) {}
};

/// LSTM forward propagation primitive.
struct lstm_forward : public primitive {
    /// Descriptor for an LSTM forward propagation primitive.
    struct desc {
        dnnl_rnn_desc_t data;

        /// Constructs a descriptor for an LSTM forward propagation primitive
        /// using @p prop_kind, @p direction, and memory descriptors.
        ///
        /// The @p flags parameter is currently ignored.
        ///
        /// The @p src_iter_desc, @p src_iter_c_desc, @p bias_desc, @p
        /// dst_iter_desc and @p dst_iter_c_desc are allowed to point
        /// to a zero memory descriptor, which would indicate that the
        /// LSTM forward propagation primitive should not use them.
        ///
        /// @note
        ///     All memory descriptors except @p src_iter_desc can be
        ///     initialized with an #dnnl::memory::format_tag::any value of @p
        ///     format_tag.
        ///
        /// @note
        ///     If @p prop_kind equals #dnnl::forward_training, you must query
        ///     for workspace memory descriptor before creating the primitive.
        ///
        desc(prop_kind prop_kind, rnn_direction direction,
                const memory::desc &src_layer_desc,
                const memory::desc &src_iter_desc,
                const memory::desc &src_iter_c_desc,
                const memory::desc &weights_layer_desc,
                const memory::desc &weights_iter_desc,
                const memory::desc &bias_desc,
                const memory::desc &dst_layer_desc,
                const memory::desc &dst_iter_desc,
                const memory::desc &dst_iter_c_desc,
                rnn_flags flags = rnn_flags::undef) {
            error::wrap_c_api(
                    dnnl_lstm_forward_desc_init(&data,
                            dnnl::convert_to_c(prop_kind),
                            dnnl::convert_to_c(direction), &src_layer_desc.data,
                            &src_iter_desc.data, &src_iter_c_desc.data,
                            &weights_layer_desc.data, &weights_iter_desc.data,
                            &bias_desc.data, &dst_layer_desc.data,
                            &dst_iter_desc.data, &dst_iter_c_desc.data,
                            dnnl::convert_to_c(flags)),
                    "could not create an LSTM forward descriptor");
        }
    };

    /// Primitive descriptor for an LSTM forward propagation primitive.
    struct primitive_desc : public rnn_primitive_desc_base {
        /// Default constructor. Produces an empty object.
        primitive_desc() = default;

        /// Constructs a primitive descriptor for an LSTM forward propagation
        /// primitive.
        ///
        /// @param desc Descriptor for an LSTM forward propagation primitive.
        /// @param engine Engine to use.
        /// @param allow_empty A flag signifying whether construction is
        ///                    allowed to fail without throwing an exception.
        ///                    In this case an empty object will be produced.
        ///                    This flag is optional and defaults to false.
        primitive_desc(const desc &desc, const engine &engine,
                bool allow_empty = false)
            : rnn_primitive_desc_base(
                    &desc.data, nullptr, engine, nullptr, allow_empty) {}

        /// Constructs a primitive descriptor for an LSTM forward propagation
        /// primitive.
        ///
        /// @param desc Descriptor for an LSTM forward propagation primitive.
        /// @param attr Primitive attributes to use.
        /// @param engine Engine to use.
        /// @param allow_empty A flag signifying whether construction is
        ///                    allowed to fail without throwing an exception.
        ///                    In this case an empty object will be produced.
        ///                    This flag is optional and defaults to false.
        primitive_desc(const desc &desc, const primitive_attr &attr,
                const engine &engine, bool allow_empty = false)
            : rnn_primitive_desc_base(
                    &desc.data, &attr, engine, nullptr, allow_empty) {}

        /// Constructs a primitive descriptor for an LSTM forward propagation
        /// primitive from a C API primitive descriptor @p pd.
        primitive_desc(dnnl_primitive_desc_t pd)
            : rnn_primitive_desc_base(pd, dnnl::prop_kind::forward_training,
                    dnnl::prop_kind::forward_inference,
                    dnnl::algorithm::vanilla_lstm) {}

        /// @copydoc dnnl::rnn_primitive_desc_base::src_layer_desc()
        memory::desc src_layer_desc() const {
            return rnn_base::src_layer_desc();
        }

        /// @copydoc dnnl::rnn_primitive_desc_base::src_iter_desc()
        memory::desc src_iter_desc() const { return rnn_base::src_iter_desc(); }

        /// @copydoc dnnl::rnn_primitive_desc_base::src_iter_desc()
        memory::desc src_iter_c_desc() const {
            return rnn_base::src_iter_c_desc();
        }

        /// @copydoc dnnl::rnn_primitive_desc_base::weights_layer_desc()
        memory::desc weights_layer_desc() const {
            return rnn_base::weights_layer_desc();
        }

        /// @copydoc dnnl::rnn_primitive_desc_base::weights_iter_desc()
        memory::desc weights_iter_desc() const {
            return rnn_base::weights_iter_desc();
        }

        /// @copydoc dnnl::rnn_primitive_desc_base::bias_desc()
        memory::desc bias_desc() const { return rnn_base::bias_desc(); }

        /// @copydoc dnnl::rnn_primitive_desc_base::dst_layer_desc()
        memory::desc dst_layer_desc() const {
            return rnn_base::dst_layer_desc();
        }

        /// @copydoc dnnl::rnn_primitive_desc_base::dst_iter_desc()
        memory::desc dst_iter_desc() const { return rnn_base::dst_iter_desc(); }

        /// @copydoc dnnl::rnn_primitive_desc_base::src_iter_desc()
        memory::desc dst_iter_c_desc() const {
            return rnn_base::dst_iter_c_desc();
        }

        /// @copydoc dnnl::rnn_primitive_desc_base::workspace_desc()
        memory::desc workspace_desc() const {
            return rnn_base::workspace_desc();
        }
    };

    /// Default constructor. Produces an empty object.
    lstm_forward() = default;

    /// Constructs an LSTM forward propagation primitive from a primitive
    /// descriptor @p pd of a corresponding type.
    lstm_forward(const primitive_desc &pd) : primitive(pd) {}
};

/// LSTM backward propagation primitive.
struct lstm_backward : public primitive {
    /// Descriptor for an LSTM backward propagation primitive.
    struct desc {
        dnnl_rnn_desc_t data;

        /// Constructs an LSTM descriptor for backward propagation using @p
        /// prop_kind, @p direction, and memory descriptors.
        ///
        /// The @p flags parameter is currently ignored.
        ///
        /// The @p src_iter_desc (simultaneously with @p diff_src_iter_desc),
        /// @p src_iter_c_desc (simultaneously with @p diff_src_iter_c_desc),
        /// @p bias_desc (simultaneously with @p diff_bias_desc), @p
        /// dst_iter_desc (simultaneously with @p diff_src_iter_desc) and @p
        /// dst_iter_c_desc (simultaneously with @p diff_src_iter_c_desc) are
        /// allowed point to a zero memory descriptor, which would indicate
        /// that the LSTM primitive should not use them and consider them to
        /// be zero values.
        ///
        /// @note
        ///     All memory descriptors are allowed to be initialized with
        ///     #dnnl::memory::format_tag::any value of @p format_tag.
        ///
        desc(prop_kind prop_kind, rnn_direction direction,
                const memory::desc &src_layer_desc,
                const memory::desc &src_iter_desc,
                const memory::desc &src_iter_c_desc,
                const memory::desc &weights_layer_desc,
                const memory::desc &weights_iter_desc,
                const memory::desc &bias_desc,
                const memory::desc &dst_layer_desc,
                const memory::desc &dst_iter_desc,
                const memory::desc &dst_iter_c_desc,
                const memory::desc &diff_src_layer_desc,
                const memory::desc &diff_src_iter_desc,
                const memory::desc &diff_src_iter_c_desc,
                const memory::desc &diff_weights_layer_desc,
                const memory::desc &diff_weights_iter_desc,
                const memory::desc &diff_bias_desc,
                const memory::desc &diff_dst_layer_desc,
                const memory::desc &diff_dst_iter_desc,
                const memory::desc &diff_dst_iter_c_desc,
                rnn_flags flags = rnn_flags::undef) {
            error::wrap_c_api(
                    dnnl_lstm_backward_desc_init(&data,
                            dnnl::convert_to_c(prop_kind),
                            dnnl::convert_to_c(direction), &src_layer_desc.data,
                            &src_iter_desc.data, &src_iter_c_desc.data,
                            &weights_layer_desc.data, &weights_iter_desc.data,
                            &bias_desc.data, &dst_layer_desc.data,
                            &dst_iter_desc.data, &dst_iter_c_desc.data,
                            &diff_src_layer_desc.data, &diff_src_iter_desc.data,
                            &diff_src_iter_c_desc.data,
                            &diff_weights_layer_desc.data,
                            &diff_weights_iter_desc.data, &diff_bias_desc.data,
                            &diff_dst_layer_desc.data, &diff_dst_iter_desc.data,
                            &diff_dst_iter_c_desc.data,
                            dnnl::convert_to_c(flags)),
                    "could not create an LSTM backward descriptor");
        }
    };

    /// Primitive descriptor for LSTM backward propagation.
    struct primitive_desc : public rnn_primitive_desc_base {
        /// Default constructor. Produces an empty object.
        primitive_desc() = default;

        /// Constructs a primitive descriptor for an LSTM backward propagation
        /// primitive.
        ///
        /// @param desc Descriptor for LSTM backward propagation primitive.
        /// @param engine Engine to use.
        /// @param hint_fwd_pd Primitive descriptor for an LSTM
        ///                    forward propagation primitive. It is used as a
        ///                    hint for deciding which memory format to use.
        /// @param allow_empty A flag signifying whether construction is
        ///                    allowed to fail without throwing an exception.
        ///                    In this case an empty object will be produced.
        ///                    This flag is optional and defaults to false.
        primitive_desc(const desc &desc, const engine &engine,
                const lstm_forward::primitive_desc &hint_fwd_pd,
                bool allow_empty = false)
            : rnn_primitive_desc_base(&desc.data, nullptr, engine,
                    hint_fwd_pd.get(), allow_empty) {}

        /// Constructs a primitive descriptor for an LSTM backward propagation
        /// primitive.
        ///
        /// @param desc Descriptor for an LSTM backward propagation primitive.
        /// @param attr Primitive attributes to use.
        /// @param engine Engine to use.
        /// @param hint_fwd_pd Primitive descriptor for an LSTM
        ///                    forward propagation primitive. It is used as a
        ///                    hint for deciding which memory format to use.
        /// @param allow_empty A flag signifying whether construction is
        ///                    allowed to fail without throwing an exception.
        ///                    In this case an empty object will be produced.
        ///                    This flag is optional and defaults to false.
        primitive_desc(const desc &desc, const primitive_attr &attr,
                const engine &engine,
                const lstm_forward::primitive_desc &hint_fwd_pd,
                bool allow_empty = false)
            : rnn_primitive_desc_base(&desc.data, &attr, engine,
                    hint_fwd_pd.get(), allow_empty) {}

        /// Constructs a primitive descriptor for an LSTM backward
        /// propagation primitive from a C API primitive descriptor @p pd.
        primitive_desc(dnnl_primitive_desc_t pd)
            : rnn_primitive_desc_base(pd, dnnl::prop_kind::backward,
                    dnnl::algorithm::vanilla_lstm) {}

        /// @copydoc dnnl::rnn_primitive_desc_base::src_layer_desc()
        memory::desc src_layer_desc() const {
            return rnn_base::src_layer_desc();
        }

        /// @copydoc dnnl::rnn_primitive_desc_base::src_iter_desc()
        memory::desc src_iter_desc() const { return rnn_base::src_iter_desc(); }

        /// @copydoc dnnl::rnn_primitive_desc_base::src_iter_desc()
        memory::desc src_iter_c_desc() const {
            return rnn_base::src_iter_c_desc();
        }

        /// @copydoc dnnl::rnn_primitive_desc_base::weights_layer_desc()
        memory::desc weights_layer_desc() const {
            return rnn_base::weights_layer_desc();
        }

        /// @copydoc dnnl::rnn_primitive_desc_base::weights_iter_desc()
        memory::desc weights_iter_desc() const {
            return rnn_base::weights_iter_desc();
        }

        /// @copydoc dnnl::rnn_primitive_desc_base::bias_desc()
        memory::desc bias_desc() const { return rnn_base::bias_desc(); }

        /// @copydoc dnnl::rnn_primitive_desc_base::dst_layer_desc()
        memory::desc dst_layer_desc() const {
            return rnn_base::dst_layer_desc();
        }

        /// @copydoc dnnl::rnn_primitive_desc_base::dst_iter_desc()
        memory::desc dst_iter_desc() const { return rnn_base::dst_iter_desc(); }

        /// @copydoc dnnl::rnn_primitive_desc_base::src_iter_desc()
        memory::desc dst_iter_c_desc() const {
            return rnn_base::dst_iter_c_desc();
        }

        /// @copydoc dnnl::rnn_primitive_desc_base::workspace_desc()
        memory::desc workspace_desc() const {
            return rnn_base::workspace_desc();
        }

        /// @copydoc dnnl::rnn_primitive_desc_base::diff_src_layer_desc()
        memory::desc diff_src_layer_desc() const {
            return rnn_base::diff_src_layer_desc();
        }

        /// @copydoc dnnl::rnn_primitive_desc_base::diff_src_iter_desc()
        memory::desc diff_src_iter_desc() const {
            return rnn_base::diff_src_iter_desc();
        }

        /// @copydoc dnnl::rnn_primitive_desc_base::diff_src_iter_c_desc()
        memory::desc diff_src_iter_c_desc() const {
            return rnn_base::diff_src_iter_c_desc();
        }

        /// @copydoc dnnl::rnn_primitive_desc_base::diff_weights_layer_desc()
        memory::desc diff_weights_layer_desc() const {
            return rnn_base::diff_weights_layer_desc();
        }

        /// @copydoc dnnl::rnn_primitive_desc_base::diff_weights_iter_desc()
        memory::desc diff_weights_iter_desc() const {
            return rnn_base::diff_weights_iter_desc();
        }

        /// @copydoc dnnl::rnn_primitive_desc_base::diff_bias_desc()
        memory::desc diff_bias_desc() const {
            return rnn_base::diff_bias_desc();
        }

        /// @copydoc dnnl::rnn_primitive_desc_base::diff_dst_layer_desc()
        memory::desc diff_dst_layer_desc() const {
            return rnn_base::diff_dst_layer_desc();
        }

        /// @copydoc dnnl::rnn_primitive_desc_base::diff_dst_iter_desc()
        memory::desc diff_dst_iter_desc() const {
            return rnn_base::diff_dst_iter_desc();
        }

        /// @copydoc dnnl::rnn_primitive_desc_base::diff_dst_iter_c_desc()
        memory::desc diff_dst_iter_c_desc() const {
            return rnn_base::diff_dst_iter_c_desc();
        }
    };

    /// Default constructor. Produces an empty object.
    lstm_backward() = default;

    /// Constructs an LSTM backward propagation primitive from a
    /// primitive descriptor @p pd of a corresponding type.
    lstm_backward(const primitive_desc &pd) : primitive(pd) {}
};

/// GRU forward propagation primitive.
struct gru_forward : public primitive {
    /// Descriptor for a GRU forward propagation primitive.
    struct desc {
        dnnl_rnn_desc_t data;

        /// Constructs a descriptor for a GRU forward propagation primitive
        /// using @p prop_kind, @p direction, and memory descriptors.
        ///
        /// The @p flags parameter is currently ignored.
        ///
        /// The @p src_iter_desc, @p bias_desc, and @p dst_iter_desc are allowed
        /// to point to a zero memory descriptor, which would indicate that
        /// the GRU primitive should not use them and will default to zero
        /// values.
        ///
        /// @note
        ///     All memory descriptors except @p src_iter_desc can be
        ///     initialized with an #dnnl::memory::format_tag::any value of @p
        ///     format_tag.
        ///
        /// @note
        ///     If @p prop_kind equals #dnnl::forward_training, you must query
        ///     a workspace memory descriptor before creating the primitive.
        ///
        desc(prop_kind prop_kind, rnn_direction direction,
                const memory::desc &src_layer_desc,
                const memory::desc &src_iter_desc,
                const memory::desc &weights_layer_desc,
                const memory::desc &weights_iter_desc,
                const memory::desc &bias_desc,
                const memory::desc &dst_layer_desc,
                const memory::desc &dst_iter_desc,
                rnn_flags flags = rnn_flags::undef) {
            error::wrap_c_api(
                    dnnl_gru_forward_desc_init(&data,
                            dnnl::convert_to_c(prop_kind),
                            dnnl::convert_to_c(direction), &src_layer_desc.data,
                            &src_iter_desc.data, &weights_layer_desc.data,
                            &weights_iter_desc.data, &bias_desc.data,
                            &dst_layer_desc.data, &dst_iter_desc.data,
                            dnnl::convert_to_c(flags)),
                    "could not create a GRU forward descriptor");
        }
    };

    /// Primitive descriptor GRU forward propagation primitive.
    struct primitive_desc : public rnn_primitive_desc_base {
        /// Default constructor. Produces an empty object.
        primitive_desc() = default;

        /// Constructs a primitive descriptor for a GRU forward propagation
        /// primitive.
        ///
        /// @param desc Descriptor for a GRU forward propagation primitive.
        /// @param engine Engine to use.
        /// @param allow_empty A flag signifying whether construction is
        ///                    allowed to fail without throwing an exception.
        ///                    In this case an empty object will be produced.
        ///                    This flag is optional and defaults to false.
        primitive_desc(const desc &desc, const engine &engine,
                bool allow_empty = false)
            : rnn_primitive_desc_base(
                    &desc.data, nullptr, engine, nullptr, allow_empty) {}

        /// Constructs a primitive descriptor for a GRU forward propagation
        /// primitive.
        ///
        /// @param desc Descriptor for a GRU forward propagation primitive.
        /// @param attr Primitive attributes to use.
        /// @param engine Engine to use.
        /// @param allow_empty A flag signifying whether construction is
        ///                    allowed to fail without throwing an exception.
        ///                    In this case an empty object will be produced.
        ///                    This flag is optional and defaults to false.
        primitive_desc(const desc &desc, const primitive_attr &attr,
                const engine &engine, bool allow_empty = false)
            : rnn_primitive_desc_base(
                    &desc.data, &attr, engine, nullptr, allow_empty) {}

        /// Constructs a primitive descriptor for a GRU forward propagation
        /// primitive from a C API primitive descriptor @p pd.
        primitive_desc(dnnl_primitive_desc_t pd)
            : rnn_primitive_desc_base(pd, dnnl::prop_kind::forward_training,
                    dnnl::prop_kind::forward_inference,
                    dnnl::algorithm::vanilla_gru) {}

        /// @copydoc dnnl::rnn_primitive_desc_base::src_layer_desc()
        memory::desc src_layer_desc() const {
            return rnn_base::src_layer_desc();
        }

        /// @copydoc dnnl::rnn_primitive_desc_base::src_iter_desc()
        memory::desc src_iter_desc() const { return rnn_base::src_iter_desc(); }

        /// @copydoc dnnl::rnn_primitive_desc_base::weights_layer_desc()
        memory::desc weights_layer_desc() const {
            return rnn_base::weights_layer_desc();
        }

        /// @copydoc dnnl::rnn_primitive_desc_base::weights_iter_desc()
        memory::desc weights_iter_desc() const {
            return rnn_base::weights_iter_desc();
        }

        /// @copydoc dnnl::rnn_primitive_desc_base::bias_desc()
        memory::desc bias_desc() const { return rnn_base::bias_desc(); }

        /// @copydoc dnnl::rnn_primitive_desc_base::dst_layer_desc()
        memory::desc dst_layer_desc() const {
            return rnn_base::dst_layer_desc();
        }

        /// @copydoc dnnl::rnn_primitive_desc_base::dst_iter_desc()
        memory::desc dst_iter_desc() const { return rnn_base::dst_iter_desc(); }

        /// @copydoc dnnl::rnn_primitive_desc_base::workspace_desc()
        memory::desc workspace_desc() const {
            return rnn_base::workspace_desc();
        }
    };

    /// Default constructor. Produces an empty object.
    gru_forward() = default;

    /// Constructs a GRU forward propagation primitive from a primitive
    /// descriptor @p pd of a corresponding type.
    gru_forward(const primitive_desc &pd) : primitive(pd) {}
};

/// GRU backward propagation primitive.
struct gru_backward : public primitive {
    /// Descriptor for a GRU backward propagation primitive.
    struct desc {
        dnnl_rnn_desc_t data;

        /// Constructs a descriptor for a GRU backward propagation primitive
        /// using @p prop_kind, @p direction, and memory descriptors.
        ///
        /// The @p flags parameter is ignored.
        ///
        /// The @p src_iter_desc (simultaneously with @p diff_src_iter_desc),
        /// @p bias_desc (simultaneously with @p diff_bias_desc), and @p
        /// dst_iter_desc (simultaneously with @p diff_src_iter_desc) are
        /// allowed point to a zero memory descriptor, which would indicate
        /// that the GRU primitive should not use them and consider them to be
        /// zero values.
        ///
        /// @note
        ///     All memory descriptors are allowed to be initialized with
        ///     #dnnl::memory::format_tag::any value of @p format_tag.
        desc(prop_kind prop_kind, rnn_direction direction,
                const memory::desc &src_layer_desc,
                const memory::desc &src_iter_desc,
                const memory::desc &weights_layer_desc,
                const memory::desc &weights_iter_desc,
                const memory::desc &bias_desc,
                const memory::desc &dst_layer_desc,
                const memory::desc &dst_iter_desc,
                const memory::desc &diff_src_layer_desc,
                const memory::desc &diff_src_iter_desc,
                const memory::desc &diff_weights_layer_desc,
                const memory::desc &diff_weights_iter_desc,
                const memory::desc &diff_bias_desc,
                const memory::desc &diff_dst_layer_desc,
                const memory::desc &diff_dst_iter_desc,
                rnn_flags flags = rnn_flags::undef) {
            error::wrap_c_api(
                    dnnl_gru_backward_desc_init(&data,
                            dnnl::convert_to_c(prop_kind),
                            dnnl::convert_to_c(direction), &src_layer_desc.data,
                            &src_iter_desc.data, &weights_layer_desc.data,
                            &weights_iter_desc.data, &bias_desc.data,
                            &dst_layer_desc.data, &dst_iter_desc.data,
                            &diff_src_layer_desc.data, &diff_src_iter_desc.data,
                            &diff_weights_layer_desc.data,
                            &diff_weights_iter_desc.data, &diff_bias_desc.data,
                            &diff_dst_layer_desc.data, &diff_dst_iter_desc.data,
                            dnnl::convert_to_c(flags)),
                    "could not create an GRU backward descriptor");
        }
    };

    /// Primitive descriptor for a GRU backward propagation primitive.
    struct primitive_desc : public rnn_primitive_desc_base {
        /// Default constructor. Produces an empty object.
        primitive_desc() = default;

        /// Constructs a primitive descriptor for a GRU backward propagation
        /// primitive.
        ///
        /// @param desc Descriptor for a GRU backward propagation primitive.
        /// @param engine Engine to use.
        /// @param hint_fwd_pd Primitive descriptor for a GRU
        ///                    forward propagation primitive. It is used as a
        ///                    hint for deciding which memory format to use.
        /// @param allow_empty A flag signifying whether construction is
        ///                    allowed to fail without throwing an exception.
        ///                    In this case an empty object will be produced.
        ///                    This flag is optional and defaults to false.
        primitive_desc(const desc &desc, const engine &engine,
                const gru_forward::primitive_desc &hint_fwd_pd,
                bool allow_empty = false)
            : rnn_primitive_desc_base(&desc.data, nullptr, engine,
                    hint_fwd_pd.get(), allow_empty) {}

        /// Constructs a primitive descriptor for a GRU backward propagation
        /// primitive.
        ///
        /// @param desc Descriptor for a GRU backward propagation primitive.
        /// @param attr Primitive attributes to use.
        /// @param engine Engine to use.
        /// @param hint_fwd_pd Primitive descriptor for a GRU
        ///                    forward propagation primitive. It is used as a
        ///                    hint for deciding which memory format to use.
        /// @param allow_empty A flag signifying whether construction is
        ///                    allowed to fail without throwing an exception.
        ///                    In this case an empty object will be produced.
        ///                    This flag is optional and defaults to false.
        primitive_desc(const desc &desc, const primitive_attr &attr,
                const engine &engine,
                const gru_forward::primitive_desc &hint_fwd_pd,
                bool allow_empty = false)
            : rnn_primitive_desc_base(&desc.data, &attr, engine,
                    hint_fwd_pd.get(), allow_empty) {}

        /// Constructs a primitive descriptor for a GRU backward
        /// propagation primitive from a C API primitive descriptor @p pd.
        primitive_desc(dnnl_primitive_desc_t pd)
            : rnn_primitive_desc_base(pd, dnnl::prop_kind::backward,
                    dnnl::algorithm::vanilla_gru) {}

        /// @copydoc dnnl::rnn_primitive_desc_base::src_layer_desc()
        memory::desc src_layer_desc() const {
            return rnn_base::src_layer_desc();
        }

        /// @copydoc dnnl::rnn_primitive_desc_base::src_iter_desc()
        memory::desc src_iter_desc() const { return rnn_base::src_iter_desc(); }

        /// @copydoc dnnl::rnn_primitive_desc_base::weights_layer_desc()
        memory::desc weights_layer_desc() const {
            return rnn_base::weights_layer_desc();
        }

        /// @copydoc dnnl::rnn_primitive_desc_base::weights_iter_desc()
        memory::desc weights_iter_desc() const {
            return rnn_base::weights_iter_desc();
        }

        /// @copydoc dnnl::rnn_primitive_desc_base::bias_desc()
        memory::desc bias_desc() const { return rnn_base::bias_desc(); }

        /// @copydoc dnnl::rnn_primitive_desc_base::dst_layer_desc()
        memory::desc dst_layer_desc() const {
            return rnn_base::dst_layer_desc();
        }

        /// @copydoc dnnl::rnn_primitive_desc_base::dst_iter_desc()
        memory::desc dst_iter_desc() const { return rnn_base::dst_iter_desc(); }

        /// @copydoc dnnl::rnn_primitive_desc_base::workspace_desc()
        memory::desc workspace_desc() const {
            return rnn_base::workspace_desc();
        }

        /// @copydoc dnnl::rnn_primitive_desc_base::diff_src_layer_desc()
        memory::desc diff_src_layer_desc() const {
            return rnn_base::diff_src_layer_desc();
        }

        /// @copydoc dnnl::rnn_primitive_desc_base::diff_src_iter_desc()
        memory::desc diff_src_iter_desc() const {
            return rnn_base::diff_src_iter_desc();
        }

        /// @copydoc dnnl::rnn_primitive_desc_base::diff_weights_layer_desc()
        memory::desc diff_weights_layer_desc() const {
            return rnn_base::diff_weights_layer_desc();
        }

        /// @copydoc dnnl::rnn_primitive_desc_base::diff_weights_iter_desc()
        memory::desc diff_weights_iter_desc() const {
            return rnn_base::diff_weights_iter_desc();
        }

        /// @copydoc dnnl::rnn_primitive_desc_base::diff_bias_desc()
        memory::desc diff_bias_desc() const {
            return rnn_base::diff_bias_desc();
        }

        /// @copydoc dnnl::rnn_primitive_desc_base::diff_dst_layer_desc()
        memory::desc diff_dst_layer_desc() const {
            return rnn_base::diff_dst_layer_desc();
        }

        /// @copydoc dnnl::rnn_primitive_desc_base::diff_dst_iter_desc()
        memory::desc diff_dst_iter_desc() const {
            return rnn_base::diff_dst_iter_desc();
        }
    };

    /// Default constructor. Produces an empty object.
    gru_backward() = default;

    /// Constructs a GRU backward propagation primitive from a
    /// primitive descriptor @p pd of a corresponding type.
    gru_backward(const primitive_desc &pd) : primitive(pd) {}
};

/// LBR GRU forward propagation primitive.
struct lbr_gru_forward : public primitive {
    /// Descriptor for an LBR GRU forward propagation primitive.
    struct desc {
        dnnl_rnn_desc_t data;

        /// Constructs an LBR GRU descriptor for forward propagation using @p
        /// prop_kind, @p direction, and memory descriptors.
        ///
        /// The @p flags parameter is currently ignored.
        ///
        /// The @p src_iter_desc, @p bias_desc, and @p dst_iter_desc are allowed
        /// to point to a zero memory descriptor, which would indicate that
        /// the LBR GRU primitive should not use them and will default to zero
        /// values.
        ///
        /// @note
        ///     All memory descriptors except @p src_iter_desc can be
        ///     initialized with an #dnnl::memory::format_tag::any value of @p
        ///     format_tag.
        ///
        /// @note
        ///     If @p prop_kind equals #dnnl::forward_training, you must query
        ///     a workspace memory descriptor before creating the primitive.
        ///
        desc(prop_kind prop_kind, rnn_direction direction,
                const memory::desc &src_layer_desc,
                const memory::desc &src_iter_desc,
                const memory::desc &weights_layer_desc,
                const memory::desc &weights_iter_desc,
                const memory::desc &bias_desc,
                const memory::desc &dst_layer_desc,
                const memory::desc &dst_iter_desc,
                rnn_flags flags = rnn_flags::undef) {
            error::wrap_c_api(
                    dnnl_lbr_gru_forward_desc_init(&data,
                            dnnl::convert_to_c(prop_kind),
                            dnnl::convert_to_c(direction), &src_layer_desc.data,
                            &src_iter_desc.data, &weights_layer_desc.data,
                            &weights_iter_desc.data, &bias_desc.data,
                            &dst_layer_desc.data, &dst_iter_desc.data,
                            dnnl::convert_to_c(flags)),
                    "could not create an descriptor for LBR GRU forward "
                    "propagation primitive");
        }
    };

    /// Primitive descriptor for an LBR GRU forward propagation primitive.
    struct primitive_desc : public rnn_primitive_desc_base {
        /// Default constructor. Produces an empty object.
        primitive_desc() = default;

        /// Constructs a primitive descriptor for an LBR GRU forward propagation
        /// primitive from a corresponding operation descriptor @p desc using
        /// engine @p engine. The @p allow_empty flag signifies whether
        /// construction is allowed to fail, in which case an empty primitive
        /// would be produced.
        primitive_desc(const desc &desc, const engine &engine,
                bool allow_empty = false)
            : rnn_primitive_desc_base(
                    &desc.data, nullptr, engine, nullptr, allow_empty) {}

        /// Constructs a primitive descriptor for an LBR GRU forward propagation
        /// primitive from a corresponding operation descriptor @p desc using
        /// engine @p engine, and primitive attributes @p attr. The @p
        /// allow_empty flag signifies whether construction is allowed to
        /// fail, in which case an empty primitive would be produced.
        primitive_desc(const desc &desc, const primitive_attr &attr,
                const engine &engine, bool allow_empty = false)
            : rnn_primitive_desc_base(
                    &desc.data, &attr, engine, nullptr, allow_empty) {}

        /// Constructs a primitive descriptor for an LBR GRU forward propagation
        /// primitive from a C API primitive descriptor @p pd.
        primitive_desc(dnnl_primitive_desc_t pd)
            : rnn_primitive_desc_base(pd, dnnl::prop_kind::forward_training,
                    dnnl::prop_kind::forward_inference,
                    dnnl::algorithm::lbr_gru) {}

        /// @copydoc dnnl::rnn_primitive_desc_base::src_layer_desc()
        memory::desc src_layer_desc() const {
            return rnn_base::src_layer_desc();
        }

        /// @copydoc dnnl::rnn_primitive_desc_base::src_iter_desc()
        memory::desc src_iter_desc() const { return rnn_base::src_iter_desc(); }

        /// @copydoc dnnl::rnn_primitive_desc_base::weights_layer_desc()
        memory::desc weights_layer_desc() const {
            return rnn_base::weights_layer_desc();
        }

        /// @copydoc dnnl::rnn_primitive_desc_base::weights_iter_desc()
        memory::desc weights_iter_desc() const {
            return rnn_base::weights_iter_desc();
        }

        /// @copydoc dnnl::rnn_primitive_desc_base::bias_desc()
        memory::desc bias_desc() const { return rnn_base::bias_desc(); }

        /// @copydoc dnnl::rnn_primitive_desc_base::dst_layer_desc()
        memory::desc dst_layer_desc() const {
            return rnn_base::dst_layer_desc();
        }

        /// @copydoc dnnl::rnn_primitive_desc_base::dst_iter_desc()
        memory::desc dst_iter_desc() const { return rnn_base::dst_iter_desc(); }

        /// @copydoc dnnl::rnn_primitive_desc_base::workspace_desc()
        memory::desc workspace_desc() const {
            return rnn_base::workspace_desc();
        }
    };

    /// Default constructor. Produces an empty object.
    lbr_gru_forward() = default;

    /// Constructs a LBR GRU forward propagation primitive from a primitive
    /// descriptor @p pd of a corresponding type.
    lbr_gru_forward(const primitive_desc &pd) : primitive(pd) {}
};

/// LBR GRU backward propagation primitive.
struct lbr_gru_backward : public primitive {
    /// Descriptor for a LBR GRU backward propagation primitive.
    struct desc {
        dnnl_rnn_desc_t data;

        /// Constructs a descriptor for LBR GRU backward propagation primitive
        /// using @p prop_kind, @p direction, and memory descriptors.
        ///
        /// The @p flags parameter is currently ignored.
        ///
        /// The @p src_iter_desc (simultaneously with @p diff_src_iter_desc),
        /// @p bias_desc (simultaneously with @p diff_bias_desc), and @p
        /// dst_iter_desc (simultaneously with @p diff_src_iter_desc) are
        /// allowed point to a zero memory descriptor, which would indicate
        /// that the LBR GRU primitive should not use them and consider them
        /// to be zero values.
        ///
        /// @note All memory descriptors are allowed to be initialized with
        ///       #dnnl::memory::format_tag::any value of @p format_tag.
        ///
        desc(prop_kind prop_kind, rnn_direction direction,
                const memory::desc &src_layer_desc,
                const memory::desc &src_iter_desc,
                const memory::desc &weights_layer_desc,
                const memory::desc &weights_iter_desc,
                const memory::desc &bias_desc,
                const memory::desc &dst_layer_desc,
                const memory::desc &dst_iter_desc,
                const memory::desc &diff_src_layer_desc,
                const memory::desc &diff_src_iter_desc,
                const memory::desc &diff_weights_layer_desc,
                const memory::desc &diff_weights_iter_desc,
                const memory::desc &diff_bias_desc,
                const memory::desc &diff_dst_layer_desc,
                const memory::desc &diff_dst_iter_desc,
                rnn_flags flags = rnn_flags::undef) {
            error::wrap_c_api(
                    dnnl_lbr_gru_backward_desc_init(&data,
                            dnnl::convert_to_c(prop_kind),
                            dnnl::convert_to_c(direction), &src_layer_desc.data,
                            &src_iter_desc.data, &weights_layer_desc.data,
                            &weights_iter_desc.data, &bias_desc.data,
                            &dst_layer_desc.data, &dst_iter_desc.data,
                            &diff_src_layer_desc.data, &diff_src_iter_desc.data,
                            &diff_weights_layer_desc.data,
                            &diff_weights_iter_desc.data, &diff_bias_desc.data,
                            &diff_dst_layer_desc.data, &diff_dst_iter_desc.data,
                            dnnl::convert_to_c(flags)),
                    "could not create an descriptor for LBR GRU backward "
                    "propagation primitive");
        }
    };

    /// Primitive descriptor for an LBR GRU backward propagation primitive.
    struct primitive_desc : public rnn_primitive_desc_base {
        /// Default constructor. Produces an empty object.
        primitive_desc() = default;

        /// Constructs a primitive descriptor for an LBR GRU backward
        /// propagation primitive from a corresponding operation descriptor
        /// @p desc using engine @p engine, and an LBR GRU forward propagation
        /// primitive descriptor hint @p hint_fwd_pd. The @p allow_empty flag
        /// signifies whether construction is allowed to fail, in which case an
        /// empty primitive would be produced.
        primitive_desc(const desc &desc, const engine &engine,
                const lbr_gru_forward::primitive_desc &hint_fwd_pd,
                bool allow_empty = false)
            : rnn_primitive_desc_base(&desc.data, nullptr, engine,
                    hint_fwd_pd.get(), allow_empty) {}

        /// Constructs a primitive descriptor for an LBR GRU backward
        /// propagation primitive from a corresponding operation descriptor
        /// @p desc using engine @p engine, an LBR GRU forward propagation
        /// primitive descriptor hint @p hint_fwd_pd, and primitive attributes
        /// @p attr. The @p allow_empty flag signifies whether construction is
        /// allowed to fail, in which case an empty primitive would be produced.
        primitive_desc(const desc &desc, const primitive_attr &attr,
                const engine &engine,
                const lbr_gru_forward::primitive_desc &hint_fwd_pd,
                bool allow_empty = false)
            : rnn_primitive_desc_base(&desc.data, &attr, engine,
                    hint_fwd_pd.get(), allow_empty) {}

        /// Constructs a primitive descriptor for LBR GRU backward
        /// propagation from a C API primitive descriptor @p pd.
        primitive_desc(dnnl_primitive_desc_t pd)
            : rnn_primitive_desc_base(
                    pd, dnnl::prop_kind::backward, dnnl::algorithm::lbr_gru) {}

        /// @copydoc dnnl::rnn_primitive_desc_base::src_layer_desc()
        memory::desc src_layer_desc() const {
            return rnn_base::src_layer_desc();
        }

        /// @copydoc dnnl::rnn_primitive_desc_base::src_iter_desc()
        memory::desc src_iter_desc() const { return rnn_base::src_iter_desc(); }

        /// @copydoc dnnl::rnn_primitive_desc_base::weights_layer_desc()
        memory::desc weights_layer_desc() const {
            return rnn_base::weights_layer_desc();
        }

        /// @copydoc dnnl::rnn_primitive_desc_base::weights_iter_desc()
        memory::desc weights_iter_desc() const {
            return rnn_base::weights_iter_desc();
        }

        /// @copydoc dnnl::rnn_primitive_desc_base::bias_desc()
        memory::desc bias_desc() const { return rnn_base::bias_desc(); }

        /// @copydoc dnnl::rnn_primitive_desc_base::dst_layer_desc()
        memory::desc dst_layer_desc() const {
            return rnn_base::dst_layer_desc();
        }

        /// @copydoc dnnl::rnn_primitive_desc_base::dst_iter_desc()
        memory::desc dst_iter_desc() const { return rnn_base::dst_iter_desc(); }

        /// @copydoc dnnl::rnn_primitive_desc_base::workspace_desc()
        memory::desc workspace_desc() const {
            return rnn_base::workspace_desc();
        }

        /// @copydoc dnnl::rnn_primitive_desc_base::diff_src_layer_desc()
        memory::desc diff_src_layer_desc() const {
            return rnn_base::diff_src_layer_desc();
        }

        /// @copydoc dnnl::rnn_primitive_desc_base::diff_src_iter_desc()
        memory::desc diff_src_iter_desc() const {
            return rnn_base::diff_src_iter_desc();
        }

        /// @copydoc dnnl::rnn_primitive_desc_base::diff_weights_layer_desc()
        memory::desc diff_weights_layer_desc() const {
            return rnn_base::diff_weights_layer_desc();
        }

        /// @copydoc dnnl::rnn_primitive_desc_base::diff_weights_iter_desc()
        memory::desc diff_weights_iter_desc() const {
            return rnn_base::diff_weights_iter_desc();
        }

        /// @copydoc dnnl::rnn_primitive_desc_base::diff_bias_desc()
        memory::desc diff_bias_desc() const {
            return rnn_base::diff_bias_desc();
        }

        /// @copydoc dnnl::rnn_primitive_desc_base::diff_dst_layer_desc()
        memory::desc diff_dst_layer_desc() const {
            return rnn_base::diff_dst_layer_desc();
        }

        /// @copydoc dnnl::rnn_primitive_desc_base::diff_dst_iter_desc()
        memory::desc diff_dst_iter_desc() const {
            return rnn_base::diff_dst_iter_desc();
        }
    };

    /// Default constructor. Produces an empty object.
    lbr_gru_backward() = default;

    /// Constructs a LBR GRU backward propagation primitive from a primitive
    /// descriptor @p pd of a corresponding type.
    lbr_gru_backward(const primitive_desc &pd) : primitive(pd) {}
};

/// @}

/// @addtogroup cpp_api_shuffle Shuffle
/// A primitive to shuffle data along the axis.
///
/// @sa @ref dev_guide_shuffle in developer guide
/// @sa @ref c_api_shuffle in @ref c_api
/// @{

/// Shuffle forward propagation primitive.
struct shuffle_forward : public primitive {
    /// Descriptor for a shuffle forward propagation primitive.
    struct desc {
        dnnl_shuffle_desc_t data;

        /// Constructs a descriptor shuffle forward propagation primitive
        /// using @p prop_kind, memory descriptor @p data_desc, @p axis, and
        /// @p group_size.
        desc(prop_kind prop_kind, const memory::desc &data_desc, int axis,
                int group_size) {
            error::wrap_c_api(dnnl_shuffle_forward_desc_init(&data,
                                      dnnl::convert_to_c(prop_kind),
                                      &data_desc.data, axis, group_size),
                    "could not create a shuffle forward descriptor");
        }
    };

    /// Primitive descriptor for a shuffle forward propagation primitive.
    struct primitive_desc : public dnnl::primitive_desc {
        /// Default constructor. Produces an empty object.
        primitive_desc() = default;

        /// Constructs a primitive descriptor for a shuffle forward propagation
        /// primitive from a corresponding operation descriptor @p desc using
        /// engine @p engine, and primitive attributes @p attr. The @p
        /// allow_empty flag signifies whether construction is allowed to
        /// fail, in which case an empty primitive would be produced.
        primitive_desc(const desc &desc, const engine &engine,
                const primitive_attr &attr = primitive_attr(),
                bool allow_empty = false)
            : dnnl::primitive_desc(
                    &desc.data, &attr, engine, nullptr, allow_empty) {}

        /// Constructs a primitive descriptor for shuffle forward propagation
        /// from a C API primitive descriptor @p pd.
        primitive_desc(dnnl_primitive_desc_t pd)
            : dnnl::primitive_desc(pd, dnnl::primitive::kind::shuffle,
                    dnnl::prop_kind::forward_training,
                    dnnl::prop_kind::forward_inference) {}

        /// @copydoc dnnl::primitive_desc_base::src_desc()
        memory::desc src_desc() const { return base::src_desc(0); }

        /// @copydoc dnnl::primitive_desc_base::dst_desc()
        memory::desc dst_desc() const { return base::dst_desc(0); }
    };

    /// Default constructor. Produces an empty object.
    shuffle_forward() = default;

    /// Constructs a shuffle forward propagation primitive from a primitive
    /// descriptor @p pd of a corresponding type.
    shuffle_forward(const primitive_desc &pd) : primitive(pd) {}
};

/// Shuffle backward propagation primitive.
struct shuffle_backward : public primitive {
    /// Descriptor for a shuffle primitive backward propagation
    /// primitive.
    struct desc {
        dnnl_shuffle_desc_t data;

        /// Constructs a primitive descriptor for a shuffle backward
        /// propagation primitive using a memory descriptor @p diff_data_desc,
        /// @p axis, and @p group_size.
        desc(const memory::desc &diff_data_desc, int axis, int group_size) {
            error::wrap_c_api(dnnl_shuffle_backward_desc_init(&data,
                                      &diff_data_desc.data, axis, group_size),
                    "could not create a shuffle backward descriptor");
        }
    };

    /// Primitive descriptor for a shuffle backward propagation primitive.
    struct primitive_desc : public dnnl::primitive_desc {
        /// Default constructor. Produces an empty object.
        primitive_desc() = default;

        /// Constructs a primitive descriptor for a shuffle backward propagation
        /// primitive from a corresponding operation descriptor @p desc using
        /// engine @p engine, shuffle forward propagation primitive descriptor
        /// hint @p hint_fwd_pd, and primitive attributes @p attr. The @p
        /// allow_empty flag signifies whether construction is allowed to
        /// fail, in which case an empty primitive would be produced.
        primitive_desc(const desc &desc, const engine &engine,
                const shuffle_forward::primitive_desc &hint_fwd_pd,
                const primitive_attr &attr = primitive_attr(),
                bool allow_empty = false)
            : dnnl::primitive_desc(&desc.data, &attr, engine, hint_fwd_pd.get(),
                    allow_empty) {}

        /// Constructs a primitive descriptor for a shuffle backward propagation
        /// primitive from a C API primitive descriptor.
        ///
        /// @param pd C API primitive descriptor.
        primitive_desc(dnnl_primitive_desc_t pd)
            : dnnl::primitive_desc(pd, dnnl::primitive::kind::shuffle,
                    dnnl::prop_kind::backward_data) {}

        /// @copydoc dnnl::primitive_desc_base::diff_src_desc()
        memory::desc diff_src_desc() const { return base::diff_src_desc(0); }

        /// @copydoc dnnl::primitive_desc_base::diff_dst_desc()
        memory::desc diff_dst_desc() const { return base::diff_dst_desc(0); }
    };

    /// Default constructor. Produces an empty object.
    shuffle_backward() = default;

    /// Constructs a shuffle backward propagation primitive from a primitive
    /// descriptor @p pd of a corresponding type.
    shuffle_backward(const primitive_desc &pd) : primitive(pd) {}
};

/// @}

/// @addtogroup cpp_api_binary Binary
/// A primitive to perform tensor operations over two tensors.
///
/// @sa @ref dev_guide_binary in developer guide
/// @sa @ref c_api_binary in @ref c_api
/// @{

/// Elementwise binary operator primitive.
struct binary : public primitive {
    /// Descriptor for an elementwise binary operator primitive.
    struct desc {
        /// Underlying C operation descriptor.
        dnnl_binary_desc_t data;

        /// Constructs a descriptor for an elementwise binary operator
        /// primitive.
        ///
        /// @param algorithm Elementwise algorithm.
        /// @param src0 Memory descriptor for source tensor #0.
        /// @param src1 Memory descriptor for source tensor #1.
        /// @param dst Memory descriptor for destination tensor.
        desc(algorithm algorithm, const memory::desc &src0,
                const memory::desc &src1, const memory::desc &dst) {
            error::wrap_c_api(
                    dnnl_binary_desc_init(&data, dnnl::convert_to_c(algorithm),
                            &src0.data, &src1.data, &dst.data),
                    "could not create a binary descriptor");
        }
    };

    /// Primitive descriptor for an elementwise binary operator primitive.
    struct primitive_desc : public dnnl::primitive_desc {
        /// Default constructor. Produces an empty object.
        primitive_desc() = default;

        /// Constructs a primitive descriptor for an elementwise binary operator
        /// primitive.
        ///
        /// @param desc Descriptor for an elementwise binary operator primitive.
        /// @param engine Engine to use.
        /// @param allow_empty A flag signifying whether construction is
        ///                    allowed to fail without throwing an exception.
        ///                    In this case an empty object will be produced.
        ///                    This flag is optional and defaults to false.
        primitive_desc(const desc &desc, const engine &engine,
                bool allow_empty = false)
            : dnnl::primitive_desc(
                    &desc.data, nullptr, engine, nullptr, allow_empty) {}

        /// Constructs a primitive descriptor for an elementwise binary operator
        /// primitive.
        ///
        /// @param desc Descriptor for an elementwise binary operator primitive.
        /// @param engine Engine to use.
        /// @param attr Primitive attributes to use.
        /// @param allow_empty A flag signifying whether construction is
        ///                    allowed to fail without throwing an exception.
        ///                    In this case an empty object will be produced.
        ///                    This flag is optional and defaults to false.
        primitive_desc(const desc &desc, const primitive_attr &attr,
                const engine &engine, bool allow_empty = false)
            : dnnl::primitive_desc(
                    &desc.data, &attr, engine, nullptr, allow_empty) {}

        /// Constructs a primitive descriptor for an elementwise binary operator
        /// primitive from a C API primitive descriptor.
        ///
        /// @param pd C API primitive descriptor.
        primitive_desc(dnnl_primitive_desc_t pd)
            : dnnl::primitive_desc(pd, dnnl::primitive::kind::binary) {}

        /// @copydoc dnnl::primitive_desc_base::src_desc()
        memory::desc src_desc(int idx = 0) const { return base::src_desc(idx); }

        /// Returns the memory descriptor for source #0.
        memory::desc src0_desc() const { return base::src_desc(0); }

        /// Returns the memory descriptor for source #1.
        memory::desc src1_desc() const { return base::src_desc(1); }

        /// @copydoc dnnl::primitive_desc_base::dst_desc()
        memory::desc dst_desc() const { return base::dst_desc(0); }
    };

    /// Default constructor. Produces an empty object.
    binary() = default;

    /// Constructs an elementwise binary operator primitive from a primitive
    /// descriptor @p pd of a corresponding type.
    binary(const primitive_desc &pd) : primitive(pd) {}
};

/// @}

/// @addtogroup cpp_api_matmul Matrix Multiplication
/// A primitive to perform matrix multiplication of two tensors and possibly
/// bias addition to the result. Batched mode supported with 3D tensors.
///
/// @sa @ref dev_guide_matmul in developer guide
/// @sa @ref c_api_matmul in @ref c_api
/// @{

/// Matrix multiplication (matmul) primitive.
struct matmul : public primitive {
    /// Descriptor for a matmul primitive.
    struct desc {
        dnnl_matmul_desc_t data;

        /// Constructs a descriptor for a matmul primitive.
        ///
        /// @param src_desc Memory descriptor for source (matrix A).
        /// @param weights_desc Memory descriptor for weights (matrix B).
        /// @param dst_desc Memory descriptor for destination (matrix C).
        desc(const memory::desc &src_desc, const memory::desc &weights_desc,
                const memory::desc &dst_desc) {
            error::wrap_c_api(
                    dnnl_matmul_desc_init(&data, &src_desc.data,
                            &weights_desc.data, nullptr, &dst_desc.data),
                    "could not create a matmul descriptor");
        }

        /// Constructs a descriptor for a matmul primitive.
        ///
        /// @param src_desc Memory descriptor for source (matrix A).
        /// @param weights_desc Memory descriptor for weights (matrix B).
        /// @param dst_desc Memory descriptor for destination (matrix C).
        /// @param bias_desc Memory descriptor for bias.
        desc(const memory::desc &src_desc, const memory::desc &weights_desc,
                const memory::desc &bias_desc, const memory::desc &dst_desc) {
            error::wrap_c_api(dnnl_matmul_desc_init(&data, &src_desc.data,
                                      &weights_desc.data, &bias_desc.data,
                                      &dst_desc.data),
                    "could not create a matmul descriptor");
        }
    };

    /// Primitive descriptor for a matmul primitive.
    struct primitive_desc : public dnnl::primitive_desc {
        /// Default constructor. Produces an empty object.
        primitive_desc() = default;

        /// Constructs a primitive descriptor for a matmul primitive.
        ///
        /// @param desc Descriptor for a matmul primitive.
        /// @param engine Engine to use.
        /// @param allow_empty A flag signifying whether construction is
        ///                    allowed to fail without throwing an exception.
        ///                    In this case an empty object will be produced.
        ///                    This flag is optional and defaults to false.
        primitive_desc(const desc &desc, const engine &engine,
                bool allow_empty = false)
            : dnnl::primitive_desc(
                    &desc.data, nullptr, engine, nullptr, allow_empty) {}

        /// Constructs a primitive descriptor for a matmul primitive.
        ///
        /// @param desc Descriptor for a matmul primitive.
        /// @param attr Primitive attributes to use.
        /// @param engine Engine to use.
        /// @param allow_empty A flag signifying whether construction is
        ///                    allowed to fail without throwing an exception.
        ///                    In this case an empty object will be produced.
        ///                    This flag is optional and defaults to false.
        primitive_desc(const desc &desc, const primitive_attr &attr,
                const engine &engine, bool allow_empty = false)
            : dnnl::primitive_desc(
                    &desc.data, &attr, engine, nullptr, allow_empty) {}

        /// Creates a primitive descriptor for a matmul primitive from a C API
        /// primitive descriptor @p pd.
        primitive_desc(dnnl_primitive_desc_t pd)
            : dnnl::primitive_desc(pd, dnnl::primitive::kind::matmul) {}

        /// @copydoc dnnl::primitive_desc_base::src_desc()
        memory::desc src_desc() const { return query_md(query::src_md, 0); }

        /// @copydoc dnnl::primitive_desc_base::weights_desc()
        memory::desc weights_desc() const {
            return query_md(query::weights_md, 0);
        }

        /// @copydoc dnnl::convolution_forward::primitive_desc::bias_desc()
        memory::desc bias_desc() const {
            return query_md(query::weights_md, 1);
        }

        /// @copydoc dnnl::primitive_desc_base::dst_desc()
        memory::desc dst_desc() const { return query_md(query::dst_md, 0); }
    };

    /// Default constructor. Produces an empty object.
    matmul() = default;

    /// Constructs a matmul primitive from a primitive descriptor @p pd of a
    /// corresponding type.
    matmul(const primitive_desc &pd) : primitive(pd) {}
};

/// @}

/// @} Primitives

/// @addtogroup cpp_api_service Service functions
/// Wrappers around @ref c_api_service in @ref c_api.
///
/// @{

/// @copydoc dnnl_version_t
using version_t = dnnl_version_t;

/// Status values returned by the library functions.
enum class status {
    /// @copydoc dnnl_success
    success = dnnl_success,
    /// @copydoc dnnl_out_of_memory
    out_of_memory = dnnl_out_of_memory,
    /// @copydoc dnnl_invalid_arguments
    invalid_arguments = dnnl_invalid_arguments,
    /// @copydoc dnnl_unimplemented
    unimplemented = dnnl_unimplemented,
    /// @copydoc dnnl_iterator_ends
    iterator_ends = dnnl_iterator_ends,
    /// @copydoc dnnl_runtime_error
    runtime_error = dnnl_runtime_error,
    /// @copydoc dnnl_not_required
    not_required = dnnl_not_required,
};

/// @copydoc dnnl_set_verbose()
inline status set_verbose(int level) {
    return static_cast<status>(dnnl_set_verbose(level));
}

/// @copydoc dnnl_version()
inline const version_t *version() {
    return dnnl_version();
}

/// @copydoc dnnl_set_jit_dump()
inline status set_jit_dump(int enable) {
    return static_cast<status>(dnnl_set_jit_dump(enable));
}

/// @copydoc dnnl_set_jit_profiling_flags()
inline status set_jit_profiling_flags(unsigned flags) {
    return static_cast<status>(dnnl_set_jit_profiling_flags(flags));
}

/// @copydoc dnnl_set_jit_profiling_jitdumpdir()
inline status set_jit_profiling_jitdumpdir(const std::string &dir) {
    return static_cast<status>(dnnl_set_jit_profiling_jitdumpdir(dir.c_str()));
}

/// @} Service functions

/// @addtogroup cpp_api_blas BLAS functions
/// Wrappers around @ref c_api_blas in @ref c_api.
///
/// @{

/// @copydoc dnnl_sgemm()
inline status sgemm(char transa, char transb, dnnl_dim_t M, dnnl_dim_t N,
        dnnl_dim_t K, float alpha, const float *A, dnnl_dim_t lda,
        const float *B, dnnl_dim_t ldb, float beta, float *C, dnnl_dim_t ldc) {
    return static_cast<status>(dnnl_sgemm(
            transa, transb, M, N, K, alpha, A, lda, B, ldb, beta, C, ldc));
}

/// @copydoc dnnl_gemm_u8s8s32()
inline status gemm_u8s8s32(char transa, char transb, char offsetc, dnnl_dim_t M,
        dnnl_dim_t N, dnnl_dim_t K, float alpha, const uint8_t *A,
        dnnl_dim_t lda, uint8_t ao, const int8_t *B, dnnl_dim_t ldb, int8_t bo,
        float beta, int32_t *C, dnnl_dim_t ldc, const int32_t *co) {
    return static_cast<status>(dnnl_gemm_u8s8s32(transa, transb, offsetc, M, N,
            K, alpha, A, lda, ao, B, ldb, bo, beta, C, ldc, co));
}

/// @copydoc dnnl_gemm_s8s8s32()
inline status gemm_s8s8s32(char transa, char transb, char offsetc, dnnl_dim_t M,
        dnnl_dim_t N, dnnl_dim_t K, float alpha, const int8_t *A,
        dnnl_dim_t lda, int8_t ao, const int8_t *B, dnnl_dim_t ldb, int8_t bo,
        float beta, int32_t *C, dnnl_dim_t ldc, const int32_t *co) {
    return static_cast<status>(dnnl_gemm_s8s8s32(transa, transb, offsetc, M, N,
            K, alpha, A, lda, ao, B, ldb, bo, beta, C, ldc, co));
}

/// @} BLAS functions

/// @} C++ API

// implementation section

/// @cond DO_NOT_DOCUMENT_THIS
inline primitive::primitive(const_dnnl_primitive_desc_t c_pd) {
    dnnl_primitive_t result;
    error::wrap_c_api(dnnl_primitive_create(&result, c_pd),
            "could not create a primitive");
    reset(result);
}

inline primitive::primitive(const primitive_desc &pd) : primitive(pd.get()) {}

inline void primitive::execute(
        stream &stream, const std::unordered_map<int, memory> &args) const {
    std::vector<dnnl_exec_arg_t> c_args;
    c_args.reserve(args.size());
    for (const auto &a : args)
        c_args.push_back({a.first, a.second.get(true)});

    error::wrap_c_api(dnnl_primitive_execute(get(), stream.get(),
                              (int)c_args.size(), c_args.data()),
            "could not execute a primitive");
}
/// @endcond

#undef DNNL_DEFINE_BITMASK_OPS

} // namespace dnnl

#endif<|MERGE_RESOLUTION|>--- conflicted
+++ resolved
@@ -1674,11 +1674,8 @@
         OIhw8i8o = dnnl_OIhw8i8o,
         OIhw8o16i2o = dnnl_OIhw8o16i2o,
         OIhw8o8i = dnnl_OIhw8o8i,
-<<<<<<< HEAD
         OIhw8o4i = dnnl_OIhw8o4i,
-=======
         OIhw2i8o4i = dnnl_OIhw2i8o4i,
->>>>>>> d929a5f1
         Odhwi16o = dnnl_Odhwi16o,
         Odhwi4o = dnnl_Odhwi4o,
         Odhwi8o = dnnl_Odhwi8o,
