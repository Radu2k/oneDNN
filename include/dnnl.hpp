--- conflicted
+++ resolved
@@ -1733,10 +1733,7 @@
         gOIdhw2i8o4i = dnnl_gOIdhw2i8o4i,
         gOIdhw8i8o = dnnl_gOIdhw8i8o,
         gOIdhw8o8i = dnnl_gOIdhw8o8i,
-<<<<<<< HEAD
         gOIdhw8o4i = dnnl_gOIdhw8o4i,
-=======
->>>>>>> eab9060c
         gOIw2i4o2i = dnnl_gOIw2i4o2i,
         gOIhw2i4o2i = dnnl_gOIhw2i4o2i,
         gOIdhw2i4o2i = dnnl_gOIdhw2i4o2i,
@@ -7933,8 +7930,8 @@
     struct desc {
         dnnl_rnn_desc_t data;
 
-        /// Constructs a descriptor for an LSTM (with or without peephole and
-        /// with or without projection) forward propagation primitive.
+        /// Constructs a descriptor for an LSTM (with or without peephole)
+        /// forward propagation primitive.
         ///
         /// The @p src_iter_desc, @p src_iter_c_desc, @p weights_peephole_desc,
         /// @p bias_desc, @p dst_iter_desc, and @p dst_iter_c_desc may point to
@@ -7942,42 +7939,32 @@
         /// forward propagation primitive should not use them and should
         /// default to zero values instead.
         ///
-        /// The @p weights_projection_desc may point to a zero memory
-        /// descriptor. This would then indicate that the LSTM doesn't have
-        /// recurrent projection layer.
-        ///
-        /// @note
-        ///     All memory descriptors can be initialized with an
-        ///     #dnnl::memory::format_tag::any value of @p format_tag.
-        ///
         /// Inputs:
-        ///  - src_layer (#dnnl::primitive_desc_base::src_desc (0))
-        ///  - src_iter (#dnnl::primitive_desc_base::src_desc (1)), if used
-        ///  - src_iter_c (#dnnl::primitive_desc_base::src_desc (2)), if used
-        ///  - weights_layer (#dnnl::primitive_desc_base::weights_desc (0))
-        ///  - weights_iter (#dnnl::primitive_desc_base::weights_desc (1))
-        ///  - weights_peephole (#dnnl::primitive_desc_base::weights_desc (2)),
+        ///  - `src_layer` (#dnnl::primitive_desc_base::src_desc(`0`))
+        ///  - `src_iter` (#dnnl::primitive_desc_base::src_desc(`1`)), if used
+        ///  - `src_iter_c` (#dnnl::primitive_desc_base::src_desc(`2`)), if used
+        ///  - `weights_layer` (#dnnl::primitive_desc_base::weights_desc(`0`))
+        ///  - `weights_iter` (#dnnl::primitive_desc_base::weights_desc(`1`))
+        ///  - `weights_peephole` (#dnnl::primitive_desc_base::weights_desc(`2`)),
         ///    if used
-        ///  - weights_projection
-        ///    (#dnnl::primitive_desc_base::weights_desc (index)), if used and
-        ///    index is:
-        ///    - 2, if there is no weights_peephole
-        ///    - 3, otherwise
-        ///  - bias (#dnnl::primitive_desc_base::weights_desc (index)), if used
-        ///    and index is:
-        ///    - 2, if neither weights_peephole nor weights_projection is used
-        ///    - 3, if one of weights_peephole or weights_projection is used
-        ///    - 4, if both weights_peephole and weights_projection are used
+        ///  - `bias` (#dnnl::primitive_desc_base::weights_desc(`2`)), if used and
+        ///    LSTM is without peephole
+        ///  - `bias` (#dnnl::primitive_desc_base::weights_desc(`3`)), if used and
+        ///    LSTM is with peephole
         ///
         /// Outputs:
-        ///  - dst_layer (#dnnl::primitive_desc_base::dst_desc (0))
-        ///  - dst_iter (#dnnl::primitive_desc_base::dst_desc (1)), if used
-        ///  - dst_iter_c (#dnnl::primitive_desc_base::dst_desc (2)), if used
-        ///  - workspace (#dnnl::primitive_desc_base::workspace_desc (0)),
+        ///  - `dst_layer` (#dnnl::primitive_desc_base::dst_desc(`0`))
+        ///  - `dst_iter` (#dnnl::primitive_desc_base::dst_desc(`1`)), if used
+        ///  - `dst_iter_c` (#dnnl::primitive_desc_base::dst_desc(`2`)), if used
+        ///  - `workspace` (#dnnl::primitive_desc_base::workspace_desc(`0`)),
         ///     if @p prop_kind equals #dnnl::prop_kind::forward_training;
         ///     must be queried for using @ref
         ///     dnnl::primitive_desc_base::query_md() after a corresponding
         ///     primitive descriptor is created
+        ///
+        /// @note
+        ///     All memory descriptors can be initialized with an
+        ///     #dnnl::memory::format_tag::any value of @p format_tag.
         ///
         /// @param prop_kind Propagation kind. Possible values are
         ///     #dnnl::prop_kind::forward_training, and
@@ -7996,11 +7983,6 @@
         /// @param weights_peephole_desc Memory descriptor for the weights
         ///     applied to the cell states (according to the Peephole LSTM
         ///     formula).
-        /// @param weights_projection_desc Memory descriptor for the weights
-        ///     applied to the hidden states to get the recurrent projection
-        ///     (according to the Projection LSTM formula).
-<<<<<<< HEAD
-=======
         /// @param bias_desc Bias memory descriptor.
         /// @param dst_layer_desc Memory descriptor for the output vector.
         /// @param dst_iter_desc Memory descriptor for the output recurrent
@@ -8064,102 +8046,6 @@
         ///  - `workspace` (#dnnl::primitive_desc_base::workspace_desc(`0`)),
         ///     if @p prop_kind equals #dnnl::prop_kind::forward_training;
         ///     must be queried for using @ref
-        ///     dnnl::primitive_desc_base::query_md() after a corresponding
-        ///     primitive descriptor is created
-        ///
-        /// @note
-        ///     All memory descriptors can be initialized with an
-        ///     #dnnl::memory::format_tag::any value of @p format_tag.
-        ///
-        /// @param prop_kind Propagation kind. Possible values are
-        ///     #dnnl::prop_kind::forward_training, and
-        ///     #dnnl::prop_kind::forward_inference.
-        /// @param direction RNN direction. See @ref dnnl::rnn_direction for
-        ///     more info.
-        /// @param src_layer_desc Memory descriptor for the input vector.
-        /// @param src_iter_desc Memory descriptor for the input recurrent
-        ///     hidden state vector.
-        /// @param src_iter_c_desc Memory descriptor for the input recurrent
-        ///     cell state vector.
-        /// @param weights_layer_desc Memory descriptor for the weights
-        ///     applied to the layer input.
-        /// @param weights_iter_desc Memory descriptor for the weights applied
-        ///     to the recurrent input.
-        /// @param weights_peephole_desc Memory descriptor for the weights
-        ///     applied to the cell states (according to the Peephole LSTM
-        ///     formula).
->>>>>>> eab9060c
-        /// @param bias_desc Bias memory descriptor.
-        /// @param dst_layer_desc Memory descriptor for the output vector.
-        /// @param dst_iter_desc Memory descriptor for the output recurrent
-        ///     hidden state vector.
-        /// @param dst_iter_c_desc Memory descriptor for the output recurrent
-        ///     cell state vector.
-        /// @param flags Unused.
-        desc(prop_kind prop_kind, rnn_direction direction,
-                const memory::desc &src_layer_desc,
-                const memory::desc &src_iter_desc,
-                const memory::desc &src_iter_c_desc,
-                const memory::desc &weights_layer_desc,
-                const memory::desc &weights_iter_desc,
-                const memory::desc &weights_peephole_desc,
-                const memory::desc &weights_projection_desc,
-                const memory::desc &bias_desc,
-                const memory::desc &dst_layer_desc,
-                const memory::desc &dst_iter_desc,
-                const memory::desc &dst_iter_c_desc,
-                rnn_flags flags = rnn_flags::undef) {
-            error::wrap_c_api(
-                    dnnl_lstm_forward_desc_init_v3(&data,
-                            dnnl::convert_to_c(prop_kind),
-                            dnnl::convert_to_c(direction), &src_layer_desc.data,
-                            &src_iter_desc.data, &src_iter_c_desc.data,
-                            &weights_layer_desc.data, &weights_iter_desc.data,
-                            &weights_peephole_desc.data,
-                            &weights_projection_desc.data, &bias_desc.data,
-                            &dst_layer_desc.data, &dst_iter_desc.data,
-                            &dst_iter_c_desc.data, dnnl::convert_to_c(flags)),
-                    "could not create a descriptor for an LSTM forward "
-                    "propagation primitive");
-        }
-
-        /// Constructs a descriptor for an LSTM (with or without peephole)
-        /// forward propagation primitive.
-        ///
-<<<<<<< HEAD
-        /// The @p src_iter_desc, @p src_iter_c_desc, @p weights_peephole_desc,
-        /// @p bias_desc, @p dst_iter_desc, and @p dst_iter_c_desc may point to
-        /// a zero memory descriptor. This would then indicate that the LSTM
-        /// forward propagation primitive should not use them and should
-        /// default to zero values instead.
-        ///
-=======
->>>>>>> eab9060c
-        /// Inputs:
-        ///  - `src_layer` (#dnnl::primitive_desc_base::src_desc(`0`))
-        ///  - `src_iter` (#dnnl::primitive_desc_base::src_desc(`1`)), if used
-        ///  - `src_iter_c` (#dnnl::primitive_desc_base::src_desc(`2`)), if used
-        ///  - `weights_layer` (#dnnl::primitive_desc_base::weights_desc(`0`))
-        ///  - `weights_iter` (#dnnl::primitive_desc_base::weights_desc(`1`))
-<<<<<<< HEAD
-        ///  - `weights_peephole` (#dnnl::primitive_desc_base::weights_desc(`2`)),
-        ///    if used
-        ///  - `bias` (#dnnl::primitive_desc_base::weights_desc(`2`)), if used and
-        ///    LSTM is without peephole
-        ///  - `bias` (#dnnl::primitive_desc_base::weights_desc(`3`)), if used and
-        ///    LSTM is with peephole
-=======
-        ///  - `bias` (#dnnl::primitive_desc_base::weights_desc(`2`)), if used
->>>>>>> eab9060c
-        ///
-        /// Outputs:
-        ///  - `dst_layer` (#dnnl::primitive_desc_base::dst_desc(`0`))
-        ///  - `dst_iter` (#dnnl::primitive_desc_base::dst_desc(`1`)), if used
-        ///  - `dst_iter_c` (#dnnl::primitive_desc_base::dst_desc(`2`)), if used
-        ///  - `workspace` (#dnnl::primitive_desc_base::workspace_desc(`0`)),
-        ///     if @p prop_kind equals #dnnl::prop_kind::forward_training;
-        ///     must be queried for using @ref
-<<<<<<< HEAD
         ///     dnnl::primitive_desc_base::query_md() after a corresponding
         ///     primitive descriptor is created
         ///
@@ -8239,8 +8125,6 @@
         ///  - `workspace` (#dnnl::primitive_desc_base::workspace_desc(`0`)),
         ///     if @p prop_kind equals #dnnl::prop_kind::forward_training;
         ///     must be queried for using @ref
-=======
->>>>>>> eab9060c
         ///     dnnl::primitive_desc_base::query_md() after a
         ///     corresponding primitive descriptor is created
         ///
